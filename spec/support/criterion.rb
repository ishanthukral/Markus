--- conflicted
+++ resolved
@@ -17,17 +17,10 @@
     end
     let(:criterion_ids_types_match) do
       criterion_ids_by_type = {}
-<<<<<<< HEAD
       %w(RubricCriterion FlexibleCriterion CheckboxCriterion).each do |type|
         criterion_ids_by_type[type] =
-            criterion_ids_types.values.select{ |id_type| id_type[1] == type }.map(&:first)
-      end
-=======
-      criterion_ids_by_type['RubricCriterion'] = []
-      criterion_ids_by_type['FlexibleCriterion'] = []
-      criterion_ids_by_type['CheckboxCriterion'] = []
-      criterion_ids_types.each_value { |id_type| criterion_ids_by_type[id_type[1]] << id_type[0] }
->>>>>>> c66112f5
+          criterion_ids_types.values.select{ |id_type| id_type[1] == type }.map(&:first)
+      end
       criterion_ids_by_type
     end
     let(:ta_ids) { tas.map(&:id) }
