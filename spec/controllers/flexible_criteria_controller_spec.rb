--- conflicted
+++ resolved
@@ -247,101 +247,6 @@
       end
     end
 
-<<<<<<< HEAD
-    context '#edit' do
-      before(:each) do
-        post_as @admin, :edit,
-                format: :js,
-                assignment_id: 1,
-                id: @criterion.id
-      end
-
-      it ' should respond with appropriate content' do
-        expect(assigns(:criterion)).to be_truthy
-      end
-
-      it 'should render the edit template' do
-        is_expected.to render_template(:edit)
-      end
-
-      it 'should respond with success' do
-        is_expected.to respond_with(:success)
-=======
-    context '#create' do
-      context 'with save error' do
-        before(:each) do
-          @errors = ActiveModel::Errors.new(self)
-          @errors['message'] = 'error message'
-          expect_any_instance_of(FlexibleCriterion)
-            .to receive(:save).and_return(false)
-          expect_any_instance_of(FlexibleCriterion)
-            .to receive(:errors).and_return(@errors)
-          post_as @admin, :create,
-                  format: :js,
-                  assignment_id: @assignment.id,
-                  flexible_criterion: { name: 'first',
-                                        max_mark: 10 }
-        end
-        it 'should respond with appropriate content' do
-          expect(assigns(:criterion)).to be_truthy
-          expect(assigns(:errors)).to be_truthy
-          expect(assigns(:assignment)).to be_truthy
-        end
-
-        it 'should render the add_criterion_error template' do
-          is_expected
-            .to render_template(:'criteria/add_criterion_error')
-        end
-
-        it 'should respond with success' do
-          is_expected.to respond_with(:success)
-        end
-      end
-
-      context 'without error on an assignment as the first criterion' do
-        before(:each) do
-          post_as @admin, :create,
-                  format: :js,
-                  assignment_id: @assignment.id,
-                  flexible_criterion: { name: 'first',
-                                        max_mark: 10 }
-        end
-        it 'should respond with appropriate content' do
-          expect(assigns(:criterion)).to be_truthy
-          expect(assigns(:assignment)).to be_truthy
-        end
-        it 'should render the create_and_edit template' do
-          is_expected.to render_template(:'criteria/create_and_edit')
-        end
-
-        it 'should respond with success' do
-          is_expected.to respond_with(:success)
-        end
-      end
-
-      context 'without error on an assignment that already has criteria' do
-        before(:each) do
-          post_as @admin, :create,
-                  format: :js,
-                  assignment_id: @assignment.id,
-                  flexible_criterion: { name: 'first',
-                                        max_mark: 10 }
-        end
-        it 'should respond with appropriate content' do
-          expect(assigns(:criterion)).to be_truthy
-          expect(assigns(:assignment)).to be_truthy
-        end
-        it 'should render the create_and_edit template' do
-          is_expected.to render_template(:'criteria/create_and_edit')
-        end
-
-        it 'should respond with success' do
-          is_expected.to respond_with(:success)
-        end
->>>>>>> 732c6ed7
-      end
-    end
-
     context '#download' do
       before(:each) do
         post_as @admin, :download, assignment_id: @assignment.id
