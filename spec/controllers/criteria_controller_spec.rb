require 'spec_helper'

RSpec.describe CriteriaController, type: :controller do

  describe 'Using Flexible Criteria' do
    describe 'An unauthenticated and unauthorized user doing a GET' do
      context '#new' do
        it 'should respond with redirect' do
          get :new, assignment_id: 1
          is_expected.to respond_with :redirect
        end
      end

<<<<<<< HEAD
      context '#update' do
        it 'should respond with redirect' do
          put :update, assignment_id: 1, id: 1
=======
      context '#edit' do
        it 'should respond with redirect' do
          get :edit, assignment_id: 1, id: 1
>>>>>>> 732c6ed7
          is_expected.to respond_with :redirect
        end
      end

      context '#update_positions' do
        it 'should respond with redirect' do
          get :update_positions, assignment_id: 1
          is_expected.to respond_with :redirect
        end
      end

      context 'with an assignment' do
        before :each do
          @grouping = FactoryGirl.create(:grouping)
          @assignment = @grouping.assignment
        end

        context 'and a submission' do
          before :each do
            @submission = create(:submission, grouping: @grouping)
          end

          context '#edit' do
            it 'should respond with redirect' do
              get :edit,
                  assignment_id: @assignment.id,
                  submission_id: @submission.id,
                  id:            1
              is_expected.to respond_with :redirect
            end
          end
        end
      end
    end

    describe 'An unauthenticated and unauthorized user doing a POST' do
      context '#new' do
        it 'should respond with redirect' do
          post :new, assignment_id: 1
          is_expected.to respond_with :redirect
        end
      end

<<<<<<< HEAD
      context '#update' do
        it 'should respond with redirect' do
          put :update, assignment_id: 1, id: 1
=======
      context '#edit' do
        it 'should respond with redirect' do
          post :edit, assignment_id: 1, id: 1
>>>>>>> 732c6ed7
          is_expected.to respond_with :redirect
        end
      end
    end

    describe 'An authenticated and authorized admin doing a GET' do
      before(:each) do
        @admin = create(:admin)
        @assignment = create(:flexible_assignment)
        @criterion = create(:flexible_criterion,
                            assignment: @assignment,
                            position: 1,
                            name: 'criterion1',
                            description: 'description1, for criterion 1')
        @criterion2 = create(:flexible_criterion,
                             assignment: @assignment,
                             position: 2,
                             name: 'criterion2',
                             description: 'description2, "with quotes"')
        @criterion3 = create(:flexible_criterion,
                             assignment: @assignment,
                             position: 3,
                             name: 'criterion3',
                             description: 'description3!',
                             max_mark: 1.6)
      end

      context '#new' do
        before(:each) do
          get_as @admin,
                 :new,
                 format:         :js,
                 assignment_id:  @assignment.id,
                 criterion_type: 'FlexibleCriterion'
        end

        it 'should respond with appropriate content' do
          expect(assigns(:assignment)).to be_truthy
          expect(assigns(:criterion_type)).to be_truthy
        end

        it 'should render the new template' do
          is_expected.to render_template(:new)
        end

        it 'should respond with success' do
          is_expected.to respond_with(:success)
        end
      end

<<<<<<< HEAD
      context '#update' do
        context 'with errors' do
          before(:each) do
            expect_any_instance_of(FlexibleCriterion)
                .to receive(:save).and_return(false)
            expect_any_instance_of(FlexibleCriterion)
                .to receive(:errors).and_return('')

            get_as @admin,
                   :update,
                   format:             :js,
                   assignment_id:      1,
                   id:                 @criterion.id,
                   flexible_criterion: { name: 'one', max_mark: 10 },
                   criterion_type:     'FlexibleCriterion'
          end

          it 'should respond with appropriate content' do
            expect(assigns(:criterion)).to be_truthy
            expect(assigns(:criterion_type)).to be_truthy
          end

          it 'should render the errors template' do
            is_expected.to render_template('errors')
          end

          it 'should respond with success' do
            is_expected.to respond_with(:success)
          end
        end

        context 'without errors' do
          before(:each) do
            get_as @admin,
                   :update,
                   format:             :js,
                   assignment_id:      1,
                   id:                 @criterion.id,
                   flexible_criterion: { name: 'one', max_mark: 10 },
                   criterion_type:     'FlexibleCriterion'
            assert flash[:success], I18n.t('criterion_saved_success')
          end

          it 'successfully assign criterion' do
            expect(assigns(:criterion)).to be_truthy
            expect(assigns(:criterion_type)).to be_truthy
          end

          it 'should render the update template' do
            is_expected.to render_template(:update)
          end
=======
      context '#edit' do
        before(:each) do
          get_as @admin,
                 :edit,
                 format:         :js,
                 assignment_id:  1,
                 id:             @criterion.id,
                 criterion_type: @criterion.class.to_s
        end

        it 'should respond with appropriate content' do
          expect(assigns(:criterion_type)).to be_truthy
          expect(assigns(:criterion)).to be_truthy
        end

        it 'should render edit template' do
          is_expected.to render_template(:edit)
        end

        it 'should respond with success' do
          is_expected.to respond_with(:success)
>>>>>>> 732c6ed7
        end
      end
    end

    describe 'An authenticated and authorized admin doing a POST' do
      before(:each) do
        @admin = create(:admin, user_name: 'olm_admin')
        @assignment = create(:flexible_assignment)
        @criterion = create(:flexible_criterion,
                            assignment: @assignment,
                            position: 1,
                            name: 'criterion1',
                            description: 'description1, for criterion 1')
        @criterion2 = create(:flexible_criterion,
                             assignment: @assignment,
                             position: 2,
                             name: 'criterion2',
                             description: 'description2, "with quotes"')
        @criterion3 = create(:flexible_criterion,
                             assignment: @assignment,
                             position: 3,
                             name: 'criterion3',
                             description: 'description3!',
                             max_mark: 1.6)
      end

      context '#edit' do
        before(:each) do
          post_as @admin,
                  :edit,
                  format:         :js,
                  assignment_id:  1,
                  id:             @criterion.id,
                  criterion_type: @criterion.class.to_s
        end

        it ' should respond with appropriate content' do
          expect(assigns(:criterion_type)).to be_truthy
          expect(assigns(:criterion)).to be_truthy
        end

        it 'should render the edit template' do
          is_expected.to render_template(:edit)
        end

        it 'should respond with success' do
          is_expected.to respond_with(:success)
        end
      end

      it 'should be able to update_positions' do
        post_as @admin,
                :update_positions,
                format:            :js,
                criterion:         [@criterion2.id, @criterion.id],
                assignment_id:     @assignment.id
        is_expected.to render_template('criteria/update_positions')
        is_expected.to respond_with(:success)

        c1 = FlexibleCriterion.find(@criterion.id)
        expect(c1.position).to eql(2)
        c2 = FlexibleCriterion.find(@criterion2.id)
        expect(c2.position).to eql(1)
      end
    end
  end # Tests using Flexible Criteria

  describe 'Using Rubric Criteria' do
    describe 'An unauthenticated and unauthorized user doing a GET' do
      context '#new' do
        it 'should respond with redirect' do
          get :new, assignment_id: 1
          is_expected.to respond_with :redirect
        end
      end

<<<<<<< HEAD
      context '#update' do
        it 'should respond with redirect' do
          put :update, assignment_id: 1, id: 1
=======
      context '#edit' do
        it 'should respond with redirect' do
          get :edit, assignment_id: 1, id: 1
>>>>>>> 732c6ed7
          is_expected.to respond_with :redirect
        end
      end

<<<<<<< HEAD
=======
      context 'with an assignment' do
        before :each do
          @grouping = FactoryGirl.create(:grouping)
          @assignment = @grouping.assignment
        end

        context 'and a submission' do
          before :each do
            @submission = create(:submission, grouping: @grouping)
          end

          context '#edit' do
            it 'should respond with redirect' do
              get :edit,
                  assignment_id: @assignment.id,
                  submission_id: @submission.id,
                  id:            1
              is_expected.to respond_with :redirect
            end
          end
        end
      end

>>>>>>> 732c6ed7
      context '#update_positions' do
        it 'should respond with redirect' do
          get :update_positions, assignment_id: 1
          is_expected.to respond_with :redirect
        end
      end
    end

    describe 'An unauthenticated and unauthorized user doing a POST' do
      context '#new' do
        it 'should respond with redirect' do
          post :new, assignment_id: 1
          is_expected.to respond_with :redirect
        end
      end

<<<<<<< HEAD
      context '#update' do
        it 'should respond with redirect' do
          put :update, assignment_id: 1, id: 1
=======
      context '#edit' do
        it 'should respond with redirect' do
          post :edit, assignment_id: 1, id: 1
>>>>>>> 732c6ed7
          is_expected.to respond_with :redirect
        end
      end
    end

    describe 'An authenticated and authorized admin doing a GET' do
      before(:each) do
        @admin = create(:admin)
        @assignment = create(:rubric_assignment)
        @criterion = create(:rubric_criterion,
                            assignment: @assignment,
                            position: 1,
                            name: 'criterion1')
        @criterion2 = create(:rubric_criterion,
                             assignment: @assignment,
                             position: 2,
                             name: 'criterion2')
        @criterion3 = create(:rubric_criterion,
                             assignment: @assignment,
                             position: 3,
                             name: 'criterion3',
                             max_mark: 1.6)
      end

      context '#new' do
        before(:each) do
          get_as @admin,
                 :new,
                 format:         :js,
                 assignment_id:  @assignment.id,
                 criterion_type: 'RubricCriterion'
        end

        it 'should respond with appropriate content' do
          expect(assigns(:assignment)).to be_truthy
          expect(assigns(:criterion_type)).to be_truthy
        end

        it 'should render the new template' do
          is_expected.to render_template(:new)
        end

        it 'should respond with success' do
          is_expected.to respond_with(:success)
        end
      end

<<<<<<< HEAD
      context '#update' do
        context 'with errors' do
          before(:each) do
            expect_any_instance_of(RubricCriterion)
                .to receive(:save).and_return(false)
            expect_any_instance_of(RubricCriterion)
                .to receive(:errors).and_return('')

            get_as @admin,
                   :update,
                   format:           :js,
                   assignment_id:    1,
                   id:               @criterion.id,
                   rubric_criterion: { name: 'one', max_mark: 10 },
                   criterion_type:   'RubricCriterion'
          end

          it 'should respond with appropriate content' do
            expect(assigns(:criterion)).to be_truthy
            expect(assigns(:criterion_type)).to be_truthy
          end

          it 'should render the errors template' do
            is_expected.to render_template('errors')
          end

          it 'should respond with success' do
            is_expected.to respond_with(:success)
          end
        end

        context 'without errors' do
          before(:each) do
            get_as @admin,
                   :update,
                   format:           :js,
                   assignment_id:    1,
                   id:               @criterion.id,
                   rubric_criterion: { name: 'one', max_mark: 10 },
                   criterion_type:   'RubricCriterion'
            assert flash[:success], I18n.t('criterion_saved_success')
          end

          it 'successfully assign criterion' do
            expect(assigns(:criterion)).to be_truthy
            expect(assigns(:criterion_type)).to be_truthy
          end

          it 'should render the update template' do
            is_expected.to render_template(:update)
          end
=======
      context '#edit' do
        before(:each) do
          get_as @admin,
                 :edit,
                 format:         :js,
                 assignment_id:  1,
                 id:             @criterion.id,
                 criterion_type: @criterion.class.to_s
        end

        it 'should respond with appropriate content' do
          expect(assigns(:criterion_type)).to be_truthy
          expect(assigns(:criterion)).to be_truthy
        end

        it 'should render edit template' do
          is_expected.to render_template(:edit)
        end

        it 'should respond with success' do
          is_expected.to respond_with(:success)
>>>>>>> 732c6ed7
        end
      end
    end

    describe 'An authenticated and authorized admin doing a POST' do
      before(:each) do
        @admin = create(:admin, user_name: 'olm_admin')
        @assignment = create(:rubric_assignment)
        @criterion = create(:rubric_criterion,
                            assignment: @assignment,
                            position: 1,
                            name: 'criterion1')
        @criterion2 = create(:rubric_criterion,
                             assignment: @assignment,
                             position: 2,
                             name: 'criterion2')
        @criterion3 = create(:rubric_criterion,
                             assignment: @assignment,
                             position: 3,
                             name: 'criterion3',
                             max_mark: 1.6)
      end

      context '#edit' do
        before(:each) do
          post_as @admin,
                  :edit,
                  format:         :js,
                  assignment_id:  1,
                  id:             @criterion.id,
                  criterion_type: @criterion.class.to_s
        end

        it ' should respond with appropriate content' do
          expect(assigns(:criterion_type)).to be_truthy
          expect(assigns(:criterion)).to be_truthy
        end

        it 'should render the edit template' do
          is_expected.to render_template(:edit)
        end

        it 'should respond with success' do
          is_expected.to respond_with(:success)
        end
      end

      it 'should be able to update_positions' do
        post_as @admin,
                :update_positions,
                format:            :js,
                criterion:         [@criterion2.id, @criterion.id],
                assignment_id:     @assignment.id
        is_expected.to render_template('criteria/update_positions')
        is_expected.to respond_with(:success)

        c1 = RubricCriterion.find(@criterion.id)
        expect(c1.position).to eql(2)
        c2 = RubricCriterion.find(@criterion2.id)
        expect(c2.position).to eql(1)
      end
    end
  end # Tests using Rubric Criteria
end
<|MERGE_RESOLUTION|>--- conflicted
+++ resolved
@@ -11,15 +11,16 @@
         end
       end
 
-<<<<<<< HEAD
+      context '#edit' do
+        it 'should respond with redirect' do
+          get :edit, assignment_id: 1, id: 1
+          is_expected.to respond_with :redirect
+        end
+      end
+
       context '#update' do
         it 'should respond with redirect' do
           put :update, assignment_id: 1, id: 1
-=======
-      context '#edit' do
-        it 'should respond with redirect' do
-          get :edit, assignment_id: 1, id: 1
->>>>>>> 732c6ed7
           is_expected.to respond_with :redirect
         end
       end
@@ -63,15 +64,16 @@
         end
       end
 
-<<<<<<< HEAD
       context '#update' do
         it 'should respond with redirect' do
           put :update, assignment_id: 1, id: 1
-=======
+          is_expected.to respond_with :redirect
+        end
+      end
+
       context '#edit' do
         it 'should respond with redirect' do
           post :edit, assignment_id: 1, id: 1
->>>>>>> 732c6ed7
           is_expected.to respond_with :redirect
         end
       end
@@ -122,7 +124,30 @@
         end
       end
 
-<<<<<<< HEAD
+      context '#edit' do
+        before(:each) do
+          get_as @admin,
+                 :edit,
+                 format:         :js,
+                 assignment_id:  1,
+                 id:             @criterion.id,
+                 criterion_type: @criterion.class.to_s
+        end
+
+        it 'should respond with appropriate content' do
+          expect(assigns(:criterion_type)).to be_truthy
+          expect(assigns(:criterion)).to be_truthy
+        end
+
+        it 'should render edit template' do
+          is_expected.to render_template(:edit)
+        end
+
+        it 'should respond with success' do
+          is_expected.to respond_with(:success)
+        end
+      end
+
       context '#update' do
         context 'with errors' do
           before(:each) do
@@ -174,29 +199,6 @@
           it 'should render the update template' do
             is_expected.to render_template(:update)
           end
-=======
-      context '#edit' do
-        before(:each) do
-          get_as @admin,
-                 :edit,
-                 format:         :js,
-                 assignment_id:  1,
-                 id:             @criterion.id,
-                 criterion_type: @criterion.class.to_s
-        end
-
-        it 'should respond with appropriate content' do
-          expect(assigns(:criterion_type)).to be_truthy
-          expect(assigns(:criterion)).to be_truthy
-        end
-
-        it 'should render edit template' do
-          is_expected.to render_template(:edit)
-        end
-
-        it 'should respond with success' do
-          is_expected.to respond_with(:success)
->>>>>>> 732c6ed7
         end
       end
     end
@@ -273,45 +275,43 @@
         end
       end
 
-<<<<<<< HEAD
+      context '#edit' do
+        it 'should respond with redirect' do
+          get :edit, assignment_id: 1, id: 1
+          is_expected.to respond_with :redirect
+        end
+
+        context 'with an assignment' do
+          before :each do
+            @grouping = FactoryGirl.create(:grouping)
+            @assignment = @grouping.assignment
+          end
+
+          context 'and a submission' do
+            before :each do
+              @submission = create(:submission, grouping: @grouping)
+            end
+
+            context '#edit' do
+              it 'should respond with redirect' do
+                get :edit,
+                    assignment_id: @assignment.id,
+                    submission_id: @submission.id,
+                    id:            1
+                is_expected.to respond_with :redirect
+              end
+            end
+          end
+        end
+      end
+
       context '#update' do
         it 'should respond with redirect' do
           put :update, assignment_id: 1, id: 1
-=======
-      context '#edit' do
-        it 'should respond with redirect' do
-          get :edit, assignment_id: 1, id: 1
->>>>>>> 732c6ed7
-          is_expected.to respond_with :redirect
-        end
-      end
-
-<<<<<<< HEAD
-=======
-      context 'with an assignment' do
-        before :each do
-          @grouping = FactoryGirl.create(:grouping)
-          @assignment = @grouping.assignment
-        end
-
-        context 'and a submission' do
-          before :each do
-            @submission = create(:submission, grouping: @grouping)
-          end
-
-          context '#edit' do
-            it 'should respond with redirect' do
-              get :edit,
-                  assignment_id: @assignment.id,
-                  submission_id: @submission.id,
-                  id:            1
-              is_expected.to respond_with :redirect
-            end
-          end
-        end
-      end
-
->>>>>>> 732c6ed7
+          is_expected.to respond_with :redirect
+        end
+      end
+
       context '#update_positions' do
         it 'should respond with redirect' do
           get :update_positions, assignment_id: 1
@@ -328,15 +328,16 @@
         end
       end
 
-<<<<<<< HEAD
+      context '#edit' do
+        it 'should respond with redirect' do
+          post :edit, assignment_id: 1, id: 1
+          is_expected.to respond_with :redirect
+        end
+      end
+
       context '#update' do
         it 'should respond with redirect' do
           put :update, assignment_id: 1, id: 1
-=======
-      context '#edit' do
-        it 'should respond with redirect' do
-          post :edit, assignment_id: 1, id: 1
->>>>>>> 732c6ed7
           is_expected.to respond_with :redirect
         end
       end
@@ -384,7 +385,30 @@
         end
       end
 
-<<<<<<< HEAD
+      context '#edit' do
+        before(:each) do
+          get_as @admin,
+                 :edit,
+                 format:         :js,
+                 assignment_id:  1,
+                 id:             @criterion.id,
+                 criterion_type: @criterion.class.to_s
+        end
+
+        it 'should respond with appropriate content' do
+          expect(assigns(:criterion_type)).to be_truthy
+          expect(assigns(:criterion)).to be_truthy
+        end
+
+        it 'should render edit template' do
+          is_expected.to render_template(:edit)
+        end
+
+        it 'should respond with success' do
+          is_expected.to respond_with(:success)
+        end
+      end
+
       context '#update' do
         context 'with errors' do
           before(:each) do
@@ -436,29 +460,6 @@
           it 'should render the update template' do
             is_expected.to render_template(:update)
           end
-=======
-      context '#edit' do
-        before(:each) do
-          get_as @admin,
-                 :edit,
-                 format:         :js,
-                 assignment_id:  1,
-                 id:             @criterion.id,
-                 criterion_type: @criterion.class.to_s
-        end
-
-        it 'should respond with appropriate content' do
-          expect(assigns(:criterion_type)).to be_truthy
-          expect(assigns(:criterion)).to be_truthy
-        end
-
-        it 'should render edit template' do
-          is_expected.to render_template(:edit)
-        end
-
-        it 'should respond with success' do
-          is_expected.to respond_with(:success)
->>>>>>> 732c6ed7
         end
       end
     end
