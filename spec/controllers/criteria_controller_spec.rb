--- conflicted
+++ resolved
@@ -3,10 +3,7 @@
 RSpec.describe CriteriaController, type: :controller do
 
   describe 'Using Flexible Criteria' do
-<<<<<<< HEAD
-
-=======
->>>>>>> 732c6ed7
+
     describe 'An unauthenticated and unauthorized user doing a GET' do
       context '#new' do
         it 'should respond with redirect' do
@@ -161,7 +158,6 @@
                              max_mark: 1.6)
       end
 
-<<<<<<< HEAD
       context '#create' do
         context 'with save error' do
           before(:each) do
@@ -242,7 +238,9 @@
           it 'should respond with success' do
             is_expected.to respond_with(:success)
           end
-=======
+        end
+      end
+
       context '#edit' do
         before(:each) do
           post_as @admin,
@@ -264,22 +262,15 @@
 
         it 'should respond with success' do
           is_expected.to respond_with(:success)
->>>>>>> 732c6ed7
         end
       end
 
       it 'should be able to update_positions' do
         post_as @admin,
                 :update_positions,
-<<<<<<< HEAD
-                format:             :js,
-                criterion:          [@criterion2.id, @criterion.id],
-                assignment_id:      @assignment.id
-=======
                 format:            :js,
                 criterion:         [@criterion2.id, @criterion.id],
                 assignment_id:     @assignment.id
->>>>>>> 732c6ed7
         is_expected.to render_template('criteria/update_positions')
         is_expected.to respond_with(:success)
 
@@ -289,13 +280,7 @@
         expect(c2.position).to eql(1)
       end
     end
-<<<<<<< HEAD
-  end # Tests using Flexile Criteria
-
-  describe 'Using Rubric Criteria' do
-=======
   end # Tests using Flexible Criteria
->>>>>>> 732c6ed7
 
   describe 'Using Rubric Criteria' do
     describe 'An unauthenticated and unauthorized user doing a GET' do
@@ -446,7 +431,6 @@
                              max_mark: 1.6)
       end
 
-<<<<<<< HEAD
       context '#create' do
         context 'with save error' do
           before(:each) do
@@ -527,7 +511,9 @@
           it 'should respond with success' do
             is_expected.to respond_with(:success)
           end
-=======
+        end
+      end
+
       context '#edit' do
         before(:each) do
           post_as @admin,
@@ -549,22 +535,15 @@
 
         it 'should respond with success' do
           is_expected.to respond_with(:success)
->>>>>>> 732c6ed7
         end
       end
 
       it 'should be able to update_positions' do
         post_as @admin,
                 :update_positions,
-<<<<<<< HEAD
-                format:             :js,
-                criterion:          [@criterion2.id, @criterion.id],
-                assignment_id:      @assignment.id
-=======
                 format:            :js,
                 criterion:         [@criterion2.id, @criterion.id],
                 assignment_id:     @assignment.id
->>>>>>> 732c6ed7
         is_expected.to render_template('criteria/update_positions')
         is_expected.to respond_with(:success)
 
