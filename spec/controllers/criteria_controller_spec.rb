--- conflicted
+++ resolved
@@ -19,15 +19,16 @@
         end
       end
 
-<<<<<<< HEAD
       context '#update' do
         it 'should respond with redirect' do
           put :update, assignment_id: 1, id: 1
-=======
+          is_expected.to respond_with :redirect
+        end
+      end
+
       context '#destroy' do
         it 'should respond with redirect' do
           delete :destroy, assignment_id: 1, id: 1
->>>>>>> 4aa56653
           is_expected.to respond_with :redirect
         end
       end
@@ -380,6 +381,7 @@
   end # Tests using Flexible Criteria
 
   describe 'Using Rubric Criteria' do
+
     describe 'An unauthenticated and unauthorized user doing a GET' do
       context '#new' do
         it 'should respond with redirect' do
@@ -394,24 +396,7 @@
           is_expected.to respond_with :redirect
         end
 
-<<<<<<< HEAD
         context 'with an assignment' do
-=======
-      context '#destroy' do
-        it 'should respond with redirect' do
-          delete :destroy, assignment_id: 1, id: 1
-          is_expected.to respond_with :redirect
-        end
-      end
-
-      context 'with an assignment' do
-        before :each do
-          @grouping = FactoryGirl.create(:grouping)
-          @assignment = @grouping.assignment
-        end
-
-        context 'and a submission' do
->>>>>>> 4aa56653
           before :each do
             @grouping = FactoryGirl.create(:grouping)
             @assignment = @grouping.assignment
@@ -435,6 +420,13 @@
         end
       end
 
+      context '#destroy' do
+        it 'should respond with redirect' do
+          delete :destroy, assignment_id: 1, id: 1
+          is_expected.to respond_with :redirect
+        end
+      end
+
       context '#update' do
         it 'should respond with redirect' do
           put :update, assignment_id: 1, id: 1
@@ -465,15 +457,16 @@
         end
       end
 
-<<<<<<< HEAD
       context '#update' do
         it 'should respond with redirect' do
           put :update, assignment_id: 1, id: 1
-=======
+          is_expected.to respond_with :redirect
+        end
+      end
+
       context '#destroy' do
         it 'should respond with redirect' do
           delete :destroy, assignment_id: 1, id: 1
->>>>>>> 4aa56653
           is_expected.to respond_with :redirect
         end
       end
