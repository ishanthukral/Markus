--- conflicted
+++ resolved
@@ -8,11 +8,7 @@
     describe '#files_at_path' do
       # Commit a file named test in the workdir
       before(:each) do
-<<<<<<< HEAD
-        transaction = repo.get_transaction('dummy') # dummy user_id
-=======
         transaction = repo.get_transaction("dummy") # dummy user_id
->>>>>>> 527f34e4
         transaction.add('test', 'testdata')
         repo.commit(transaction)
       end
@@ -40,11 +36,7 @@
     describe '#directories_at_path' do
       before(:each) do
         # Commit a file named test2 in a folder called testdir
-<<<<<<< HEAD
-        transaction = repo.get_transaction('dummy') # dummy user_id
-=======
         transaction = repo.get_transaction("dummy") # dummy user_id
->>>>>>> 527f34e4
         transaction.add('testdir/test', 'testdata')
         repo.commit(transaction)
       end
@@ -66,11 +58,7 @@
 
     describe '#stringify' do
       before(:each) do
-<<<<<<< HEAD
-        transaction = repo.get_transaction('dummy') # dummy user_id
-=======
         transaction = repo.get_transaction("dummy") # dummy user_id
->>>>>>> 527f34e4
         transaction.add('test', 'testdata')
         repo.commit(transaction)
       end
