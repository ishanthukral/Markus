# Files ignored by git

config/database.yml
config/local_environment_override.rb

# Data, app documentation, log and bundle folder
data/
log/
doc/app/
.bundle/

# Files created by rcov/simplecov
test/coverage
test/coverage.data
<<<<<<< HEAD
=======
coverage/
>>>>>>> 679e8bb8

# Patch
*.diff
*.patch

# Sqlite databases
*.db
*.sqlite3

# Vim swap files
*.swp

# Temporary and backup files
*~

# MarkUs Review poster tool credentials file
.markusdev-creds

# Eclipse generated project file
/.project

# Ignore dummy file used to tell .rvmrc to use specific ruby instead of project
# wide default
.use-ruby-*

# RubyMine generated project folder
.idea<|MERGE_RESOLUTION|>--- conflicted
+++ resolved
@@ -12,10 +12,7 @@
 # Files created by rcov/simplecov
 test/coverage
 test/coverage.data
-<<<<<<< HEAD
-=======
 coverage/
->>>>>>> 679e8bb8
 
 # Patch
 *.diff
