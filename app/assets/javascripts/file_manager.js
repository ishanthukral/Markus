<<<<<<< HEAD
// Add new row of input
function injectFileInput() {
  var new_file_field = jQuery('<input>', {
    type: 'file',
    name: 'new_files[]',
    multiple: true
  });

  new_file_field.change(function() {
    sanitized_filename_check(this);
    var fileCount = 0;
    var notTerminate = true;
    while (fileCount<this.files.length && notTerminate){
      if (this.files[fileCount].size > 3*1024*1024){
        if (!confirm('Warning, ' + this.files[fileCount].name + 
            ' is ' + this.files[fileCount].size + ' bytes.' +
            ' Loading it in the web viewer may take a long time.' +
            ' Do you wish to proceed?')){
          // clear recently added file and terminate loop
          jQuery(this).val('');
          notTerminate = false;
        }
      }
      fileCount++;
    }
    
    return false;
  });


  var new_file_field_row = jQuery('<tr>');

  var new_file_field_input_column = jQuery('<td>', {colspan: 4});

  var remove_new_file_input = jQuery('<input>', {type: 'checkbox'});
=======
jQuery(document).ready(function (){
	window.modal_addnew = new ModalMarkus('#addnew_dialog');	
});
>>>>>>> 405c4fdf

function submitFile(e) {
   e.submit();	
}

function enableDisableSubmit() {
  var hasRows = false;
  jQuery('tbody').each(function(i) {
    var oRows = this.getElementsByTagName('tr');
    var iRowCount = oRows.length;
    if (iRowCount > 0) {
      hasRows = true;
    }
  });
  if (hasRows) {
    jQuery('#submit_form input[type=submit]').each(function(i) {
      jQuery(this).find('input, textarea').each(function(i) {
        jQuery(this).removeAttr("readonly");
      });
    });
  } else {
    jQuery('#submit_form input[type=submit]').each(function(i) {
      jQuery(this).find('input, textarea').each(function(i) {
        jQuery(this).attr("readonly","readonly");
      });
    });
  }
}

/*
 * Strip off some local file-path garbage potentially passed by the browser.
 * Called from app/views/submissions/_file_manager_boot.js.erb
 */
function normalize_filename(new_file_name) {
  /************************************************************************
   * Note: new_file_name may include device identifiers and may be preceded
   *       by the full path to the file on the user's local system.
   * Examples:
   *     C:\\data\\folder\\file.txt  // '\' is a special char in JS
   *     D:/data/school/program.py
   *     /home/user/Documents/Class.java
   *     core.c
   ***********************************************************************/
  // Unify path separator
  new_file_name = new_file_name.replace(/\\/g, "/");
  slash = new_file_name.lastIndexOf("/");
  if (slash != -1) {
    // Absolute path given, strip off preceding parts
    new_file_name = new_file_name.substring(slash + 1);
  }
  return new_file_name;
}

function populate(files_json) {
  files_table.populate(files_json).render();
  enableDisableSubmit();
}
<|MERGE_RESOLUTION|>--- conflicted
+++ resolved
@@ -1,12 +1,4 @@
-<<<<<<< HEAD
-// Add new row of input
-function injectFileInput() {
-  var new_file_field = jQuery('<input>', {
-    type: 'file',
-    name: 'new_files[]',
-    multiple: true
-  });
-
+/*
   new_file_field.change(function() {
     sanitized_filename_check(this);
     var fileCount = 0;
@@ -22,23 +14,15 @@
           notTerminate = false;
         }
       }
-      fileCount++;
     }
     
     return false;
   });
+  */
 
-
-  var new_file_field_row = jQuery('<tr>');
-
-  var new_file_field_input_column = jQuery('<td>', {colspan: 4});
-
-  var remove_new_file_input = jQuery('<input>', {type: 'checkbox'});
-=======
 jQuery(document).ready(function (){
 	window.modal_addnew = new ModalMarkus('#addnew_dialog');	
 });
->>>>>>> 405c4fdf
 
 function submitFile(e) {
    e.submit();	
