@import 'reset';
@import 'mixins';
@import 'constants';

@import 'core';
@import 'login';
@import 'navigation';
<<<<<<< HEAD


/** [TEMP] Tab pane */

.columns {
  display: table;
  height: 100%;
  width: 100%;
}

.col-left,
.col-center,
.col-right {
  display: table-cell;
  vertical-align: top;
}

.col-left,
.col-right {
  width: 45%;
}

.col-center {
  width: 10%;

  #icons {
    left: 50%;
    margin-left: -25px;
    position: fixed;
    top: 50%;
  }

  .image_input {
    display: block;
    margin: 0.5em auto;
  }
}


.tab-pane {
  @include border-radius(5px);
  background: $light-grey;
  border: 1px solid $blue;
  padding: 0.5em;

  ul {
    margin: 0;
    padding: 0;

    li {
      @include border-radius-top(5px);
      background: $light-blue;
      display: inline-block;
      list-style: none;

      a {
        @include border-radius-top(5px);
        display: inline-block;
        outline: none;
        padding: 0.25em 1.5em;
      }

      &.ui-tabs-active {
        background: $primary-color;

        a {
          color: $grey;
        }
      }
    }
  }

  .ui-tabs-panel {
    @include border-radius-bottom(5px);
    background: $primary-color;
    padding: 0.5em;
  }
}

.tabbedArea {
  background: #fff;
}
=======
// @import 'dialogs';


/** [TEMP] Dialog modal windows */

#about_dialog {
  width: 50%;
  max-height: 75%;

  #about_text {
    max-height: 200px;
    overflow: auto;
  }
}

.dialog {
  @include border-radius(5px);
  @include box-shadow(0 0 10px $grey);
  background: #fff;
  max-width: 100%;
  padding: 2.5em 1.5em;
  z-index: 10000;

  .dialog-actions {
    text-align: center;
    margin-top: 1.5em;

    button {
      margin: 0.5em;
    }

    div,
    input {
      display: inline-block;
    }
  }
}
>>>>>>> 2efc437b


/* Title Bar */

#title_bar {
  span.menu_bar {
    background: none;
    border: none;
    color: $grey;
    font-size: 1rem;
    font-weight: normal;

    &::before {
      content: "|";
    }
  }

  input:hover,
  a:hover {
    background: none;
    border: none;
    color: $hover;
  }
}

#title_bar h1,
.title_bar h1 {
  color: $grey;
  display: inline-block;
  font-size: 2.5em;
  font-weight: 300;
}

#second_title {
  margin-top: 2.5em;
}

#title_bar input,
#title_bar a,
.sub_title a {
  @include box-shadow(none);
  background: none;
  border: none;
  color: $blue;
  cursor: pointer;
  font-size: 12px;
  font-weight: 600;
  margin: 0;
  min-width: 5px;
  padding: 0 4px;
}

.sub_title a {
  font-size: 0.7em;
}

#new_files input {
  width: 300px;
}

.heading_buttons {
  display: inline-block;
  float: right;
  margin-top: 2.75em;
  text-align: right;
}

.wrapLeft,
.wrapRight {
  min-width: 75%;
}

.wrapLeftGroups,
.wrapRightGroups {
  min-width: 75%;
}

.colsLeftHeavy {
  min-width: 78.125em;
}

/* Left aligns show total checkbox on
   grade entry form properties */

#grade_entry_form_show_total {
  min-width: 0;
}


/* Global Action */

.global_action {
  display: inline;
}

.global_action_top {
  float: left;
  padding: 20px 0 0 0;
}

.global_action_bottom {
  float: left;
  padding: 0;
}

.global_action_left {
  float: left;
  padding: 10px 0;
}


/* Switch view*/

.switch_view {
  float: right;
  padding: 20px 0 0 0;
}


/* Toggle action */

#toggle_actions {
  display: inline;

  a {
    padding: 0 4px;
  }
}

.rubric_level_input {
  width: 35%;
  margin-bottom: 1.2em;
  margin-top: 2em;
}

.fit_to_space {
  min-width: 0;
  width: 90%;
}

.image_input {
  @include border-radius(0);
  background-color: transparent;
  border: transparent;
  font-weight: 600;
  margin: 0;
  min-width: 0;
  padding: 0;
}

.inline_checkbox,
.FilterTable_selectable,
.FilterTable_students_selectable,
.FilterTable_graders_selectable,
.FilterTable_groupings_selectable,
.FilterTable_criteria_selectable {
  min-width: 0;
}


/* Table */

.filter_selected {
  color: #000;
  font-weight: 600;

  &:hover {
    color: #000;
    cursor: default;
  }
}

table {
  width: 100%;
  border-collapse: collapse;
  margin: 4px 0;

  tr td.loading,
  tr td:hover.loading {
    height: 30px;
    padding-left: 8px;
    border: 0;
    background-color: $primary-color;
  }
}

thead,
tfoot {
  background: #dfdfdf;
  text-align: left;

  a {
    color: $grey;
    font-weight: 600;
  }
}

thead {
  border-bottom: 1px solid #ccc;
}

th,
tfoot tr td {
  border: none;
  color: $grey;
  font-weight: 600;
  height: 18px;
  padding: 0.75em 0.5em;
}

th.center {
  text-align: center;
}

td {
  border: none;
  padding: 0.75em 0.5em;

  &.center {
    text-align: center;
  }

  p {
    margin: 0.5em 0 0 0;
  }
}

td.note {
  padding: 5px;
  text-align: left;

  form {
    display: inline-block;
    width: auto;
  }

  &:last-child {
    text-align: right;
  }
}

tbody tr {
  @include transition(all, $time-quick);
  border-bottom: 1px solid #ccc;

  &:first-child {
    border-top: 1px solid #ccc;
  }

  &:hover {
    background: #ececec;
  }
}

.table_menu {
  padding-left: 10px;

  a,
  button {
    color: $blue;
    font-size: 0.8em;
    font-family: $font-stack;
    text-decoration: none;
    cursor: pointer;
    font-weight: normal;
    background: none;
    border: none;
    padding: 2px;
    margin: 1px;
    min-width: 5px;

    &:hover {
      color: $hover;
    }

    &.delete:hover {
      color: #f00;
    }

    &.valid:hover {
      color: #0f0;
    }
  }
}

tr:hover .table_menu {
  visibility: visible;
}

.link {
  font-weight: 600;
  color: $blue;
  cursor: pointer;
  padding: 0.1em;
}

/* jQuery DataTable Plugin */
.dataTables_length {
  float: left;
}

.dataTables_filter {
  float: right;
}

table.display {
  thead th {
    padding: 3px 18px 3px 10px;
    border-bottom: 1px solid #000;
    font-weight: 600;
    cursor: pointer;
    *cursor: hand;
  }

  tfoot th {
    padding: 3px 18px 3px 10px;
    border-top: 1px solid #000;
    font-weight: 600;
  }

  tr.heading2 td {
    border-bottom: 1px solid #aaa;
  }

  td {
    padding: 3px 10px;
  }
}

.dataTables_info {
  float: left;
}

.dataTables_paginate {
  float: right;
  text-align: right;
}


/* Pagination nested */

.paging_two_button .ui-button {
  float: left;
  cursor: pointer;
  *cursor: hand;
}

.dataTables_paginate {
  width: auto;

  .ui-button {
    margin-right: -0.1em !important;
  }
}

.paging_full_numbers {
  width: 350px !important;

  .ui-button {
    padding: 2px 6px;
    margin: 0;
    cursor: pointer;
    *cursor: hand;
    color: #333 !important;
  }
}

.dataTables_wrapper .ui-toolbar {
  padding: 5px;
}

.dataTables_info {
  padding-top: 3px;
}

div.dataTables_wrapper .ui-widget-header {
  font-weight: normal;
}

/* DataTable sort icon positioning */
div.DataTables_sort_wrapper span {
  display: inline-block;
}

table.display thead th div.DataTables_sort_wrapper {
  position: relative;
  padding-right: 20px;
}

table.display thead th div.DataTables_sort_wrapper span {
  position: absolute;
  top: 50%;
  margin-top: -8px;
  right: 0;
}

/* Student's table */

tr.student_hidden {
  font-style: italic;
}


/* Grades table cell (user name, first name, last name) */

td.grades_table_cell {
  width: 10%;
}


/* Grades table checkbox */

td.grades_table_checkbox,
th.student_total {
  width: 7%;
  text-align: center;
}


/* Grade */

td.grade {
  width: 5%;
  text-align: center;

  input {
    min-width: 5%;
  }
}


/* Question total in grades table */
th.out_of {
  text-align: center;
  min-width: 80px;
}


/* A student's total mark in grades table */
td.student_total {
  text-align: center;

  input {
    background-color: transparent;
    border: none;
    color: #000;
    min-width: 7%;
    text-align: left;

    &:hover {
      background-color: transparent;
      border: none;
      color: #000;
      min-width: 7%;
      text-align: left;
    }
  }
}


/* Groups table*/

#checkbox {
  width: 2em;
  padding: 0;
}

#FilterTable_header_members {
  width: 55%;
}

#FilterTable_header_graders {
  width: 20%;
}

#FilterTable_header_valid {
  width: 2.5%;
}

#FilterTable_header_name {
  width: 35%;
}

#FilterTable_manage_graders_header_name {
  width: 32%;
}

#FilterTable_manage_graders_header_members {
  width: 40%;
}

#FilterTable_manage_graders_header_section {
  width: 12%;
}

#FilterTable_manage_graders_header_coverage,
#FilterTable_header_coverage {
  width: 8em;
}

input#extra_mark_description {
  width: 50%;
}

#add_extra_mark_prompt label {
  min-width: 20%;
}

.summary_block {
  border: 1px solid #ccc;
  float: right;
  line-height: 1.6em;
  margin: 5px 5px;
  min-width: 50%;
  padding: 5px;
}

.total_extra_points_label,
#total_extra_points {
  font-style: italic;
  margin: 2px 0;
  padding: 2px;
}

.status_inviter {
  font-style: italic;
  font-weight: 600;
}

.status_pending {
  font-style: italic;
}

.mark_total {
  @include border-radius(8px);
  background-color: #efefef;
  border: 1px solid #acacac;
  font-size: 1.2em;
  font-style: italic;
  font-weight: 600;
  padding: 10px;
}

.final_mark {
  float: right;
  font-size: 1.2em;
}

#current_total_mark_div {
  padding-left: 5px;
}

/* flash messages, & warning */
.banner {
  @include border-radius(5px);
  padding: 0.5em 2em;
  margin: 0.5em 0;
}

.success {
  @extend .banner;
  background: #bdfcc9 url(icons/accept.png) no-repeat 5px center;
  border: 1px solid #458b00;
}

.notice {
  @extend .banner;
  background: #ffffe0;
  border: 1px solid #e6db55;
}

.information {
  @extend .banner;
  background: #efefef url(icons/information.png) no-repeat 5px center;
  border: 1px solid #d1d1d1;
}

.help {
  padding: 3px 30px;
  background: url(icons/help_icon.png) no-repeat;
  display: inline-block;
  height: 40px;
  cursor: pointer;
  float: right;
}

.title-help {
  padding: 3px 30px;
  background: url(icons/help_icon.png) no-repeat;
  height: 40px;
  cursor: pointer;
  margin-left: 10px;
}

.help-message-tooltip {
  width: 350px;
  font-style: normal;
  display: inline-block;
  vertical-align: text-top;
  word-wrap: normal;
  margin:auto;
  margin-right: 20px;
  padding:auto;
  //margin-bottom:5px;
  margin-left: 10px;
  background: #FFFFE0;
  border:2px solid #E6DB55;
  padding-left: 5px;
  padding-right: 5px;
}


.help-message-title {
  font-style: normal;
  display: inline-block;
  vertical-align: text-top;
  word-wrap: normal;
  margin:auto;
  margin-right: 20px;
  padding:auto;
  //margin-bottom:5px;
  margin-left: 10px;
  background: #FFFFE0;
  border:2px solid #E6DB55;
  padding-left: 5px;
  padding-right: 5px;
}

.help-message-box {
  font-style: normal;
  width: 350px;
  word-wrap: normal;
  vertical-align: center;
  float: right;
  margin:auto;
  padding:auto;
  //margin-bottom:5px;
  margin-right: 10px;
  background: #FFFFE0;
  border:2px solid #E6DB55;
  padding-left: 5px;
  padding-right: 5px;
}

.help-break {
  margin-bottom: 15px;
}

.warning {
  @extend .banner;
  background: #ffffe0 url(icons/error.png) no-repeat 5px center;
  border: 1px solid #e6db55;
}

.error,
.errorExplanation {
  @extend .banner;
  background: #fbc5c5 url('icons/exclamation.png') no-repeat 5px center;
  border: 1px solid #cf3c2b;

  h1,
  h2 {
    font-size: 1.2em;
    font-weight: 600;
    margin: 0;
    padding: 0.5em 0;
  }

  p {
    font-size: 1em;
    padding: 0.2em 0;
    margin: 0;
  }

  ul {
    font-size: 1em;
    margin: 0;
  }
}

.group form {
  margin: 0;
}

.fail-no-img {
  font-size: 80%;
  width: 250px;
}

.float_left {
  float: left;
}

.float_right {
  float: right;
}

.cursor_hand {
  float: left;
  cursor: pointer;
}

.bonus_deduction {
  background-color: #b7d3ec;
  padding: 5px;
}

#standby_highlighting {
  background: yellow;
  font-size: 2em;
  margin: 5px;
  padding: 5px;
}

.hidden_student {
  background: #ffa;
}

/* accordeon menu */
.left_section:hover .left_section_container {
  display: block;
}

.left_section_container {
  display: none;
}

#notes_dialog {
  .notes_existing {
    @include border-radius(10px);
    border: 2px solid #ccc;
    float: left;
    height: 248px;
    overflow: auto;
    width: 250px;
    word-wrap: break-word;
  }

  .notes_wrapper {
    display: table;
  }

  .notes_wrapper_row {
    display: table-row-group;
  }
}

.colLeftGroups,
.colRightGroups,
.colLeftGraders,
.colRightGraders {
  display: inline-block;
  margin-right: -5px;
  vertical-align: top;
}

.colLeftGroups,
.colLeftGraders {
  min-width: 365px;
  width: 40%;
}

.colRightGroups,
.colRightGraders {
  width: 50%;

  @include breakpoint(large) {
    width: auto;
  }
}

.centreColumn {
  display: inline-block;
  overflow: hidden;
  width: 10%;

  @include breakpoint(large) {
    width: 65px;
  }

  #icons {
    position: fixed;
    text-align: center;
    top: 50%;
    width: 10%;

    @include breakpoint(large) {
      width: 65px;
    }
  }

  input {
    display: block;
    margin: 1em auto;
  }
}

.pane {
  @include border-radius(5px);
  background: #ececec;
  border: 1px solid $light-blue;
  margin: 0 0 10px 0;
  padding: 10px;
}

.globalActionIconsTop,
.globalActionIconsBottom {
  background: #dfdfdf;
  margin-bottom: -5px;
  margin-top: -5px;
  padding-left: 5px;
  padding-right: 5px;
  width: 70px;
}

.globalActionIconsTop {
  @include border-radius-top(5px);
}

.globalActionIconsBottom {
  @include border-radius-bottom(5px);
}


/* Student Interface: Assignment View*/

.block {
  @include border-radius(5px);
  border: 1px solid $light-blue;
  margin: 15px auto;
  padding: 0;
  width: 95%;

  h2 {
    @include border-radius-top(5px);
    background: #eee;
    border-bottom: 1px solid #ccc;
    color: $grey;
    font-size: 1.5em;
    font-weight: 300;
    margin: 0;
    padding: 0.75em 10px;
  }
}

.block h3,
.section h3,
#section h3 {
  border-bottom: 1px solid #ccc;
  color: $grey;
  font-size: 1.25em;
  font-weight: 300;
  margin: 0 0 1em 0;
  padding: 0.5em 0.1em;
}

.block_content {
  padding: 10px 15px;

  li {
    margin-bottom: 0.5em;
    margin-left: -1em;
  }

  /* Invite button */
  input[type=button] {
    margin-bottom: 2em;
  }
}

.block_line {
  border-top: 1px solid #ccc;
  display: block;
  margin: 5px;
}

.sub_block {
  margin: 0 0 1em 0;
}

div.sub_block {
  span.prop_label {
    display: inline-block;
    font-weight: 600;
    min-width: 150px;

    @include breakpoint(small) {
      display: block;
      min-width: 0;
    }
  }

  span.box {
    display: inline-block;
  }
}

#member_inviter {
  font-weight: 600;
}

.membership_status_pending {
  font-style: italic;
}

.membership_status_rejected {
  color: $grey;
  font-style: italic;
}

span.info_red,
span.info {
  font-size: 1em;
  line-height: 1.5em;
}

span.info_red {
  color: #f00;
}

span.info_number  {
  font: 1.5em/1.5em $font-stack;
  margin-right: 5px;
}

span.info_date{
  font: 300 1.2em/1.5em $font-stack;
  margin-right: 5px;
}

.section {
  .info_date {
    margin-left: 10px;
  }

  li {
    padding: 0.5em 0;
  }
}

a.assignment_list {
  display: inline-block;
  font-size: 1.2em;
  min-width: 15em;
}

span.title{
  border-bottom: 1px solid #ccc;
  color: $grey;
  display: block;
  font-family: $font-stack;
  font-size: 0.9em;
  font-style: italic;
  margin-bottom: 5px;
  padding-left: 5px;
  width: 100%;
}

/* Submissions table */
td#thinking_table_row {
  text-align: center;
}

.ap_filters {
  float: right;
  padding: 5px;
}

.ap_page_links {
  float: right;
}

.ap_selector {
  float: left;
}

#ap_select_all_div,
#ap_select_full_div {
  background: #FFFFE0;
  border: 1px solid #000;
  padding: 5px;
  text-align: center;
}

.ap_prev_link {
  margin-right: 15px;
}

.ap_next_link {
  margin-left: 15px;
}

th.ap_sorting_by {
  background: url('icons/bullet_arrow_up.png') no-repeat left;
  color: #000;
  padding-left: 1.3em;

  a {
    background: none;
    color: #000;
    font-weight: 600;
  }
}

th.ap_sorting_by_desc {
  background: url(icons/bullet_arrow_down.png) no-repeat left;
  color: #000;
  padding-left: 1.3em;
}

.ap_nav_box {
  border: 1px solid #ddd;
  padding: 0.5em;
  width: 100%;
}

/* end Submissions table */

/* Submission's file_manager*/
th#FilterTable_header_filename {
  width: 30%;
}

th#FilterTable_header_last_modified_date {
  width: 20%;
}

th#FilterTable_header_revision_by {
  width: 20%;
}

th#FilterTable_header_delete_file,
td#FilterTable_footer_delete_file {
  text-align: center;
}

th#FilterTable_header_filename:hover,
th#FilterTable_header_revision_number:hover,
th#FilterTable_header_revision_by:hover,
th.FilterTable_sortable:hover,
tfoot tr td:hover {
  cursor: pointer;
  color: #000;
}

.FilterTable_header,
.FilterTable_footer,
#list td {
  padding-left: 1.3em;
}

th.FilterTable_sorting_by,
tfoot tr td.FilterTable_sorting_by {
  background-image: url('icons/bullet_arrow_up.png');
  background-position: left;
  background-repeat: no-repeat;
  color: #000;
}

th.FilterTable_sorting_by_reverse,
tfoot tr td.FilterTable_sorting_by_reverse {
  background-image: url(icons/bullet_arrow_down.png);
  background-position: left;
  background-repeat: no-repeat;
  color: #000;
}

tfoot tr td {
  vertical-align: middle;
}

td a {
  text-transform: none;
}

td.delete_row {
  text-align: center;
}

td.grade_entry_form_results_name {
  width: 27%;
}

td.grade_entry_form_result {
  width: 40%;
}

/* Grader's view*/

#file_selector button {
  min-width: 8px;
}

/* floating object */
.column_floatRight,
.column_floatLeft {
  display: inline-block;
  vertical-align: top;
  width: 50%;

  @include breakpoint(small) {
    display: block;
    width: 100%;
  }
}

.floatLeft {
  float: left;
}

.floatRight {
  float: right;
}

.search_box {
  overflow: hidden;
  padding: 0.5em 0.25em;
}

.invisible_list {
  list-style: none;
  margin: 0;
  padding: 0;
}

#working {
  @include border-radius(5px);
  @include box-shadow(0 0 5px 0 $light-blue);
  background: $light-blue;
  border: 1px solid $blue;
  color: $primary-color;
  font-size: 1.25em;
  font-weight: 600;
  left: 50%;
  margin-left: -7.5em;
  padding: 0.5em;
  position: fixed;
  text-align: center;
  top: 1.5em;
  width: 15em;
  z-index: 99999;

  #ellipsis {
    display: inline-block;
    text-align: left;
    width: 1em;

    &::after {
      -webkit-animation: ellipsis 2s infinite;
      -moz-animation: ellipsis 2s infinite;
      -ms-animation: ellipsis 2s infinite;
      -o-animation: ellipsis 2s infinite;
      animation: ellipsis 2s infinite;
      content: "\2026";
      display: inline-block;
      overflow: hidden;
      vertical-align: bottom;
    }
  }
}

@-webkit-keyframes ellipsis {
  from { width: 2px; }
  to   { width: 1em; }
}
@-moz-keyframes ellipsis {
  from { width: 2px; }
  to   { width: 1em; }
}
@-ms-keyframes ellipsis {
  from { width: 2px; }
  to   { width: 1em; }
}
@-o-keyframes ellipsis {
  from { width: 2px; }
  to   { width: 1em; }
}
@keyframes ellipsis {
  from { width: 2px; }
  to   { width: 1em; }
}


a.icon_remove {
  background: url('icons/cancel.png') no-repeat;
  height: 20px;
  text-indent: -3000em;
  width: 20px;

  &:hover {
    background: url('icons/cancel.png') no-repeat;
  }
}


/* Rubric Criteria view*/

div.align_text_right {
  text-align: right;
  width: 100%;
}

.rubric_level_header {
  margin-bottom: -3em;
}

#rubric_criteria_pane,
#flexible_criteria_pane,
#annotation_category_pane {
  display: inline-block;
  margin-right: 5%;
  vertical-align: top;
  width: 25%;
}

.weight_bump_button {
  min-width: 10px;
  padding: 0 9px;
  width: 10px;
}

.criterion_input_weight {
  padding: 2px 9px;
  width: 18px;
}

.level_textarea_description {
  width: 90%;
}

#rubric_levels_pane,
#flexible_edition_pane,
#annotations_pane {
  @include border-radius(10px);
  border: 1px solid #ccc;
  display: inline-block;
  margin-right: 2em;
  padding: 10px 15px;
  vertical-align: top;
  width: 66%;
}

#rubrics_help,
#annotations_help {
  font-style: italic;
  line-height: 1.6em;
}

#rubrics_help {
  h2,
  h3 {
    color: $grey;
  }
}

.criterion_holder_selected {
  background: #ccc;
}

.mark_tools form,
form.button_to div {
  display: inline;
}

input.button_to_criteria_expansion,
input.button_to_delete_deduction {
  font-size: 0.8em;
  margin-bottom: 4px;
  margin: 1px;
  min-width: 0;
  padding: 2px;
}

.annotation_title_div,
.criterion_title_div,
.annotation_category_title {
  padding: 2px 2px 0 10px;
}

.criterion_arrow {
  float: right;
  padding-left: 3px;
}

.criterion_weight,
.criterion_max {
  float: right;
  padding: 2px 4px 0 2px;
}

.main_rubric_criteria_edit,
.main_flexible_criteria_edit,
#flexible_criteria_preview {
  @include border-radius(10px);
  background: #f8f8f8;
  border: 1px solid #ccc;
  margin: 10px;
  padding: 10px;
}

.main_rubric_criteria_edit {
  margin-bottom: -16em;
  width: 280px;
}

.rubric_criteria_levels {
  margin-left: 340px;
  margin-right: 1em;
}

#flexible_criteria_preview {
  h3 {
    margin: 0 0 10px 0;
  }

  ul li {
    list-style: disc outside none;
    padding: 0;
  }

  ol li {
    list-style: decimal outside none;
    padding: 0;
  }
}

.criterion_description_preview {
  background-color: $primary-color;
  border: solid 2px #ccc;
  padding: 10px;
}

input.criterion_input_name{
  background: $primary-color;
  text-align: left;
  width: 25em;
}

.criteria_edit_total_mark {
  font-style: italic;
}

#rubric_levels_pane_menu li,
#flexible_edition_pane_menu li {
  list-style: none;
  padding-bottom: 1em;
}

/* Annotation category*/

#annotation_list_holder {
  h2 {
    margin: 0;
  }
}

ul#annotation_list {
  list-style: none;

  li {
    border-bottom: 1px solid #ccc;
  }

  textarea {
    width: 90%;
  }
}

.annotation_texts_size {
  color: $grey;
  font-size: 0.9em;
  font-style: italic;
  margin-left: 5px;
}

.annotation_text_authors {
  color: $grey;
  display: inline-block;
  font-style: italic;
  margin-left: 5px;
  width: 200px;
 }

/* Admin interface: Assignment View*/
.disable {
  color: $grey;
  font-style: italic;
}

.assignment_info {
  font-size: 0.9em;
  font-style: italic;
}

fieldset.period {
  margin: 10px 0;

  p {
    margin: 0;
    padding: 0;
  }
}

.PeriodDeltaChain {
  font-size: 0.9em;
  font-style: italic;
  padding-left: 10em;
}

.PeriodDeltaChain_ToTime,
.PeriodDeltaChain_FromTime {
  font-weight: 600;
  padding: 0 10px;
}

span.due_date {
  color: $grey;
  display: block;
  font-size: 0.9em;
  font-style: italic;
  margin-bottom: 5px;
  padding-left: 5px;
}

#penalty_periods,
#grace_periods,
#penalty_decay_periods {
  margin-left: 5em;
  width: 80%;
}

#sub_rule_link {
  margin-left: 5em;
}

#grade_entry_items {
  width: 500px;
}

#rubric_viewer {
  #criteria_pane{
    margin: 0;
    padding: 0;
    width: 100%;
  }

  table,
  table tr {
    background: $primary-color;
    padding: 4px;
  }
}

.fieldWithErrors {
  label{
    font-style: italic;
  }

  input{
    border: 2px solid #e6cb55;
  }
}

fieldset.disabled {
  background-color: #eee;
  font-style: italic;
}

.disabled label,
.disabled span,
.disabled p{
  color: $grey;
  font-style: italic;
}

.invalid,
.required_field {
  color: #f00;
}

.required_field {
  margin-left: 0.25em;
}

.hidden {
  display: none;
}

#api_key_box {
  @include border-radius(5px);
  border: 1px solid #ccc;
  overflow: auto;
  padding: 0.75em;

  #api_key,
  form {
    display: inline-block;
    width: auto;
  }
}

div#test_results_controls {
  display: inline;
  margin-left: 30px;
}

form#grader_view_file_selector_form {
  display: inline;
}

pre#test_result_content {
  font-size: 1.3em;
}

/* For the passed due date in dashboard. */
.red {
  color: red;
}

.graph_layout {
  height: 350px;
  margin-left: 20px;
  margin-top: 20px;
  width: 500px;
}

/* Dashboard Assignment Summary */
#assignment_summaries {
  text-align: center;
}

.assignment_summary {
  @include border-radius(5px);
  background-color: $light-grey;
  border: 1px solid $light-blue;
  display: inline-block;
  margin: 20px;
  padding: 20px;
  text-align: left;
  width: auto;

  .left {
    display: inline-block;
    width: 400px;
  }

  .right {
    display: inline-block;
    margin-left: 15px;
    vertical-align: top;
    width: 250px;
  }

  .title {
    color: #0a67ad;
    font-weight: 300;
    margin: 0 0 15px 0;
    padding: 0;
  }

  .due_date {
    font-weight: 600;

    .after {
      color: red;
    }

    .before {
      color: green;
    }
  }

  table {
    tr {
      border: none;

      td {
        border: none;
        padding-right: 10px;
      }
    }
  }

  ul {
    list-style-type: square;
    margin-top: 0;
  }

  .grader_distribution {
    margin-bottom: 0;
  }
}

#section_due_dates_type_form {
  margin-top: 10px;
}

.section_due_date_form {
  margin-left: 60px;
}

#current_time {
  padding: 0 0 10px 0;
}

.table-button {
  margin: 2px;
  min-width: 0;
  padding: 2px;
}


/* Error status page */

#error {
  height: 4em;
  margin-top: -2em;
  position: absolute;
  text-align: center;
  top: 50%;
  width: 100%;
}<|MERGE_RESOLUTION|>--- conflicted
+++ resolved
@@ -5,92 +5,6 @@
 @import 'core';
 @import 'login';
 @import 'navigation';
-<<<<<<< HEAD
-
-
-/** [TEMP] Tab pane */
-
-.columns {
-  display: table;
-  height: 100%;
-  width: 100%;
-}
-
-.col-left,
-.col-center,
-.col-right {
-  display: table-cell;
-  vertical-align: top;
-}
-
-.col-left,
-.col-right {
-  width: 45%;
-}
-
-.col-center {
-  width: 10%;
-
-  #icons {
-    left: 50%;
-    margin-left: -25px;
-    position: fixed;
-    top: 50%;
-  }
-
-  .image_input {
-    display: block;
-    margin: 0.5em auto;
-  }
-}
-
-
-.tab-pane {
-  @include border-radius(5px);
-  background: $light-grey;
-  border: 1px solid $blue;
-  padding: 0.5em;
-
-  ul {
-    margin: 0;
-    padding: 0;
-
-    li {
-      @include border-radius-top(5px);
-      background: $light-blue;
-      display: inline-block;
-      list-style: none;
-
-      a {
-        @include border-radius-top(5px);
-        display: inline-block;
-        outline: none;
-        padding: 0.25em 1.5em;
-      }
-
-      &.ui-tabs-active {
-        background: $primary-color;
-
-        a {
-          color: $grey;
-        }
-      }
-    }
-  }
-
-  .ui-tabs-panel {
-    @include border-radius-bottom(5px);
-    background: $primary-color;
-    padding: 0.5em;
-  }
-}
-
-.tabbedArea {
-  background: #fff;
-}
-=======
-// @import 'dialogs';
-
 
 /** [TEMP] Dialog modal windows */
 
@@ -126,7 +40,87 @@
     }
   }
 }
->>>>>>> 2efc437b
+
+/** [TEMP] Tab pane */
+
+.columns {
+  display: table;
+  height: 100%;
+  width: 100%;
+}
+
+.col-left,
+.col-center,
+.col-right {
+  display: table-cell;
+  vertical-align: top;
+}
+
+.col-left,
+.col-right {
+  width: 45%;
+}
+
+.col-center {
+  width: 10%;
+
+  #icons {
+    left: 50%;
+    margin-left: -25px;
+    position: fixed;
+    top: 50%;
+  }
+
+  .image_input {
+    display: block;
+    margin: 0.5em auto;
+  }
+}
+
+
+.tab-pane {
+  @include border-radius(5px);
+  background: $light-grey;
+  border: 1px solid $blue;
+  padding: 0.5em;
+
+  ul {
+    margin: 0;
+    padding: 0;
+
+    li {
+      @include border-radius-top(5px);
+      background: $light-blue;
+      display: inline-block;
+      list-style: none;
+
+      a {
+        @include border-radius-top(5px);
+        display: inline-block;
+        outline: none;
+        padding: 0.25em 1.5em;
+      }
+
+      &.ui-tabs-active {
+        background: $primary-color;
+
+        a {
+          color: $grey;
+        }
+      }
+    }
+  }
+
+  .ui-tabs-panel {
+    @include border-radius-bottom(5px);
+    background: $primary-color;
+    padding: 0.5em;
+  }
+}
+
+.tabbedArea {
+  background: #fff;
+}
 
 
 /* Title Bar */
