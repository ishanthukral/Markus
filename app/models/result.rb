class Result < ActiveRecord::Base

  MARKING_STATES = {
    complete: 'complete',
    partial: 'partial',
    unmarked: 'unmarked'
  }

  belongs_to :submission
  has_many :marks
  has_many :extra_marks

  validates_presence_of :marking_state
  validates_inclusion_of :marking_state, in: MARKING_STATES.values

  validates_numericality_of :total_mark, greater_than_or_equal_to: 0

  before_update :unrelease_partial_results

  before_save :check_for_nil_marks

  # Returns a list of total marks for each student whose submissions are graded
  # for the assignment specified by +assignment_id+, sorted in ascending order.
  # This includes duplicated marks for each student in the same group (marks
  # are given for a group, so each student in the same group gets the same
  # mark).
  def self.student_marks_by_assignment(assignment_id)
    # Need to get a list of total marks of students' latest results (i.e., not
    # including old results after having remarked results). This is a typical
    # greatest-n-per-group problem and can be implemented using a subquery
    # join.
    subquery = Result.select('max(results.id) max_id')
      .joins(submission: {grouping: {student_memberships: :user}})
      .where(groupings: {assignment_id: assignment_id},
             users: {hidden: false},
             submissions: {submission_version_used: true},
             marking_state: Result::MARKING_STATES[:complete])
      .group('users.id')
    Result.joins("JOIN (#{subquery.to_sql}) s ON id = s.max_id")
      .order(:total_mark).pluck(:total_mark)
  end

  # Calculate the total mark for this submission
  def update_total_mark
    update_attributes(total_mark:
      [0, get_subtotal + get_total_extra_points +
          get_total_extra_percentage_as_points].max)
  end

  # The sum of the marks not including bonuses/deductions
  def get_subtotal
<<<<<<< HEAD
    total = 0.0
    self.marks.includes([:markable]).each do |m|
      total = total + m.get_mark
    end
    total
  end

  #returns the sum of all the POSITIVE extra marks
  def get_positive_extra_points
    extra_marks.positive.points.sum('extra_mark')
  end

  # Returns the sum of all the negative bonus marks
  def get_negative_extra_points
    extra_marks.negative.points.sum('extra_mark')
=======
    marks.all(include: [:markable]).sum(&:get_mark)
>>>>>>> 72aee581
  end

  # The sum of the bonuses and deductions, other than late penalty
  def get_total_extra_points
    extra_marks.points.sum(&:extra_mark)
  end

  # The sum of all the positive extra marks
  def get_positive_extra_points
    extra_marks.positive.points.sum(&:extra_mark)
  end

  # The sum of all the negative extra marks
  def get_negative_extra_points
    extra_marks.negative.points.sum(&:extra_mark)
  end

  # Percentage deduction for late penalty
  def get_total_extra_percentage
    extra_marks.percentage.sum(&:extra_mark)
  end

  # Point deduction for late penalty
  def get_total_extra_percentage_as_points
    get_total_extra_percentage * submission.assignment.total_mark / 100
  end

  # un-releases the result
  def unrelease_results
    self.released_to_students = false
    self.save
  end

  def mark_as_partial
    return if self.released_to_students
    self.marking_state = Result::MARKING_STATES[:partial]
    self.save
  end

  private
  # If this record is marked as "partial", ensure that its
  # "released_to_students" value is set to false.
  def unrelease_partial_results
    if marking_state != MARKING_STATES[:complete]
      self.released_to_students = false
    end
    true
  end

  def check_for_nil_marks
    # Check that the marking state is not no mark is nil or
    if marks.where(mark: nil).first &&
          marking_state == Result::MARKING_STATES[:complete]
      errors.add(:base, I18n.t('common.criterion_incomplete_error'))
      return false
    end
    true
  end
end<|MERGE_RESOLUTION|>--- conflicted
+++ resolved
@@ -49,25 +49,7 @@
 
   # The sum of the marks not including bonuses/deductions
   def get_subtotal
-<<<<<<< HEAD
-    total = 0.0
-    self.marks.includes([:markable]).each do |m|
-      total = total + m.get_mark
-    end
-    total
-  end
-
-  #returns the sum of all the POSITIVE extra marks
-  def get_positive_extra_points
-    extra_marks.positive.points.sum('extra_mark')
-  end
-
-  # Returns the sum of all the negative bonus marks
-  def get_negative_extra_points
-    extra_marks.negative.points.sum('extra_mark')
-=======
-    marks.all(include: [:markable]).sum(&:get_mark)
->>>>>>> 72aee581
+    marks.includes(:markable).sum(&:get_mark)
   end
 
   # The sum of the bonuses and deductions, other than late penalty
