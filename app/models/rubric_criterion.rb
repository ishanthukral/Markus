--- conflicted
+++ resolved
@@ -51,11 +51,7 @@
   end
 
   def validate_total_weight
-<<<<<<< HEAD
     errors.add(:assignment, t('rubric_criteria.error_total')) if assignment.total_mark + ((max_mark - max_mark_was) / 4) <= 0
-=======
-    errors.add(:assignment, I18n.t('rubric_criteria.error_total')) if assignment.total_mark + (4 * (self.weight - self.weight_was)) <= 0
->>>>>>> 7f38856b
   end
 
   # Just a small effort here to remove magic numbers...
@@ -206,23 +202,8 @@
     criterion
   end
 
-<<<<<<< HEAD
   def weight
     max_mark / 4
-=======
-  def get_weight
-    weight
-  end
-
-  # TODO: Get rid of this method once unification of flexible and rubric is finished
-  def mark_max
-    get_weight
-  end
-
-  # Returns the maximum mark for a particular criterion.
-  def max_mark
-    weight * 4
->>>>>>> 7f38856b
   end
 
   def round_max_mark
