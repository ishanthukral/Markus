--- conflicted
+++ resolved
@@ -1,10 +1,5 @@
-<<<<<<< HEAD
 include CsvHelper
-=======
 require 'iconv'
-require 'fastercsv'
-require 'csv'
->>>>>>> 5820b5ec
 
 class RubricCriterion < ActiveRecord::Base
   before_save :round_weight
@@ -225,16 +220,11 @@
   # The number of successfully created criteria.
   def self.parse_csv(file, assignment, invalid_lines, encoding)
     nb_updates = 0
-<<<<<<< HEAD
+    if encoding != nil
+      file = StringIO.new(Iconv.iconv('UTF-8', encoding, file.read).join)
+    end
     CsvHelper::Csv.parse(file.read) do |row|
       next if CsvHelper::Csv.generate_line(row).strip.empty?
-=======
-    if encoding != nil
-      file = StringIO.new(Iconv.iconv('UTF-8', encoding, file.read).join)
-    end
-    FasterCSV.parse(file.read) do |row|
-      next if FasterCSV.generate_line(row).strip.empty?
->>>>>>> 5820b5ec
       begin
         RubricCriterion.create_or_update_from_csv_row(row, assignment)
         nb_updates += 1
@@ -311,14 +301,10 @@
   # Returns an array containing the criterion names that didn't exist
   def self.assign_tas_by_csv(csv_file_contents, assignment_id, encoding)
     failures = []
-<<<<<<< HEAD
-    CsvHelper::Csv.parse(csv_file_contents) do |row|
-=======
     if encoding != nil
       csv_file_contents = StringIO.new(Iconv.iconv('UTF-8', encoding, csv_file_contents.read).join)
     end
-    FasterCSV.parse(csv_file_contents) do |row|
->>>>>>> 5820b5ec
+    CsvHelper::Csv.parse(csv_file_contents) do |row|
       criterion_name = row.shift # Knocks the first item from array
       criterion = RubricCriterion.find_by_assignment_id_and_rubric_criterion_name(assignment_id, criterion_name)
       if criterion.nil?
