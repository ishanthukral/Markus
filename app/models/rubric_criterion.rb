--- conflicted
+++ resolved
@@ -1,9 +1,4 @@
-<<<<<<< HEAD
-include CsvHelper
 require 'encoding'
-=======
-require 'iconv'
->>>>>>> a14b6df1
 
 class RubricCriterion < ActiveRecord::Base
   before_save :round_weight
@@ -229,17 +224,9 @@
   # The number of successfully created criteria.
   def self.parse_csv(file, assignment, invalid_lines, encoding)
     nb_updates = 0
-<<<<<<< HEAD
     file_contents = file.utf8_encode(encoding)
-    CsvHelper::Csv.parse(file_contents) do |row|
-      next if CsvHelper::Csv.generate_line(row).strip.empty?
-=======
-    if encoding != nil
-      file = StringIO.new(Iconv.iconv('UTF-8', encoding, file.read).join)
-    end
-    CSV.parse(file.read) do |row|
+    CSV.parse(file) do |row|
       next if CSV.generate_line(row).strip.empty?
->>>>>>> a14b6df1
       begin
         RubricCriterion.create_or_update_from_csv_row(row, assignment)
         nb_updates += 1
@@ -316,15 +303,8 @@
   # Returns an array containing the criterion names that didn't exist
   def self.assign_tas_by_csv(csv_file_contents, assignment_id, encoding)
     failures = []
-<<<<<<< HEAD
     csv_file_contents = csv_file_contents.utf8_encode encoding
-    CsvHelper::Csv.parse(csv_file_contents) do |row|
-=======
-    if encoding != nil
-      csv_file_contents = StringIO.new(Iconv.iconv('UTF-8', encoding, csv_file_contents.read).join)
-    end
     CSV.parse(csv_file_contents) do |row|
->>>>>>> a14b6df1
       criterion_name = row.shift # Knocks the first item from array
       criterion = RubricCriterion.find_by_assignment_id_and_rubric_criterion_name(assignment_id, criterion_name)
       if criterion.nil?
