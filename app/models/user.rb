include CsvHelper
require 'iconv'
require 'digest' # required for {set,reset}_api_token
require 'base64' # required for {set,reset}_api_token
# required for repository actions
require File.join(File.dirname(__FILE__), '..', '..', 'lib', 'repo', 'repository')

# We always assume the following fields exists:
# => :user_name, :last_name, :first_name
# If there are added columns, add the default values to default_values
class User < ActiveRecord::Base
  before_validation :strip_name

  # Group relationships
  has_many :memberships
  has_many :groupings, :through => :memberships
  has_many :notes, :as => :noteable, :dependent => :destroy
  has_many :accepted_memberships, :class_name => 'Membership', :conditions => {:membership_status => [StudentMembership::STATUSES[:accepted], StudentMembership::STATUSES[:inviter]]}

  validates_presence_of     :user_name, :last_name, :first_name
  validates_uniqueness_of   :user_name

  validates_format_of       :type,          :with => /Student|Admin|Ta/
  # role constants
  STUDENT = 'Student'
  ADMIN = 'Admin'
  TA = 'Ta'

  # Authentication constants to be used as return values
  # see self.authenticated? and main_controller for details
  AUTHENTICATE_SUCCESS =      0   # valid username/password combination
  AUTHENTICATE_NO_SUCH_USER = 1   # user does not exist
  AUTHENTICATE_BAD_PASSWORD = 2   # wrong password
  AUTHENTICATE_ERROR =        3   # generic/unknown error
  AUTHENTICATE_BAD_CHAR =     4   # invalid character in username/password
  AUTHENTICATE_BAD_PLATFORM = 5   # external authentication works for *NIX platforms only

  # Verifies if user is allowed to enter MarkUs
  # Returns user object representing the user with the given login.
  def self.authorize(login)
    # fetch login in database to see if it is registered.
    find_by_user_name(login)
  end

  # Authenticates login against its password
  # through a script specified by config VALIDATE_FILE
  def self.authenticate(login, password)
    # Do not allow the following characters in usernames/passwords
    # Right now, this is \n and \0 only, since username and password
    # are delimited by \n and C programs use \0 to terminate strings
    not_allowed_regexp = Regexp.new(/[\n\0]+/)
    if not_allowed_regexp.match(login) || not_allowed_regexp.match(password)
      m_logger.log("User '#{login}' failed to log in. Username/password contained " +
                       'illegal characters', MarkusLogger::ERROR)
      AUTHENTICATE_BAD_CHAR
    else
      # Open a pipe and write to stdin of the program specified by config VALIDATE_FILE.
      # We could read something from the programs stdout, but there is no need
      # for that at the moment (you would do it by e.g. pipe.readlines)

      # External validation is supported on *NIX only
      if RUBY_PLATFORM =~ /(:?mswin|mingw)/ # should match for Windows only
        return AUTHENTICATE_BAD_PLATFORM
      end

      # In general, the external password validation program will return the
      # following codes (other than 0):
      #  1 means no such user
      #  2 means bad password
      #  3 is used for other error exits
      pipe = IO.popen(MarkusConfigurator.markus_config_validate_file, 'w+')
      pipe.puts("#{login}\n#{password}") # write to stdin of markus_config_validate
      pipe.close
      m_logger = MarkusLogger.instance
      case $?.exitstatus
        when 0
          m_logger.log("User '#{login}' logged in.", MarkusLogger::INFO)
          return AUTHENTICATE_SUCCESS
        when 1
          m_logger.log("Login failed. Reason: No such user '#{login}'.", MarkusLogger::ERROR)
          return AUTHENTICATE_NO_SUCH_USER
        when 2
          m_logger.log("Wrong username/password: User '#{login}'.", MarkusLogger::ERROR)
          return AUTHENTICATE_BAD_PASSWORD
        else
          m_logger.log("User '#{login}' failed to log in.", MarkusLogger::ERROR)
          return AUTHENTICATE_ERROR
      end
    end
  end


  #TODO: make these proper associations. They work fine for now but
  # they'll be slow in production
  def active_groupings
<<<<<<< HEAD
    self.groupings.find(:all, :conditions => ['memberships.membership_status != :u', { :u => StudentMembership::STATUSES[:rejected]}])
=======
    self.groupings.all(:conditions => ["memberships.membership_status != :u", { :u => StudentMembership::STATUSES[:rejected]}])
>>>>>>> 827ad1da
  end

  # Helper methods -----------------------------------------------------

  def admin?
    self.class == Admin
  end

  def ta?
    self.class == Ta
  end

  def student?
    self.class == Student
  end

  # Submission helper methods -------------------------------------------------

  def submission_for(aid)
    grouping = grouping_for(aid)
    if grouping.nil?
      return nil
    end
    grouping.current_submission_used
  end

  # Classlist parsing --------------------------------------------------------
  def self.generate_csv_list(user_list)
     file_out = CsvHelper::Csv.generate do |csv|
       user_list.each do |user|
         # csv format is user_name,last_name,first_name
         # We check for user's section
         # If the user has a section, we had it to the CSV
         if !user.student? or user.section.nil?
           user_array = [user.user_name,user.last_name,user.first_name]
         else
           user_array = [user.user_name,user.last_name,user.first_name, user.section.name]
         end
         csv << user_array
       end
     end
     file_out
  end

  def self.upload_user_list(user_class, user_list, encoding)
    num_update = 0
    result = {}
    result[:invalid_lines] = []  # store lines that were not processed
    # read each line of the file and update classlist
    if encoding != nil
      user_list = StringIO.new(Iconv.iconv('UTF-8',
                                           encoding,
                                           user_list.read).join)
    end
    User.transaction do
      processed_users = []
      CsvHelper::Csv.parse(user_list,
                           :skip_blanks => true,
                           :row_sep => :auto) do |row|
        # don't know how to fetch line so we concat given array
        next if CsvHelper::Csv.generate_line(row).strip.empty?
        if processed_users.include?(row[0])
          result[:invalid_lines] = I18n.t('csv_upload_user_duplicate',
                                          {:user_name => row[0]})
        else
          if User.add_user(user_class, row).nil?
            result[:invalid_lines] << row.join(',')
          else
            num_update += 1
            processed_users.push(row[0])
          end
        end
      end # end prase
    end
    result[:upload_notice] = "#{num_update} user(s) added/updated."
    result
  end

  def self.add_user(user_class, row)
    # convert each line to a hash with FIELDS as corresponding keys
    # and create or update a user with the hash values
    #return nil if values.length < UPLOAD_FIELDS.length
    user_attributes = {}
    # Loop through the resulting array as key, value pairs

    user_class::CSV_UPLOAD_ORDER.zip(row) do |key, val|
      # append them to the hash that is returned by User.get_default_ta/student_attrs
      # remove the section if the user has one
      if key == :section_name
        if val
          # check if the section already exist
          section = Section.find_or_create_by_name(val)
          user_attributes['section_id'] = section.id
        end
      else
        user_attributes[key] = val
      end
    end

    # Is there already a Student with this User number?
    current_user = user_class.find_or_create_by_user_name(user_attributes[:user_name])
    current_user.attributes = user_attributes

    unless current_user.save
      return nil
    end

    current_user
  end

  # Convenience method which returns a configuration Hash for the
  # repository lib
  def self.repo_config
    # create config
    conf = Hash.new
    conf['IS_REPOSITORY_ADMIN'] = MarkusConfigurator.markus_config_repository_admin?
    conf['REPOSITORY_PERMISSION_FILE'] = MarkusConfigurator.markus_config_repository_permission_file
    return conf
  end

  # Set API key for user model. The key is a
  # SHA2 512 bit long digest, which is in turn
  # MD5 digested and Base64 encoded so that it doesn't
  # include bad HTTP characters.
  #
  # TODO: If we end up
  # using this heavily we should probably let this token
  # expire every X days/hours/weeks. When it does, a new
  # token should be automatically generated.
  def set_api_key
    if self.api_key.nil?
      key = generate_api_key
      md5 = Digest::MD5.new
      md5.update(key)
      # base64 encode md5 hash
      self.api_key = Base64.encode64(md5.to_s).strip
      self.save
    else
      true
    end
  end

  # Resets the api key. Usually triggered, if the
  # old md5 hash has gotten into the wrong hands.
  def reset_api_key
    key = generate_api_key
    md5 = Digest::MD5.new
    md5.update(key)
    # base64 encode md5 hash
    self.api_key = Base64.encode64(md5.to_s).strip
    self.save
  end

  private
  # Create some random, hard to guess SHA2 512 bit long
  # digest.
  def generate_api_key
    digest = Digest::SHA2.new(bitlen=512)
    # generate a unique token
    unique_seed = ActiveSupport::SecureRandom.hex(20)
    digest.update("#{unique_seed} SECRET! #{Time.zone.now.to_f}").to_s
  end

  # strip input string
  def strip_name
    if self.user_name
      self.user_name.strip!
    end
    if self.last_name
      self.last_name.strip!
    end
    if self.first_name
      self.first_name.strip!
    end
  end

  # Adds read and write permissions for each newly created Admin or Ta user
  def grant_repository_permissions
    # If we're not the repository admin, bail out
    return if(self.student? or !MarkusConfigurator.markus_config_repository_admin?)

    conf = User.repo_config
    repo = Repository.get_class(MarkusConfigurator.markus_config_repository_type,
                                conf)
    repo_names = Group.all.collect do |group|
                   File.join(MarkusConfigurator.markus_config_repository_storage,
                             group.repository_name)
                 end
    repo.set_bulk_permissions(repo_names, {self.user_name => Repository::Permission::READ_WRITE})
  end

  # Revokes read and write permissions for a deleted admin user
  def revoke_repository_permissions
    return if(self.student? or !MarkusConfigurator.markus_config_repository_admin?)

    conf = User.repo_config
    repo = Repository.get_class(MarkusConfigurator.markus_config_repository_type, conf)
    repo_names = Group.all.collect do |group| File.join(MarkusConfigurator.markus_config_repository_storage, group.repository_name) end
    repo.delete_bulk_permissions(repo_names, [self.user_name])
  end

  def maintain_repository_permissions
    return if(self.student? or !MarkusConfigurator.markus_config_repository_admin?)
    if self.user_name_changed?
      conf = User.repo_config
      repo = Repository.get_class(MarkusConfigurator.markus_config_repository_type, conf)
      repo_names = Group.all.collect do |group| File.join(MarkusConfigurator.markus_config_repository_storage, group.repository_name) end
      repo.delete_bulk_permissions(repo_names, [self.user_name_was])
      repo.set_bulk_permissions(repo_names, {self.user_name => Repository::Permission::READ_WRITE})
    end
  end
end<|MERGE_RESOLUTION|>--- conflicted
+++ resolved
@@ -93,11 +93,8 @@
   #TODO: make these proper associations. They work fine for now but
   # they'll be slow in production
   def active_groupings
-<<<<<<< HEAD
-    self.groupings.find(:all, :conditions => ['memberships.membership_status != :u', { :u => StudentMembership::STATUSES[:rejected]}])
-=======
-    self.groupings.all(:conditions => ["memberships.membership_status != :u", { :u => StudentMembership::STATUSES[:rejected]}])
->>>>>>> 827ad1da
+    self.groupings.all(:conditions => ['memberships.membership_status != :u',
+                                       { :u => StudentMembership::STATUSES[:rejected]}])
   end
 
   # Helper methods -----------------------------------------------------
