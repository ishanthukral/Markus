require 'encoding'

# Represents a flexible criterion used to mark an assignment that
# has the marking_scheme_type attribute set to 'flexible'.
class FlexibleCriterion < Criterion

  self.table_name = 'flexible_criteria' # set table name correctly

  has_many :marks, as: :markable, dependent: :destroy

  has_many :criterion_ta_associations,
           as: :criterion,
           dependent: :destroy

  has_many :tas, through: :criterion_ta_associations

  validates_presence_of :name
  validates_uniqueness_of :name,
                          scope: :assignment_id,
                          message: I18n.t('flexible_criteria.errors.messages.name_taken')

  belongs_to :assignment, counter_cache: true
  validates_presence_of :assignment_id
  validates_associated :assignment,
                       message: 'association is not strong with an assignment'
  validates_numericality_of :assignment_id,
                            only_integer: true,
                            greater_than: 0,
                            message: 'can only be whole number greater than 0'

  validates_presence_of :max
  validates_numericality_of :max,
                            message: 'must be a number greater than 0.0',
                            greater_than: 0.0

  has_many :test_scripts, as: :criterion

  validate :visible?

  DEFAULT_MAX = 1

  def update_assigned_groups_count
    result = []
    tas.each do |ta|
      result = result.concat(ta.get_groupings_by_assignment(assignment))
    end
    self.assigned_groups_count = result.uniq.length
  end

  # Instantiate a FlexibleCriterion from a CSV row and attach it to the supplied
  # assignment.
  #
  # ===Params:
  #
  # row::         An array representing one CSV file row. Should be in the following
  #               format: [name, max, description] where description is optional.
  # assignment::  The assignment to which the newly created criterion should belong.
  #
  # ===Raises:
  #
  # CSV::MalformedCSVError::  If the row does not contains enough information, if the max value
  #                           is zero (or doesn't evaluate to a float) or if the
  #                           supplied name is not unique.
  def self.new_from_csv_row(row, assignment)
    if row.length < 2
      raise CSVInvalidLineError, I18n.t('csv.invalid_row.invalid_format')
    end
    criterion = FlexibleCriterion.new
    criterion.assignment = assignment
    criterion.name = row[0]
    # assert that no other criterion uses the same name for the same assignment.
    unless assignment.get_criteria.select{ |criterion| criterion.name == row[0] }.empty?
      raise CSVInvalidLineError, I18n.t('csv.invalid_row.duplicate_entry')
    end

    criterion.max = row[1]
    if criterion.max.nil? or criterion.max.zero?
      raise CSVInvalidLineError, I18n.t('csv.invalid_row.invalid_format')
    end

    criterion.description = row[2] if !row[2].nil?
    criterion.position = next_criterion_position(assignment)

    unless criterion.save
      raise CSV::MalformedCSVError, criterion.errors
    end
    criterion
  end

  # ===Returns:
  #
  # The position that should receive the next criterion for an assignment.
  def self.next_criterion_position(assignment)
    # TODO temporary, until Assignment gets its criteria method
    #      nevermind the fact that this computation should really belong in assignment
    last_criterion = assignment.get_criteria.order(:position).last
    if last_criterion.nil?
      1
    else
      last_criterion.position + 1
    end
  end

  def get_weight
    1
  end

  def all_assigned_groups
    result = []
    tas.each do |ta|
      result = result.concat(ta.get_groupings_by_assignment(assignment))
    end
    result.uniq
  end

  def add_tas(ta_array)
    ta_array = Array(ta_array)
    associations = criterion_ta_associations.where(ta_id: ta_array)
    ta_array.each do |ta|
      if (ta.criterion_ta_associations & associations).size < 1
        criterion_ta_associations.create(ta: ta,
                                         criterion: self,
                                         assignment: self.assignment)
      end
    end
  end

  def remove_tas(ta_array)
    ta_array = Array(ta_array)
    associations_for_criteria = criterion_ta_associations.where(ta_id: ta_array)
    ta_array.each do |ta|
      # & is the mathematical set intersection operator between two arrays
      assoc_to_remove = (ta.criterion_ta_associations & associations_for_criteria)
      if assoc_to_remove.size > 0
        criterion_ta_associations.delete(assoc_to_remove)
        assoc_to_remove.first.destroy
      end
    end
  end

  def get_ta_names
    criterion_ta_associations.collect {|association| association.ta.user_name}
  end

  def has_associated_ta?(ta)
    return false unless ta.ta?
    !(criterion_ta_associations.where(ta_id: ta.id).first == nil)
  end

  def add_tas_by_user_name_array(ta_user_name_array)
    result = ta_user_name_array.map do |ta_user_name|
      Ta.where(user_name: ta_user_name).first
    end.compact
    add_tas(result)
  end

  # Checks if the criterion is visible to either the ta or the peer reviewer
  def visible?
<<<<<<< HEAD
    unless ta_visible
      unless peer_visible
        errors.add(:ta_visible, I18n.t('flexible_criteria.visibility_error'))
        false
      end
=======
    unless ta_visible || peer_visible
      errors.add(:ta_visible, I18n.t('flexible_criteria.visibility_error'))
      false
>>>>>>> 441e389e
    end
    true
  end

end<|MERGE_RESOLUTION|>--- conflicted
+++ resolved
@@ -156,17 +156,9 @@
 
   # Checks if the criterion is visible to either the ta or the peer reviewer
   def visible?
-<<<<<<< HEAD
-    unless ta_visible
-      unless peer_visible
-        errors.add(:ta_visible, I18n.t('flexible_criteria.visibility_error'))
-        false
-      end
-=======
     unless ta_visible || peer_visible
       errors.add(:ta_visible, I18n.t('flexible_criteria.visibility_error'))
       false
->>>>>>> 441e389e
     end
     true
   end
