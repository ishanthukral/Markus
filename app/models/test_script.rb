##############################################################
# This is the model for the database table test_scripts,
# which each instance of this model represents a test script
# file submitted by the admin. It can be written in any
# scripting language (bash script, ruby, python etc.). The
# admin uploads the test script and saves in some repository
# in MarkUs. When a user sends a test request, MarkUs executes
# all the test scripts of the assignment, in the order
# specified by seq_num. The test script can assume all the
# test support files are in the same file directory to help
# running the test.
#
# The attributes of test_scripts are:
#   assignment_id:      id of the assignment
#   seq_num:            a floating point number indicates the
#                       order of the execution. The test script
#                       with the smallest seq_num executes first.
#   script_name:        name of the script
#   description:        a brief description of the script. It
#                       can be shown to the students. (optionally)
#   max_marks:          maximum point a test can get for this
#                       test. It can be any non-negative integer.
#   run_on_submission:  a boolean indicates if this script is run
#                       when student submits the assignment
#   run_on_request:     a boolean indicates if this script is run
#                       when a user sends a test request
#   uses_token:         a boolean indicates if this script requires
#                       a token to run
#   halts_testing:      a boolean indicates if this script halts
#                       the test run when error occurs
#   display_description
#   display_run_status
#   display_marks_earned
#   display_input
#   display_expected_output
#   display_actual_output
#
#   The 6 atrtributes start with "display" have similar usages.
#   Each has a value of one of {"do_not_display",
#                               "display_after_submission",
#                               "display_after_collection"},
#   which indicates whether or not and when it is displayed
#   to the student.
##############################################################

class TestScript < ActiveRecord::Base
  belongs_to :assignment
  has_many :test_results
<<<<<<< HEAD
  
  # Run sanitize_filename before saving to the database
  before_save :sanitize_filename
  
  # Upon update, if replacing a file with a different name, delete the old file first
  before_update :delete_old_file
  
  # Run write_file after saving to the database
  after_save :write_file
  
  # Run delete_file method after removal from db
  after_destroy :delete_file
=======
>>>>>>> 3ec71e48

  validates_numericality_of :max_marks, :only_integer => true, :greater_than_or_equal_to => 0

  display_option = %w(do_not_display display_after_submission display_after_collection)
  display_option_error = "%{value} is not a display option"
  validates_inclusion_of :display_description, :in => display_option, :error => display_option_error
  validates_inclusion_of :display_run_status, :in => display_option, :error => display_option_error
  validates_inclusion_of :display_input, :in => display_option, :error => display_option_error
  validates_inclusion_of :display_marks_earned, :in => display_option, :error => display_option_error
  validates_inclusion_of :display_expected_output, :in => display_option, :error => display_option_error
  validates_inclusion_of :display_actual_output, :in => display_option, :error => display_option_error
<<<<<<< HEAD
  
  # uniqueness
  
  # All callback methods are protected methods
  protected
  
  # Save the full test file path and sanitize the filename for the database
  def sanitize_filename
    # Execute only when full file path exists (indicating a new File object)
    if self.script_name.respond_to?(:original_filename)
      @file_path = self.script_name
      self.script_name = self.filename.original_filename

      # Sanitize filename:
      self.script_name.strip!
      self.script_name.gsub(/^(..)+/, ".")
      # replace spaces with
      self.script_name.gsub(/[^\s]/, "")
      # replace all non alphanumeric, underscore or periods with underscore
      self.script_name.gsub(/^[\W]+$/, '_')
    end
  end

  # If replacing a file with a different name, delete the old file from MarkUs
  # before writing the new file
  def delete_old_file
    # Execute if the full file path exists (indicating a new File object)
    if @file_path
      # If the filenames are different, delete the old file
      if self.script_name != self.script_name_was
        # Search for old file
        @testfile = TestFile.find_by_id(self.id)
        # Delete old file
        @testfile.delete_file
      end
    end
  end

  # Uploads the new file to the Automated Tests repository
  def write_file
    # Execute if the full file path exists (indicating a new File object)
    if @file_path
      name = self.script_name
      test_dir = File.join(MarkusConfigurator.markus_config_automated_tests_repository, assignment.short_identifier)

      # Create the file path
      path = File.join(test_dir, name)

      # Read and write the file (overwrite if it exists)
      File.open(path, "w+") { |f| f.write(@file_path.read) }
    end
  end

  def delete_file
    # Automated tests repository to delete from
    test_dir = File.join(MarkusConfigurator.markus_config_automated_tests_repository, assignment.short_identifier)

    # Delete file if it exists
    path = File.join(test_dir, self.script_name)
    if File.exist?(path)
      File.delete(path)
    end
  end
=======
>>>>>>> 3ec71e48

end<|MERGE_RESOLUTION|>--- conflicted
+++ resolved
@@ -46,7 +46,6 @@
 class TestScript < ActiveRecord::Base
   belongs_to :assignment
   has_many :test_results
-<<<<<<< HEAD
   
   # Run sanitize_filename before saving to the database
   before_save :sanitize_filename
@@ -59,8 +58,6 @@
   
   # Run delete_file method after removal from db
   after_destroy :delete_file
-=======
->>>>>>> 3ec71e48
 
   validates_numericality_of :max_marks, :only_integer => true, :greater_than_or_equal_to => 0
 
@@ -72,7 +69,6 @@
   validates_inclusion_of :display_marks_earned, :in => display_option, :error => display_option_error
   validates_inclusion_of :display_expected_output, :in => display_option, :error => display_option_error
   validates_inclusion_of :display_actual_output, :in => display_option, :error => display_option_error
-<<<<<<< HEAD
   
   # uniqueness
   
@@ -136,7 +132,5 @@
       File.delete(path)
     end
   end
-=======
->>>>>>> 3ec71e48
 
 end