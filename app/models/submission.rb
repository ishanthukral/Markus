require 'fileutils' # FileUtils used here

# Handle for getting student submissions.  Actual instance depend
# on whether an assignment is a group or individual assignment.
class Submission < ActiveRecord::Base
  after_create :create_result
  before_validation :bump_old_submissions, on: :create

  validates_numericality_of :submission_version, only_integer: true
  validate :max_number_of_results
  belongs_to :grouping
  has_many   :results, dependent: :destroy
  has_many   :submission_files, dependent: :destroy
  has_many   :annotations, through: :submission_files
  has_many   :test_results, dependent: :destroy

  def self.create_by_timestamp(grouping, timestamp)
     unless timestamp.kind_of? Time
       raise 'Expected a timestamp of type Time'
     end
     repo = grouping.group.repo
     path = grouping.assignment.repository_folder
     revision = repo.get_revision_by_timestamp(timestamp, path)
     submission = self.generate_new_submission(grouping, revision)
     repo.close
     submission
  end

  def self.create_by_revision_number(grouping, revision_number)
    repo = grouping.group.repo
    revision = repo.get_revision(revision_number)
    submission = self.generate_new_submission(grouping, revision)
    repo.close
    submission
  end

  def self.generate_new_submission(grouping, revision)
    new_submission = Submission.new
    new_submission.grouping = grouping
    new_submission.submission_version = 1
    new_submission.submission_version_used = true
    new_submission.revision_timestamp = revision.timestamp
    new_submission.revision_number = revision.revision_number
    new_submission.transaction do
      begin
        new_submission.populate_with_submission_files(revision)
      rescue Repository::FileDoesNotExist
        # populate the submission with no files instead of raising an exception
      end
      new_submission.save
    end
    new_submission
  end

  # Returns the original result.
  def get_original_result
    Result.where(submission_id: id).order(:created_at).first
  end

  def remark_result
    results.where.not(remark_request_submitted_at: nil).first
  end

  def remark_result_id
    remark_result.try(:id)
  end

  # Returns the latest result.
  def get_latest_result
    if remark_submitted?
      remark_result
    else
      get_original_result
    end
  end

  # Returns the latest completed result.
  def get_latest_completed_result
    if remark_submitted? &&
       remark_result.marking_state == Result::MARKING_STATES[:complete]
      remark_result
    elsif get_original_result.marking_state == Result::MARKING_STATES[:complete]
      get_original_result
    else
      nil
    end
  end

  # For group submissions, actions here must only be accessible to members
  # that has inviter or accepted status. This check is done when fetching
  # the user or group submission from an assignment (see controller).

  # Handles file submissions. Late submissions have a status of "late"
  def submit(user, file, submission_time, sdir=SUBMISSIONS_PATH)
    filename = file.original_filename

    # create a backup if file already exists
    dir = submit_dir(sdir)
    filepath = File.join(dir, filename)
    create_backup(filename, sdir) if File.exists?(filepath)

    # create a submission_file record
    submission_file = submission_files.create do |f|
      f.user = user
      f.filename = file.original_filename
      f.submitted_at = submission_time
      f.submission_file_status = 'late' if assignment.due_date < submission_time
    end

    # upload file contents to file system
    File.open(filepath, 'wb') { |f| f.write(file.read) } if submission_file.save
    submission_file
  end

  # Delete all records of filename in submissions and store in backup folder
  # (for now, called "BACKUP")
  def remove_file(filename)
    # get all submissions for this filename
    files = submission_files.where(filename: filename)
    return unless files && !files.empty?
    files.each { |f| f.destroy }  # destroy all records first

    _adir = submit_dir
    backup_dir = File.join(_adir, 'BACKUP')
    FileUtils.mkdir_p(backup_dir)

    source_file = File.join(_adir, filename)
    dest_file = File.join(backup_dir, filename)
    FileUtils.mv(source_file, dest_file, force: true)
  end


  # Query functions -------------------------------------------------------
  # Figure out which assignment this submission is for
  def assignment
    self.grouping.assignment
  end

  def has_result?
    results.any?
  end

  # Returns whether this submission has a remark result.
  def has_remark?
    !remark_result.nil?
  end

  # Returns whether this submission has a remark request that has been
  # submitted to instructors or TAs.
  def remark_submitted?
<<<<<<< HEAD
    results.where.not(remark_request_submitted_at: nil)
           .where.not(marking_state: Result::MARKING_STATES[:unmarked]).size > 0
=======
    has_remark? &&
      remark_result.marking_state != Result::MARKING_STATES[:incomplete]
>>>>>>> 27827e96
  end

  # Helper methods
  def populate_with_submission_files(revision, path='/')
    # Remember that assignments have folders within repositories - these
    # will be "spoofed" as root...
    if path == '/'
      path = assignment.repository_folder
    end

    # First, go through directories...
    directories = revision.directories_at_path(path)
    directories.each do |directory_name, directory|
      populate_with_submission_files(revision, File.join(path, directory.name))
    end
    files = revision.files_at_path(path)
    files.each do |filename, file|
      new_file = SubmissionFile.new
      new_file.submission = self
      new_file.filename = file.name
      new_file.path = file.path
      new_file.save
    end
  end

  #=== Description
  # Helper class method to find a submission by providing a group_name and
  # and an assignment short identifier.
  #=== Returns
  # nil if no such submission exists.
  def self.get_submission_by_group_and_assignment(group_n, ass_si)
    assignment = Assignment.where(short_identifier: ass_si).first
    group = Group.where(group_name: group_n).first
    if !assignment.nil? && !group.nil?
      grouping = group.grouping_for_assignment(assignment.id)
      grouping.current_submission_used if !grouping.nil?
    end
  end

  def make_remark_result
<<<<<<< HEAD
    remark = Result.create(
      marking_state: Result::MARKING_STATES[:unmarked],
      submission: self,
      remark_request_submitted_at: Time.zone.now)
=======
    remark = create_remark_result(
      marking_state: Result::MARKING_STATES[:incomplete],
      submission_id: id)
    self.save
>>>>>>> 27827e96

    # populate remark result with old marks
    original_result = get_original_result

    original_result.extra_marks.each do |extra_mark|
      remark.extra_marks.create(result: remark,
                                created_at: Time.zone.now,
                                markable_id: extra_mark.markable_id,
                                mark: extra_mark.mark,
                                markable_type: extra_mark.markable_type)
    end

    original_result.marks.each do |mark|
      remark_result.marks.create(result: remark,
                                 created_at: Time.zone.now,
                                 markable_id: mark.markable_id,
                                 mark: mark.mark,
                                 markable_type: mark.markable_type)
    end
  end

  private

  def create_result
    result = Result.new
    results << result
    result.marking_state = Result::MARKING_STATES[:incomplete]
    result.save
  end

  # Bump any old Submissions down the line and ensure no submission has
  # submission_version_used == true
  def bump_old_submissions
     while grouping.reload.has_submission?
       old_submission = grouping.current_submission_used
       if self.submission_version.nil? or self.submission_version <= old_submission.submission_version
         self.submission_version = old_submission.submission_version + 1
       end
       old_submission.submission_version_used = false
       old_submission.save
       old_result = old_submission.get_original_result
       old_result.released_to_students = false
       old_result.save
     end
  end

  def max_number_of_results
    results.size < 3
  end
end<|MERGE_RESOLUTION|>--- conflicted
+++ resolved
@@ -148,13 +148,8 @@
   # Returns whether this submission has a remark request that has been
   # submitted to instructors or TAs.
   def remark_submitted?
-<<<<<<< HEAD
     results.where.not(remark_request_submitted_at: nil)
-           .where.not(marking_state: Result::MARKING_STATES[:unmarked]).size > 0
-=======
-    has_remark? &&
-      remark_result.marking_state != Result::MARKING_STATES[:incomplete]
->>>>>>> 27827e96
+           .where.not(marking_state: Result::MARKING_STATES[:incomplete]).size > 0
   end
 
   # Helper methods
@@ -195,17 +190,10 @@
   end
 
   def make_remark_result
-<<<<<<< HEAD
     remark = Result.create(
-      marking_state: Result::MARKING_STATES[:unmarked],
+      marking_state: Result::MARKING_STATES[:incomplete],
       submission: self,
       remark_request_submitted_at: Time.zone.now)
-=======
-    remark = create_remark_result(
-      marking_state: Result::MARKING_STATES[:incomplete],
-      submission_id: id)
-    self.save
->>>>>>> 27827e96
 
     # populate remark result with old marks
     original_result = get_original_result
