--- conflicted
+++ resolved
@@ -627,11 +627,6 @@
     # create folder only if we are repo admin
     if self.group.repository_admin?
       self.group.access_repo do |repo|
-<<<<<<< HEAD
-        
-=======
-        debugger
->>>>>>> a2357c24
         revision = repo.get_latest_revision
         assignment_folder = File.join('/', assignment.repository_folder)
 
