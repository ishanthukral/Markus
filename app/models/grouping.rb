require 'encoding'

# we need repository permission constants
require File.join(File.dirname(__FILE__),'..', '..', 'lib', 'repo', 'repository')

# Represents a collection of students working together on an assignment in a group
class Grouping < ActiveRecord::Base

  before_create :create_grouping_repository_folder

  before_destroy :revoke_repository_permissions_for_students

  belongs_to :grouping_queue

  has_many :memberships, dependent: :destroy
  has_many :student_memberships, -> { order('id') }
  has_many :non_rejected_student_memberships,
           -> { where ['memberships.membership_status != ?', StudentMembership::STATUSES[:rejected]] },
           class_name: 'StudentMembership'

  has_many :accepted_student_memberships,
           -> { where 'memberships.membership_status' => [StudentMembership::STATUSES[:accepted], StudentMembership::STATUSES[:inviter]] },
           class_name: 'StudentMembership'

  has_many :notes, as: :noteable, dependent: :destroy
  has_many :ta_memberships, class_name: 'TaMembership'
  has_many :tas, through: :ta_memberships, source: :user
  has_many :students, through: :student_memberships, source: :user
  has_many :pending_students,
           -> { where 'memberships.membership_status' => StudentMembership::STATUSES[:pending] },
           class_name: 'Student',
           through: :student_memberships,
           source: :user

  has_many :submissions
  has_and_belongs_to_many :tags
  #The first submission found that satisfies submission_version_used == true.
  #If there are multiple such submissions, one is chosen randomly.
  has_one :current_submission_used,
          -> { where submission_version_used: true },
          class_name: 'Submission'

  has_many :grace_period_deductions,
           through: :non_rejected_student_memberships

  has_one :token
<<<<<<< HEAD
  
  has_many :test_results, :dependent => :destroy
  has_many :test_script_results, :dependent => :destroy
=======
  has_one :inviter_membership,
          -> { where membership_status: StudentMembership::STATUSES[:inviter] },
          class_name: 'StudentMembership'

  has_one :inviter, source: :user, through: :inviter_membership
>>>>>>> d9d6ae02

  scope :approved_groupings, -> { where admin_approved: true }

  validates_numericality_of :criteria_coverage_count, greater_than_or_equal_to: 0

  # user association/validation
  belongs_to :assignment, counter_cache: true
  validates_presence_of :assignment_id
  validates_associated :assignment, on: :create, message: 'associated assignment need to be valid'

  belongs_to :group
  validates_presence_of :group_id
  validates_associated :group, message: 'associated group need to be valid'

  validates_inclusion_of :is_collected, in: [true, false]

  # Assigns a random TA from a list of TAs specified by +ta_ids+ to each
  # grouping in a list of groupings specified by +grouping_ids+. The groupings
  # must belong to the given assignment +assignment+.
  def self.randomly_assign_tas(grouping_ids, ta_ids, assignment)
    assign_tas(grouping_ids, ta_ids, assignment) do |grouping_ids, ta_ids|
      # Assign TAs in a round-robin fashion to a list of random groupings.
      grouping_ids.shuffle.zip(ta_ids.cycle)
    end
  end

  # Assigns all TAs in a list of TAs specified by +ta_ids+ to each grouping in
  # a list of groupings specified by +grouping_ids+. The groupings must belong
  # to the given assignment +assignment+.
  def self.assign_all_tas(grouping_ids, ta_ids, assignment)
    assign_tas(grouping_ids, ta_ids, assignment) do |grouping_ids, ta_ids|
      # Get the Cartesian product of grouping IDs and TA IDs.
      grouping_ids.product(ta_ids)
    end
  end

  # Assigns TAs to groupings using a caller-specified block. The block is given
  # a list of grouping IDs and a list of TA IDs and must return a list of
  # grouping-ID-TA-ID pair that represents the TA assignment.
  #
  #   # Assign the TA with ID 3 to the grouping with ID 1 and the TA
  #   # with ID 4 to the grouping with ID 2.
  #   assign_tas([1, 2], [3, 4], a) do |grouping_ids, ta_ids|
  #     grouping_ids.zip(ta_ids)  # => [[1, 3], [2, 4]]
  #   end
  #
  # The groupings must belong to the given assignment +assignment+.
  def self.assign_tas(grouping_ids, ta_ids, assignment)
    grouping_ids, ta_ids = Array(grouping_ids), Array(ta_ids)

    # Only use IDs that identify existing model instances.
    ta_ids = Ta.where(id: ta_ids).pluck(:id)
    grouping_ids = Grouping.where(id: grouping_ids).pluck(:id)
    columns = [:grouping_id, :user_id, :type]
    # Get all existing memberships to avoid violating the unique constraint.
    existing_values = TaMembership
                      .where(grouping_id: grouping_ids, user_id: ta_ids)
                      .pluck(:grouping_id, :user_id)
    # Delegate the assign function to the caller-specified block and remove
    # values that already exist in the database.
    values = yield(grouping_ids, ta_ids) - existing_values
    # TODO replace TaMembership.import with TaMembership.create when the PG
    # driver supports bulk create, then remove the activerecord-import gem.
    values.map! do |value|
      value.push('TaMembership')
    end
    Membership.import(columns, values, validate: false)

    update_criteria_coverage_counts(assignment, grouping_ids)
    Criterion.update_assigned_groups_counts(assignment)
  end

  # Unassigns TAs from groupings. +ta_membership_ids+ is a list of TA
  # membership IDs that specifies the unassignment to be done. +grouping_ids+
  # is a list of grouping IDs involved in the unassignment. The memberships
  # and groupings must belong to the given assignment +assignment+.
  def self.unassign_tas(ta_membership_ids, grouping_ids, assignment)
    TaMembership.delete_all(id: ta_membership_ids)

    update_criteria_coverage_counts(assignment, grouping_ids)
    Criterion.update_assigned_groups_counts(assignment)
  end

  # Updates the +criteria_coverage_count+ field of all groupings specified
  # by +grouping_ids+.
  def self.update_criteria_coverage_counts(assignment, grouping_ids = nil)
    # Sanitize the IDs in the input.
    grouping_ids_str = Array(grouping_ids)
      .map { |grouping_id| connection.quote(grouping_id) }
      .join(',')
    # TODO replace this raw SQL with dynamic SET clause with Active Record
    # language when the latter supports subquery in the SET clause.
    connection.execute(<<-UPDATE_SQL)
      UPDATE groupings AS g SET criteria_coverage_count =
        (SELECT count(DISTINCT c.criterion_id) FROM memberships AS m
          INNER JOIN criterion_ta_associations AS c ON m.user_id = c.ta_id
          WHERE m.grouping_id = g.id AND m.type = 'TaMembership'
            AND c.assignment_id = g.assignment_id)
        WHERE assignment_id = #{assignment.id}
          #{"AND id IN (#{grouping_ids_str})" unless grouping_ids_str.empty?}
    UPDATE_SQL
  end

  def accepted_students
    self.accepted_student_memberships.collect do |memb|
      memb.user
    end
  end

  def get_all_students_in_group
    student_user_names = student_memberships.collect {|m| m.user.user_name }
    return I18n.t('assignment.group.empty') if student_user_names.size == 0
	  student_user_names.join(', ')
  end

  def get_group_name
    name = group.group_name
    unless accepted_students.size == 1 && name == accepted_students.first.user_name then
      name += ' ('
      name += accepted_students.collect{ |student| student.user_name}.join(', ')
      name += ')'
    end
    name
  end


  def group_name_with_student_user_names
		user_names = get_all_students_in_group
    return group.group_name if user_names == I18n.t('assignment.group.empty')
    group.group_name + ': ' + user_names
  end

  def display_for_note
    assignment.short_identifier + ': ' + group_name_with_student_user_names
  end

  # Query Functions ------------------------------------------------------

  # Returns whether or not a TA is assigned to mark this Grouping
  def has_ta_for_marking?
    ta_memberships.count > 0
  end

  #Returns whether or not the submission_collector is pending to collect this
  #grouping's newest submission
  def is_collected?
    is_collected
  end

  # Returns an array of the user_names for any TA's assigned to mark
  # this Grouping
  def get_ta_names
    ta_memberships.collect do |membership|
      membership.user.user_name
    end
  end

  # Returns true if this user has a pending status for this group;
  # false otherwise, or if user is not in this group.
  def pending?(user)
    membership_status(user) == StudentMembership::STATUSES[:pending]
  end

  # returns whether the user is the inviter of this group or not.
  def is_inviter?(user)
    membership_status(user) ==  StudentMembership::STATUSES[:inviter]
  end

  # invites each user in 'members' by its user name, to this group
  # If the method is invoked by an admin, checks on whether the students can
  # be part of the group are skipped.
  def invite(members,
             set_membership_status=StudentMembership::STATUSES[:pending],
             invoked_by_admin=false)
    # overloading invite() to accept members arg as both a string and a array
    members = [members] if !members.instance_of?(Array) # put a string in an
                                                 # array
    members.each do |m|
      next if m.blank? # ignore blank users
      m = m.strip
      user = User.where(user_name: m).first
      m_logger = MarkusLogger.instance
      if user
        if invoked_by_admin || self.can_invite?(user)
          member = self.add_member(user, set_membership_status)
          if member
            m_logger.log("Student invited '#{user.user_name}'.")
          else
            errors.add(:base, I18n.t('invite_student.fail.error',
                                     user_name: user.user_name))
            m_logger.log("Student failed to invite '#{user.user_name}'",
                         MarkusLogger::ERROR)
          end
        end
      else
        errors.add(:base, I18n.t('invite_student.fail.dne',
                                 user_name: m))
      end
    end
  end

  # Add a new member to base
 def add_member(user, set_membership_status=StudentMembership::STATUSES[:accepted])
    if user.has_accepted_grouping_for?(self.assignment_id) || user.hidden
      nil
    else
      member = StudentMembership.new(user: user, membership_status:
      set_membership_status, grouping: self)
      member.save
      # adjust repo permissions
      update_repository_permissions

      # remove any old deduction for this assignment
      remove_grace_period_deduction(member)

      # Add deductions for the new added member
      deduction = GracePeriodDeduction.new
      deduction.membership = member
      deduction.deduction = self.grace_period_deduction_single
      deduction.save

      member
    end
  end

  # define whether user can be invited in this grouping
  def can_invite?(user)
    m_logger = MarkusLogger.instance
    if user && user.student?
      if user.hidden
        errors.add(:base, I18n.t('invite_student.fail.hidden',
                                  user_name: user.user_name))
        m_logger.log("Student failed to invite '#{user.user_name}' (account has been " +
                     'disabled).', MarkusLogger::ERROR)

        return false
      end
      if self.inviter == user
        errors.add(:base, I18n.t('invite_student.fail.inviting_self',
                                  user_name: user.user_name))
        m_logger.log("Student failed to invite '#{user.user_name}'. Tried to invite " +
                     'himself.', MarkusLogger::ERROR)


      end
      if self.assignment.past_collection_date?
        errors.add(:base, I18n.t('invite_student.fail.due_date_passed',
                                  user_name: user.user_name))
        m_logger.log("Student failed to invite '#{user.user_name}'. Current time past " +
                     'collection date.', MarkusLogger::ERROR)

        return false
      end
      if self.student_membership_number >= self.assignment.group_max
        errors.add(:base, I18n.t('invite_student.fail.group_max_reached',
                                  user_name: user.user_name))
        m_logger.log("Student failed to invite '#{user.user_name}'. Group maximum" +
                     ' reached.', MarkusLogger::ERROR)
        return false
      end
      if self.assignment.section_groups_only &&
        user.section != self.inviter.section
        errors.add(:base, I18n.t('invite_student.fail.not_same_section',
                                  user_name: user.user_name))
        m_logger.log("Student failed to invite '#{user.user_name}'. Students not in" +
                     ' same section.', MarkusLogger::ERROR)

        return false
      end
      if user.has_accepted_grouping_for?(self.assignment.id)
        errors.add(:base, I18n.t('invite_student.fail.already_grouped',
                                  user_name: user.user_name))
        m_logger.log("Student failed to invite '#{user.user_name}'. Invitee already part" +
                     ' of another group.', MarkusLogger::ERROR)
        return false
      end
      if self.pending?(user)
        errors.add(:base, I18n.t('invite_student.fail.already_pending',
                                  user_name: user.user_name))
        m_logger.log("Student failed to invite '#{user.user_name}'. Invitee is already " +
                     ' pending member of this group.', MarkusLogger::ERROR)
        return false
      end
    else
      errors.add(:base, I18n.t('invite_student.fail.dne',
                                user_name: user.user_name))
      m_logger.log("Student failed to invite '#{user.user_name}'. Invitee does not " +
                   ' exist.', MarkusLogger::ERROR)
      return false
    end
    true
  end

  # Returns the status of this user, or nil if user is not a member
  def membership_status(user)
    member = student_memberships.where(user_id: user.id).first
    member ? member.membership_status : nil  # return nil if user is not a member
  end

  # returns the numbers of memberships, all includ (inviter, pending,
  # accepted
  def student_membership_number
     accepted_students.size + pending_students.size
  end

  # Returns true if either this Grouping has met the assignment group
  # size minimum, OR has been approved by an instructor
  def is_valid?
    admin_approved || (non_rejected_student_memberships.size >= assignment.group_min)
  end

  # Validates a group
  def validate_grouping
    self.admin_approved = true
    self.save
    # update repository permissions
    update_repository_permissions
  end

  # Strips admin_approved privledge
  def invalidate_grouping
    self.admin_approved = false
    self.save
    # update repository permissions
    update_repository_permissions
  end

  # Token Credit Query
  def give_tokens
    Token.create(grouping_id: self.id, tokens: self.assignment.tokens_per_day) if self.assignment.enable_test
  end

  # Grace Credit Query
  def available_grace_credits
    total = []
    accepted_students.each do |student|
      total.push(student.remaining_grace_credits)
    end
    total.min
  end

  # The grace credits deducted (of one student) for this specific submission
  # in the grouping
  def grace_period_deduction_single
    single = 0
    # Since for an instance of a grouping all members of the group will get
    # deducted the same amount (for a specific assignment), it is safe to pick
    # any deduction
    if !grace_period_deductions.nil? && !grace_period_deductions.first.nil?
      single = grace_period_deductions.first.deduction
    end
    single
  end

  # remove all deductions for this assignment for a particular member
  def remove_grace_period_deduction(membership)
    deductions = membership.user.grace_period_deductions
    deductions.each do |deduction|
      if deduction.membership.grouping.assignment.id == assignment.id
        membership.grace_period_deductions.delete(deduction)
        deduction.destroy
      end
    end
  end

  # Submission Functions
  def has_submission?
    #Return true if and only if this grouping has at least one submission
    #with attribute submission_version_used == true.
    !current_submission_used.nil?
  end

  def marking_completed?
    has_submission? && current_submission_used.get_latest_result.marking_state == Result::MARKING_STATES[:complete]
  end

  # EDIT METHODS
  # Removes the member by its membership id
  def remove_member(mbr_id)
    member = student_memberships.find(mbr_id)
    if member
      # Remove repository permissions first
      #   Corner case: members are removed by admins only.
      #   Hence, we do not require to check for validity of the group
      revoke_repository_permissions_for_membership(member)
      member.destroy
      if member.membership_status == StudentMembership::STATUSES[:inviter]
         if member.grouping.accepted_student_memberships.length > 0
            membership = member.grouping.accepted_student_memberships.first
            membership.membership_status = StudentMembership::STATUSES[:inviter]
            membership.save
         end
      end
    end
  end

  def delete_grouping
    student_memberships.includes(:user).each(&:destroy)
    # adjust repository permissions
    update_repository_permissions
    self.destroy
  end

  # Removes the member rejected by its membership id
  # Used as safeguard when student deletes the record
  def remove_rejected(mbr_id)
    member = memberships.find(mbr_id)
    member.destroy if member && member.membership_status == StudentMembership::STATUSES[:rejected]
  end

  def decline_invitation(student)
    membership = student.memberships.where(grouping_id: id).first
    membership.membership_status = StudentMembership::STATUSES[:rejected]
    membership.save
    # adjust repo permissions
    update_repository_permissions
  end

  # If a group is invalid OR valid and the user is the inviter of the group and
  # she is the _only_ member of this grouping it should be deletable
  # by this user, provided there haven't been any files submitted. Additionally,
  # the grace period for the assignment should not have passed.
  def deletable_by?(user)
    return false unless self.inviter == user
    (!self.is_valid?) || (self.is_valid? &&
                          self.accepted_students.size == 1 &&
                          self.number_of_submitted_files == 0 &&
                          self.assignment.group_assignment? &&
                          !assignment.past_collection_date?)
  end

  # Returns the number of files submitted by this grouping for a
  # particular assignment.
  def number_of_submitted_files
    path = '/'
    repo = self.group.repo
    rev = repo.get_latest_revision
    files = rev.files_at_path(File.join(File.join(self.assignment.repository_folder, path)))
    repo.close()
    files.keys.length
  end

  # Returns last modified date of the assignment_folder in this grouping's repository
  def assignment_folder_last_modified_date
    repo = self.group.repo
    rev = repo.get_latest_revision
    last_date = rev.timestamp

    repo.close()
    last_date
  end

  # Returns a list of missing assignment_files yet to be submitted
  def missing_assignment_files
    missing_assignment_files = []
    self.group.access_repo do |repo|
      rev = repo.get_latest_revision
      assignment = self.assignment
      assignment.assignment_files.each do |assignment_file|
        unless rev.path_exists?(File.join(assignment.repository_folder, assignment_file.filename))
          missing_assignment_files.push(assignment_file)
        end
      end
    end
    missing_assignment_files
  end

  def add_tas(tas)
    Grouping.assign_all_tas(id, Array(tas).map(&:id), assignment)
  end

  def remove_tas(ta_id_array)
    #if no tas to remove, return.
    return if ta_id_array == []
    ta_memberships_to_remove = ta_memberships.includes(:user)
                                             .references(:user)
                                             .where(user_id: ta_id_array)
    ta_memberships_to_remove.each do |ta_membership|
      ta_membership.destroy
      ta_memberships.delete(ta_membership)
    end
    criteria = self.all_assigned_criteria(self.tas - ta_memberships_to_remove.collect{|mem| mem.user})
    self.criteria_coverage_count = criteria.length
    self.save
  end

  def add_tas_by_user_name_array(ta_user_name_array)
    grouping_tas = []
    ta_user_name_array.each do |ta_user_name|
      ta = Ta.where(user_name: ta_user_name).first
      unless ta.nil?
        if ta_memberships.where(user_id: ta.id).first.nil?
          ta_memberships.create(user: ta)
        end
      end
      grouping_tas += Array(ta)
    end
    self.criteria_coverage_count = self.all_assigned_criteria(grouping_tas).length
    self.save
  end

  # Returns an array containing the group names that didn't exist
  def self.assign_tas_by_csv(csv_file_contents, assignment_id, encoding)
    failures = []
    csv_file_contents = csv_file_contents.utf8_encode(encoding)
    CSV.parse(csv_file_contents) do |row|
      group_name = row.shift # Knocks the first item from array
      group = Group.where(group_name: group_name).first
      if group.nil?
        failures.push(group_name)
      else
        grouping = group.grouping_for_assignment(assignment_id)
        if grouping.nil?
          failures.push(group_name)
        else
          grouping.add_tas_by_user_name_array(row) # The rest of the array
        end
      end
    end
    return failures
  end

  # Update repository permissions for students, if we allow external commits
  #   see: grant_repository_permissions and revoke_repository_permissions
  def update_repository_permissions
    # we do not need to do anything if we are not accepting external
    # command-line commits
    return unless self.write_repo_permissions?

    self.reload # VERY IMPORTANT! Make sure grouping object is not stale

    if self.is_valid?
      grant_repository_permissions
    else
      # grouping became invalid, remove repo permissions
      revoke_repository_permissions
    end
  end

  # When a Grouping is created, automatically create the folder for the
  # assignment in the repository, if it doesn't already exist.
  def create_grouping_repository_folder
    # create folder only if we are repo admin
    if self.group.repository_admin?
      self.group.access_repo do |repo|
        revision = repo.get_latest_revision
        assignment_folder = assignment.repository_folder

        if revision.path_exists?(assignment_folder)
          return true
        else
          txn = self.group.repo.get_transaction('markus')
          txn.add_path(assignment_folder)
          return self.group.repo.commit(txn)
        end
      end
    end
  end

  # Should we write repository permissions for this grouping?
  def write_repo_permissions?
    MarkusConfigurator.markus_config_repository_admin?
  end

  def assigned_tas_for_criterion(criterion)
    if assignment.assign_graders_to_criteria
      tas.select do |ta|
        ta.criterion_ta_associations
          .where(criterion_id: criterion.id)
          .first
      end
    else
      []
    end
  end

  def all_assigned_criteria(ta_array)
    result = []
    if assignment.assign_graders_to_criteria
      ta_array.each do |ta|
        result = result.concat(ta.get_criterion_associations_by_assignment(assignment))
      end
    end
    result.map{|a| a.criterion}.uniq
  end

  # Get the section for this group. If assignment restricts member of a groupe
  # to a section, all students are in the same section. Therefore, return only
  # the inviters section
  def section
    if !self.inviter.nil? and self.inviter.has_section?
      return self.inviter.section.name
    end
    '-'
  end

  ##
  # Find the correct due date (section or not) and check if it is after
  # the last commit
  ##
  def past_due_date?
    timestamp = assignment_folder_last_modified_date
    due_dates = assignment.section_due_dates
    section = unless inviter.blank?
                inviter.section
              end
    section_due_date = unless section.blank? || due_dates.blank?
                         due_dates.where(section_id: section).first.due_date
                       end

    if !section_due_date.blank?
      timestamp > section_due_date
    else
      timestamp > assignment.due_date
    end
  end

  def self.get_groupings_for_assignment(assignment, user)
    if user.ta?
      assignment.ta_memberships.where(user: user)
                .select { |m| m.grouping.is_valid? }
                .map &:grouping
    else
      assignment.groupings
                .includes(:assignment,
                          :group,
                          :grace_period_deductions,
                          { current_submission_used: [:results] },
                          { accepted_student_memberships: :user },
                          { inviter: :section },
                          :tags)
                .select { |g| g.non_rejected_student_memberships.size > 0 }
    end
  end

  # Helper for populate_submissions_table.
  # Returns a formatted time string for the last commit time for this grouping.
  def last_commit_date
    if has_submission?
      I18n.l(current_submission_used.revision_timestamp,
             format: :long_date)
    else
      '-'
    end
  end

  # Helper for populate_submissions_table.
  # Returns the final grade for this grouping.
  def final_grade(result)
    if has_submission? && result.marking_state == Result::MARKING_STATES[:complete]
      result.total_mark
    else
      '-'
    end
  end

  # Helper for populate_submissions_table.
  # Returns the current marking state for the submission.
  # It would be nice to use Result::MARKING_STATES, but that doesn't have
  # states for released or remark requested.
  # result is the current result, if it exists
  def marking_state(result)
    if !has_submission?
      'unmarked'
    elsif result.marking_state != Result::MARKING_STATES[:complete]
      if current_submission_used.has_remark?
        'remark'
      else
        'partial'
      end
    elsif result.released_to_students
      'released'
    else
      'completed'
    end
  end
  
  def get_total_test_script_marks
    total = 0
    
    #find the unique test scripts for this submission
    test_script_ids = TestScriptResult.select(:test_script_id).where(:grouping_id => self.id)
    
    #pull out the actual ids from the ActiveRecord objects
    test_script_ids = test_script_ids.map { |script_id_obj| script_id_obj.test_script_id }
    
    #take only the unique ids so we don't add marks from the same script twice
    test_script_ids = test_script_ids.uniq
    
    #add the latest result from each of our test scripts 
    test_script_ids.each do |test_script_id|
      test_result = TestScriptResult.where(:test_script_id => test_script_id, :grouping_id => self.id).last
      total = total + test_result.marks_earned
    end
    return total
  end

  private

  # Once a grouping is valid, grant (write) repository permissions for students
  # who have accepted memberships (including the inviter)
  #
  # precondition: grouping is valid, self.reload has been called
  def grant_repository_permissions
    memberships = self.accepted_student_memberships
    memberships.each do |member|
      # Add repository read and write permissions for user,
      # if we are required to do so
      if self.write_repo_permissions?
        begin
          self.group.access_repo do |repo|
            repo.add_user(member.user.user_name, Repository::Permission::READ_WRITE)
          end
        rescue Repository::UserAlreadyExistent
          # ignore case if user has permissions already
        end
      end
    end
  end

  # We need to revoke repository permissions for student users in certain cases.
  #
  # For instance if the inviter has invited 2 students for a total of 3 students in
  # that group, which in turn is the required group minimum. In that case, students
  # who have accepted their membership, would have gotten repo permissions granted.
  # But once one of the 2 invited students declines to be member of that group, the group
  # becomes invalid (is below the group minimum of 3 people), and, hence, granted
  # repo permissions for student users need to be revoked again.
  #
  # precondition: grouping is invalid, self.reload has been called
  def revoke_repository_permissions
    memberships = self.accepted_student_memberships
    memberships.each do |member|
      # Revoke permissions for students
      if self.write_repo_permissions?
        self.group.access_repo do |repo|
          begin
            # the following throws a Repository::UserNotFound
            if repo.get_permissions(member.user.user_name) >= Repository::Permission::ANY
              # user has some permissions, we need to remove them
              repo.remove_user(member.user.user_name)
            end
          rescue Repository::UserNotFound
            # if student has no permissions, we are safe
          end
        end
      end
    end
  end

  # Removes repository permissions for a single StudentMembership object
  def revoke_repository_permissions_for_membership(student_membership)
    # Revoke permissions for student
    self.group.access_repo do |repo|
      if self.write_repo_permissions?
        begin
          # the following throws a Repository::UserNotFound
          if repo.get_permissions(student_membership.user.user_name) >= Repository::Permission::ANY
            # user has some permissions, we need to remove them
            repo.remove_user(student_membership.user.user_name)
          end
        rescue Repository::UserNotFound
          # if student has no permissions, we are safe
        end
      end
    end
  end

  # Removes any repository permissions of students for a to be destroyed
  # grouping object. see :before_destroy callback above
  def revoke_repository_permissions_for_students
    self.reload # avoid a stale object

    memberships = self.student_memberships # get any student memberships
    memberships.each do |member|
      # Revoke permissions for students
      self.group.access_repo do |repo|
        if self.write_repo_permissions?
          begin
            # the following throws a Repository::UserNotFound
            if repo.get_permissions(member.user.user_name) >= Repository::Permission::ANY
              # user has some permissions, we need to remove them
              repo.remove_user(member.user.user_name)
            end
          rescue Repository::UserNotFound
            # if student has no permissions, we are safe
          end
        end
      end
    end
  end
end # end class Grouping<|MERGE_RESOLUTION|>--- conflicted
+++ resolved
@@ -44,17 +44,15 @@
            through: :non_rejected_student_memberships
 
   has_one :token
-<<<<<<< HEAD
-  
+
   has_many :test_results, :dependent => :destroy
   has_many :test_script_results, :dependent => :destroy
-=======
+
   has_one :inviter_membership,
           -> { where membership_status: StudentMembership::STATUSES[:inviter] },
           class_name: 'StudentMembership'
 
   has_one :inviter, source: :user, through: :inviter_membership
->>>>>>> d9d6ae02
 
   scope :approved_groupings, -> { where admin_approved: true }
 
@@ -731,20 +729,20 @@
       'completed'
     end
   end
-  
+
   def get_total_test_script_marks
     total = 0
-    
+
     #find the unique test scripts for this submission
     test_script_ids = TestScriptResult.select(:test_script_id).where(:grouping_id => self.id)
-    
+
     #pull out the actual ids from the ActiveRecord objects
     test_script_ids = test_script_ids.map { |script_id_obj| script_id_obj.test_script_id }
-    
+
     #take only the unique ids so we don't add marks from the same script twice
     test_script_ids = test_script_ids.uniq
-    
-    #add the latest result from each of our test scripts 
+
+    #add the latest result from each of our test scripts
     test_script_ids.each do |test_script_id|
       test_result = TestScriptResult.where(:test_script_id => test_script_id, :grouping_id => self.id).last
       total = total + test_result.marks_earned
