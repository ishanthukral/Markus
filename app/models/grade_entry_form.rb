--- conflicted
+++ resolved
@@ -1,10 +1,6 @@
-<<<<<<< HEAD
 include CsvHelper
-=======
 require 'iconv'
-require 'fastercsv'
-
->>>>>>> 5820b5ec
+
 # GradeEntryForm can represent a test, lab, exam, etc.
 # A grade entry form has many columns which represent the questions and their total
 # marks (i.e. GradeEntryItems) and many rows which represent students and their
