class StudentMembership < Membership

  STATUSES = {
    :accepted => 'accepted',
    :inviter => 'inviter',
    :pending => 'pending',
    :rejected => 'rejected'
  }

<<<<<<< HEAD
  scope :accepted, :conditions => {:membership_status => STATUSES[:accepted]}
  scope :inviter, :conditions => {:membership_status => STATUSES[:inviter]}
  scope :pending, :conditions => {:membership_status => STATUSES[:pending]}
  scope :rejected, :conditions => {:membership_status => STATUSES[:rejected]}
  scope :accepted_or_inviter, :conditions => {:membership_status => [STATUSES[:accepted], STATUSES[:inviter]]}
  validate    :must_be_valid_student
=======
  named_scope :accepted,
              :conditions => {:membership_status => STATUSES[:accepted]}
  named_scope :inviter,
              :conditions => {:membership_status => STATUSES[:inviter]}
  named_scope :pending,
              :conditions => {:membership_status => STATUSES[:pending]}
  named_scope :rejected,
              :conditions => {:membership_status => STATUSES[:rejected]}
  named_scope :accepted_or_inviter,
              :conditions => {:membership_status => [STATUSES[:accepted],
                                                     STATUSES[:inviter]]}
  validate :must_be_valid_student
>>>>>>> a598907a

  validates_presence_of :membership_status
  validates_format_of :membership_status,
                      :with => /inviter|pending|accepted|rejected/

  def must_be_valid_student
    if user && !user.is_a?(Student)
      errors.add("base", "User must be a student")
      return false
    end
    if !STATUSES.values.include?(membership_status)
      errors.add("base", "Invalid membership status")
      return false
    end
  end

  def inviter?
    return membership_status == 'inviter'
  end
end<|MERGE_RESOLUTION|>--- conflicted
+++ resolved
@@ -7,27 +7,18 @@
     :rejected => 'rejected'
   }
 
-<<<<<<< HEAD
-  scope :accepted, :conditions => {:membership_status => STATUSES[:accepted]}
-  scope :inviter, :conditions => {:membership_status => STATUSES[:inviter]}
-  scope :pending, :conditions => {:membership_status => STATUSES[:pending]}
-  scope :rejected, :conditions => {:membership_status => STATUSES[:rejected]}
-  scope :accepted_or_inviter, :conditions => {:membership_status => [STATUSES[:accepted], STATUSES[:inviter]]}
-  validate    :must_be_valid_student
-=======
-  named_scope :accepted,
+  scope :accepted,
               :conditions => {:membership_status => STATUSES[:accepted]}
-  named_scope :inviter,
+  scope :inviter,
               :conditions => {:membership_status => STATUSES[:inviter]}
-  named_scope :pending,
+  scope :pending,
               :conditions => {:membership_status => STATUSES[:pending]}
-  named_scope :rejected,
+  scope :rejected,
               :conditions => {:membership_status => STATUSES[:rejected]}
-  named_scope :accepted_or_inviter,
+  scope :accepted_or_inviter,
               :conditions => {:membership_status => [STATUSES[:accepted],
                                                      STATUSES[:inviter]]}
   validate :must_be_valid_student
->>>>>>> a598907a
 
   validates_presence_of :membership_status
   validates_format_of :membership_status,
