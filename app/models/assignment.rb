require 'csv_invalid_line_error'

class Assignment < ActiveRecord::Base
  include RepositoryHelper
  MARKING_SCHEME_TYPE = {
    flexible: 'flexible',
    rubric: 'rubric',
    checkbox: 'checkbox'
  }

  MIN_PEER_REVIEWS_PER_GROUP = 1

  has_many :rubric_criteria,
           -> { order(:position) },
           class_name: 'RubricCriterion',
		   dependent: :destroy

  has_many :flexible_criteria,
           -> { order(:position) },
           class_name: 'FlexibleCriterion',
       dependent: :destroy

  has_many :checkbox_criteria,
           -> { order(:position) },
           class_name: 'CheckboxCriterion',
       dependent: :destroy

  has_many :test_support_files, dependent: :destroy
  accepts_nested_attributes_for :test_support_files, allow_destroy: true
  has_many :test_scripts, dependent: :destroy
  accepts_nested_attributes_for :test_scripts, allow_destroy: true


  has_many :annotation_categories,
           -> { order(:position) },
           class_name: 'AnnotationCategory',
           dependent: :destroy

  has_many :criterion_ta_associations,
		   dependent: :destroy

  has_many :assignment_files,
		   dependent: :destroy
  accepts_nested_attributes_for :assignment_files, allow_destroy: true
  validates_associated :assignment_files

  has_one :assignment_stat, dependent: :destroy
  accepts_nested_attributes_for :assignment_stat, allow_destroy: true
  validates_associated :assignment_stat
  # Because of app/views/main/_grade_distribution_graph.html.erb:25
  validates_presence_of :assignment_stat

  # Assignments can now refer to themselves, where this is null if there
  # is no parent (the same holds for the child peer reviews)
  belongs_to :parent_assignment, class_name: 'Assignment', inverse_of: :pr_assignment
  has_one :pr_assignment, class_name: 'Assignment', foreign_key: :parent_assignment_id, inverse_of: :parent_assignment
  has_many :peer_reviews, through: :groupings
  has_many :pr_peer_reviews, through: :parent_assignment, source: :peer_reviews

  has_many :annotation_categories,
           -> { order(:position) },
           class_name: 'AnnotationCategory',
		   dependent: :destroy

  has_many :groupings

  has_many :ta_memberships, through: :groupings
  has_many :student_memberships, through: :groupings
  has_many :tokens, through: :groupings

  has_many :submissions, through: :groupings
  has_many :groups, through: :groupings

  has_many :notes, as: :noteable, dependent: :destroy

  has_many :section_due_dates
  accepts_nested_attributes_for :section_due_dates


  validates_uniqueness_of :short_identifier, case_sensitive: true
  validates_numericality_of :group_min, only_integer: true, greater_than: 0
  validates_numericality_of :group_max, only_integer: true, greater_than: 0

  has_one :submission_rule, dependent: :destroy, inverse_of: :assignment
  accepts_nested_attributes_for :submission_rule, allow_destroy: true
  validates_associated :submission_rule
  validates_presence_of :submission_rule

  validates_presence_of :short_identifier
  validates_presence_of :description
  validates_presence_of :repository_folder
  validates_presence_of :due_date
  validates_presence_of :marking_scheme_type
  validates_presence_of :group_min
  validates_presence_of :group_max
  validates_presence_of :notes_count
  validates_presence_of :assignment_stat
  # "validates_presence_of" for boolean values.
  validates_inclusion_of :allow_web_submits, in: [true, false]
  validates_inclusion_of :vcs_submit, in: [true, false]
  validates_inclusion_of :display_grader_names_to_students, in: [true, false]
  validates_inclusion_of :is_hidden, in: [true, false]
  validates_inclusion_of :enable_test, in: [true, false]
  validates_inclusion_of :has_peer_review, in: [true, false]
  validates_inclusion_of :assign_graders_to_criteria, in: [true, false]
  validates_inclusion_of :unlimited_tokens, in: [true, false]

  with_options unless: :unlimited_tokens do |assignment|
    assignment.validates :tokens_per_period,
                         presence: true,
                         numericality: { only_integer: true,
                                         greater_than_or_equal_to: 0 }
    assignment.validates :token_period,
                         presence: true,
                         numericality: { greater_than: 0 }
  end

  validates_presence_of :token_start_date, if: :enable_test
  validate :minimum_number_of_groups

  after_create :build_repository

  before_save :reset_collection_time

  # Call custom validator in order to validate the :due_date attribute
  # date: true maps to DateValidator (custom_name: true maps to CustomNameValidator)
  # Look in lib/validators/* for more info
  validates :due_date, date: true
  after_save :update_assigned_tokens
  after_save :create_peer_review_assignment_if_not_exist

  # Set the default order of assignments: in ascending order of due_date
  default_scope { order('due_date ASC') }

  # Export a YAML formatted string created from the assignment rubric criteria.
  def export_rubric_criteria_yml
    criteria = get_criteria(:all, :rubric)
    final = ActiveSupport::OrderedHash.new
    criteria.each do |criterion|
      inner = ActiveSupport::OrderedHash.new
      inner['max_mark'] =  criterion['max_mark']
      inner['level_0'] = {
        'name' =>  criterion['level_0_name'] ,
        'description' =>  criterion['level_0_description']
      }
      inner['level_1'] = {
        'name' =>  criterion['level_1_name'] ,
        'description' =>  criterion['level_1_description']
      }
      inner['level_2'] = {
        'name' =>  criterion['level_2_name'] ,
        'description' =>  criterion['level_2_description']
      }
      inner['level_3'] = {
        'name' =>  criterion['level_3_name'] ,
        'description' =>  criterion['level_3_description']
      }
      inner['level_4'] = {
        'name' =>  criterion['level_4_name'] ,
        'description' => criterion['level_4_description']
      }
      criteria_yml = { "#{criterion.name}" => inner }
      final = final.merge(criteria_yml)
    end
    final.to_yaml
  end

  def minimum_number_of_groups
    if (group_max && group_min) && group_max < group_min
      errors.add(:group_max, 'must be greater than the minimum number of groups')
      false
    end
  end

  # Are we past all the due dates for this assignment?
  def past_all_due_dates?
    # If no section due dates /!\ do not check empty? it could be wrong
    unless self.section_due_dates_type
      return !due_date.nil? && Time.zone.now > due_date
    end

    # If section due dates
    self.section_due_dates.each do |d|
      if !d.due_date.nil? && Time.zone.now > d.due_date
        return true
      end
    end
    false
  end

  # Return an array with names of sections past
  def section_names_past_due_date
    sections_past = []

    unless self.section_due_dates_type
      if !due_date.nil? && Time.zone.now > due_date
        return sections_past << 'Due Date'
      end
    end

    self.section_due_dates.each do |d|
      if !d.due_date.nil? && Time.zone.now > d.due_date
        sections_past << d.section.name
      end
    end

    sections_past
  end

  # Whether or not this grouping is past its due date for this assignment.
  def grouping_past_due_date?(grouping)
    if section_due_dates_type && grouping &&
      grouping.inviter.section.present?

      section_due_date =
        SectionDueDate.due_date_for(grouping.inviter.section, self)
      !section_due_date.nil? && Time.zone.now > section_due_date
    else
      past_all_due_dates?
    end
  end

  def section_due_date(section)
    unless section_due_dates_type && section
      return due_date
    end

    SectionDueDate.due_date_for(section, self)
  end

  # Calculate the latest due date among all sections for the assignment.
  def latest_due_date
    return due_date unless section_due_dates_type
    due_dates = section_due_dates.map(&:due_date) << due_date
    due_dates.compact.max
  end

  def past_collection_date?(section=nil)
    Time.zone.now > submission_rule.calculate_collection_time(section)
  end

  def past_all_collection_dates?
    Time.zone.now > latest_due_date
  end

  def past_remark_due_date?
    !remark_due_date.nil? && Time.zone.now > remark_due_date
  end

  # Return true if this is a group assignment; false otherwise
  def group_assignment?
    invalid_override || group_max > 1
  end

  # Returns the group by the user for this assignment. If pending=true,
  # it will return the group that the user has a pending invitation to.
  # Returns nil if user does not have a group for this assignment, or if it is
  # not a group assignment
  def group_by(uid, pending=false)
    return unless group_assignment?

    # condition = "memberships.user_id = ?"
    # condition += " and memberships.status != 'rejected'"
    # add non-pending status clause to condition
    # condition += " and memberships.status != 'pending'" unless pending
    # groupings.first(include: :memberships, conditions: [condition, uid]) #FIXME: needs schema update

    #FIXME: needs to be rewritten using a proper query...
    User.find(uid.id).accepted_grouping_for(id)
  end

  def display_for_note
    short_identifier
  end

  # Returns the maximum possible mark for a particular assignment
  def max_mark(user_visibility = :ta)
    get_criteria(user_visibility).map(&:max_mark).sum.round(2)
  end

  # calculates summary statistics of released results for this assignment
  def update_results_stats
    marks = Result.student_marks_by_assignment(id)
    # No marks released for this assignment.
    return false if marks.empty?

    self.results_fails = marks.count { |mark| mark < max_mark / 2.0 }
    self.results_zeros = marks.count(&:zero?)

    # Avoid division by 0.
    self.results_average, self.results_median =
      if max_mark.zero?
        [0, 0]
      else
        # Calculates average and median in percentage.
        [average(marks), median(marks)].map do |stat|
          (stat * 100 / max_mark).round(2)
        end
      end
    self.save
  end

  def average(marks)
    marks.empty? ? 0 : marks.reduce(:+) / marks.size.to_f
  end

  def median(marks)
    count = marks.size
    return 0 if count.zero?

    if count.even?
      average([marks[count/2 - 1], marks[count/2]])
    else
      marks[count/2]
    end
  end

  def self.get_current_assignment
    # start showing (or "featuring") the assignment 3 days before it's due
    # query uses Date.today + 4 because results from db seems to be off by 1
    current_assignment = Assignment.where('due_date <= ?', Date.today + 4)
                                   .reorder('due_date DESC').first

    if current_assignment.nil?
      current_assignment = Assignment.reorder('due_date ASC').first
    end

    current_assignment
  end

  def update_remark_request_count
    outstanding_count = 0
    groupings.each do |grouping|
      submission = grouping.current_submission_used
      if !submission.nil? && submission.has_remark?
        if submission.remark_result.marking_state ==
            Result::MARKING_STATES[:incomplete]
          outstanding_count += 1
        end
      end
    end
    self.outstanding_remark_request_count = outstanding_count
    self.save
  end

  def total_test_script_marks
    return test_scripts.sum("max_marks")
  end

  #total marks for scripts that are run on request
  def total_ror_script_marks
    return test_scripts.where("run_on_request" => true).sum("max_marks")
  end

  def add_group(new_group_name=nil)
    if group_name_autogenerated
      group = Group.new
      group.save(validate: false)
      group.group_name = group.get_autogenerated_group_name
      group.save
    else
      return if new_group_name.nil?
      if group = Group.where(group_name: new_group_name).first
        unless groupings.where(group_id: group.id).first.nil?
          raise "Group #{new_group_name} already exists"
        end
      else
        group = Group.create(group_name: new_group_name)
      end
    end
    group.set_repo_permissions
    Grouping.create(group: group, assignment: self)
  end

  # Clones the Groupings from the assignment with id assignment_id
  # into self.  Destroys any previously existing Groupings associated
  # with this Assignment
  def clone_groupings_from(assignment_id)
    original_assignment = Assignment.find(assignment_id)
    self.transaction do
      self.group_min = original_assignment.group_min
      self.group_max = original_assignment.group_max
      self.student_form_groups = original_assignment.student_form_groups
      self.group_name_autogenerated = original_assignment.group_name_autogenerated
      self.group_name_displayed = original_assignment.group_name_displayed
      self.groupings.destroy_all
      self.save
      self.reload
      original_assignment.groupings.each do |g|
        unhidden_student_memberships = g.accepted_student_memberships.select do |m|
          !m.user.hidden
        end
        unhidden_ta_memberships = g.ta_memberships.select do |m|
          !m.user.hidden
        end
        #create the memberships for any user that is not hidden
        unless unhidden_student_memberships.empty?
          #create the groupings
          grouping = Grouping.new
          grouping.group_id = g.group_id
          grouping.assignment_id = self.id
          grouping.admin_approved = g.admin_approved
          raise 'Could not save grouping' if !grouping.save
          all_memberships = unhidden_student_memberships + unhidden_ta_memberships
          all_memberships.each do |m|
            membership = Membership.new
            membership.user_id = m.user_id
            membership.type = m.type
            membership.membership_status = m.membership_status
            raise 'Could not save membership' if !(grouping.memberships << membership)
          end
          # Ensure all student members have permissions on their group repositories
          grouping.update_repository_permissions
        end
      end
    end
  end

  # Add a group and corresponding grouping as provided in
  # the passed in Array.
  # Format: [ groupname, repo_name, member, member, etc ]
  # The groupname, repo_name must not pre exist, each member should exist and
  # not belong to a different grouping for the same assignment.
  # If these requirements are not satisfied, the group and the grouping is
  # not created.
  def add_csv_group(row)
    return if row.length.zero?

    begin
      row.map! { |item| item.strip }
    rescue NoMethodError
      raise CSVInvalidLineError
    end

    group = Group.where(group_name: row.first).first

    unless group.nil?
      if group.repo_name != row[1]
        # CASE: Group already exists but the repo name is different
        duplicate_group_error = I18n.t('csv.group_with_different_repo',
                                       group_name: row[0])
        raise CSVInvalidLineError, duplicate_group_error
      else
        any_grouping = Grouping.find_by group_id: group.id
        if any_grouping.nil?
          # CASE: Group exists with same repo name but has no grouping
          #       associated with it for any assignment
          # Use existing group and create a new grouping between the existing
          # group and the given students and return without error
          add_new_grouping_for_group(row, group)
          return
        else
          grouping_for_current_assignment = group.grouping_for_assignment(id)
          if grouping_for_current_assignment.nil?
            if same_membership_as_csv_row?(row, any_grouping)
              # CASE: Group already exists with the same repo name and has a
              #     grouping for another assignment with the same membership
              # Use existing group and create a new grouping between the
              # existing  group and the given students and return without error
              add_new_grouping_for_group(row, group)
              return
            else
              # CASE: Group already exists with the same repo name and has
              #     a grouping for another assignment BUT with different
              #     membership
              # The existing groupings and the current group is not compatible
              # Return an error.
              duplicate_group_error = I18n.t(
                'csv.group_with_different_membership_different_assignment',
                group_name: row[0])
              raise CSVInvalidLineError, duplicate_group_error
            end
          else
            if same_membership_as_csv_row?(row,
                                           grouping_for_current_assignment)
              # CASE: Group already exists with the same repo name and also has
              #     a grouping for the current assignment with the same
              #     membership
              # No new group or grouping created. Since the exact group given by
              # the csv file already exists treat this as a successful case
              # and don't return an error
              return
            else
              # CASE: Group already exists with the same repo name and has a
              #     grouping for the current assignment BUT the membership is
              #     different.
              # Return error since the membership is different
              duplicate_group_error = I18n.t(
                'csv.group_with_different_membership_current_assignment',
                group_name: row[0])
              raise CSVInvalidLineError, duplicate_group_error
            end
          end
        end
      end

    end

    # If any of the given members do not exist or is part of another group,
    # an error is returned without creating a group
    unless membership_unique?(row)
      if !errors[:groupings].blank?
        # groupings error set if a member is already in different group
        membership_error = I18n.t('csv.memberships_not_unique',
                                  group_name: row[0],
                                  student_user_name: errors.get(:groupings)
                                                         .first)
        errors.delete(:groupings)
      else
        # student_membership error set if a member does not exist
        membership_error = I18n.t(
          'csv.member_does_not_exist',
          group_name: row[0],
          student_user_name: errors.get(:student_memberships).first)
        errors.delete(:student_memberships)
      end
      return membership_error
    end

    # If this assignment is an individual assignment, then the repostiory
    # name is set to be the student's user name. If this assignment is a
    # group assignment then the repository name is taken from the csv file
    if is_candidate_for_setting_custom_repo_name?(row)
      repo_name = row[2]
    else
      repo_name = row[1]
    end

    # If a repository already exists with the same repo name as the one given
    #  in the csv file, error is returned and the group is not created
    begin
      if repository_already_exists?(repo_name)
        repository_error = I18n.t('csv.repository_already_exists',
                                  group_name: row[0],
                                  repo_path: errors.get(:repo_name).last)
        errors.delete(:repo_name)
        return repository_error
      end
    rescue TypeError
      raise CSV::MalformedCSVError
    end

    # At this point we can be sure that the group_name, memberships and
    # the repo_name does not already exist. So we create the new group.
    group = Group.new
    group.group_name = row[0]
    group.repo_name = repo_name

    # Note: after_create hook build_repository might raise
    # Repository::RepositoryCollision. If it does, it adds the colliding
    # repo_name to errors.on_base. This is how we can detect repo
    # collisions here. Unfortunately, we can't raise an exception
    # here, because we still want the grouping to be created. This really
    # shouldn't happen anyway, because the lookup earlier should prevent
    # repo collisions e.g. when uploading the same CSV file twice.
    group.save
    unless group.errors[:base].blank?
      collision_error = I18n.t('csv.repo_collision_warning',
                               repo_name: group.errors.on_base,
                               group_name: row[0])
    end

    add_new_grouping_for_group(row, group)
    collision_error
  end

  def grouped_students
    student_memberships.map(&:user)
  end

  def ungrouped_students
    Student.where(hidden: false) - grouped_students
  end

  def valid_groupings
    groupings.includes(student_memberships: :user).select do |grouping|
      grouping.admin_approved ||
      grouping.student_memberships.count >= group_min
    end
  end

  def invalid_groupings
    groupings - valid_groupings
  end

  def assigned_groupings
    groupings.joins(:ta_memberships).includes(ta_memberships: :user).uniq
  end

  def unassigned_groupings
    groupings - assigned_groupings
  end

  # Get a list of subversion client commands to be used for scripting
  def get_svn_checkout_commands
    svn_commands = [] # the commands to be exported

    self.groupings.each do |grouping|
      submission = grouping.current_submission_used
      if submission
        svn_commands.push(
          "svn checkout -r #{submission.revision_number} " +
          "#{grouping.group.repository_external_access_url}/" +
          "#{repository_folder} \"#{grouping.group.group_name}\"")
      end
    end
    svn_commands
  end

  # Get a list of group_name, repo-url pairs
  def get_svn_repo_list
    CSV.generate do |csv|
      self.groupings.each do |grouping|
        group = grouping.group
        csv << [group.group_name,group.repository_external_access_url]
      end
    end
  end

  # Get a detailed CSV report of criteria based marks
  # (includes each criterion, with it's out-of value) for this assignment.
  # Produces CSV rows such as the following:
  #   student_name,95.22222,3,4,2,5,5,4,0/2
  # Criterion values should be read in pairs. I.e. 2,3 means 2 out-of 3.
  # Last column are grace-credits.
  def get_detailed_csv_report
    out_of = max_mark
    students = Student.all
    MarkusCSV.generate(students) do |student|
      result = [student.user_name]
      grouping = student.accepted_grouping_for(self.id)
      if grouping.nil? || !grouping.has_submission?
        # No grouping/no submission
        # total percentage, total_grade
        result.concat(['','0'])
        # mark, max_mark
        result.concat(Array.new(criteria_count, '').
          zip(get_criteria(:all, :all).map(&:max_mark)).flatten)
        # extra-mark, extra-percentage
        result.concat(['',''])
      else
        # Fill in actual values, since we have a grouping
        # and a submission.
        submission = grouping.current_submission_used
        result.concat([submission.get_latest_result.total_mark / out_of * 100,
                       submission.get_latest_result.total_mark])
        get_marks_list(submission).each do |mark|
          result.concat(mark)
        end
        result.concat([submission.get_latest_result.get_total_extra_points,
                       submission.get_latest_result.get_total_extra_percentage])
      end
      # push grace credits info
      grace_credits_data = student.remaining_grace_credits.to_s + '/' + student.grace_credits.to_s
      result.push(grace_credits_data)
      result
    end
  end

  # Returns an array of [mark, max_mark].
  def get_marks_list(submission)
    get_criteria.map do |criterion|
      mark = submission.get_latest_result.marks.find_by(markable_id: criterion.id)
      [(mark.nil? || mark.mark.nil?) ? '' : mark.mark,
       criterion.max_mark]
    end
  end

  def replace_submission_rule(new_submission_rule)
    if self.submission_rule.nil?
      self.submission_rule = new_submission_rule
      self.save
    else
      self.submission_rule.destroy
      self.submission_rule = new_submission_rule
      self.save
    end
  end

  def next_criterion_position
    # We're using count here because this fires off a DB query, thus
    # grabbing the most up-to-date count of the criteria.
    get_criteria.count > 0 ? get_criteria.last.position + 1 : 1
  end

  # Returns the class of the criteria that belong to this assignment.
  def criterion_class
    if marking_scheme_type == MARKING_SCHEME_TYPE[:flexible]
      FlexibleCriterion
    elsif marking_scheme_type == MARKING_SCHEME_TYPE[:rubric]
      RubricCriterion
    else
      nil
    end
  end

  # Returns a filtered list of criteria.
  def get_criteria(user_visibility = :all, type = :all, options = {})
    include_opt = options[:includes]
    if user_visibility == :all
      get_all_criteria(type, include_opt)
    elsif user_visibility == :ta
      get_ta_visible_criteria(type, include_opt)
    elsif user_visibility == :peer
      get_peer_visible_criteria(type, include_opt)
    end
  end

  def get_all_criteria(type, include_opt)
    if type == :all
<<<<<<< HEAD
      (rubric_criteria.includes(include_opt) + flexible_criteria.includes(include_opt)).sort_by(&:position)
=======
      all_criteria = rubric_criteria.includes(include_opt) +
                     flexible_criteria.includes(include_opt) +
                     checkbox_criteria.includes(include_opt)
      all_criteria.sort_by(&:position)
>>>>>>> 3bc81840
    elsif type == :rubric
      rubric_criteria.includes(include_opt).order(:position)
    elsif type == :flexible
      flexible_criteria.includes(include_opt).order(:position)
<<<<<<< HEAD
=======
    elsif type == :checkbox
      checkbox_criteria.includes(include_opt).order(:position)
>>>>>>> 3bc81840
    end
  end

  def get_ta_visible_criteria(type, include_opt)
    get_all_criteria(type, include_opt).empty? ? [] : get_all_criteria(type, include_opt).select(&:ta_visible)
  end

  def get_peer_visible_criteria(type, include_opt)
    get_all_criteria(type, include_opt).empty? ? [] : get_all_criteria(type, include_opt).select(&:peer_visible)
  end

  def criteria_count
    get_criteria.size
  end

  # Returns an array with the number of groupings who scored between
  # certain percentage ranges [0-5%, 6-10%, ...]
  # intervals defaults to 20
  def grade_distribution_as_percentage(intervals=20)
    distribution = Array.new(intervals, 0)
    out_of = max_mark

    if out_of == 0
      return distribution
    end

    steps = 100 / intervals # number of percentage steps in each interval
    groupings = self.groupings.includes([{current_submission_used: :results}])

    groupings.each do |grouping|
      submission = grouping.current_submission_used
      if submission && submission.has_result?
        result = submission.get_latest_completed_result
        unless result.nil?
          percentage = (result.total_mark / out_of * 100).ceil
          if percentage == 0
            distribution[0] += 1
          elsif percentage >= 100
            distribution[intervals - 1] += 1
          elsif (percentage % steps) == 0
            distribution[percentage / steps - 1] += 1
          else
            distribution[percentage / steps] += 1
          end
        end
      end
    end # end of groupings loop

    distribution
  end

  # Returns all the TAs associated with the assignment
  def tas
    Ta.find(ta_memberships.map(&:user_id))
  end

  # Returns all the submissions that have been graded (completed)
  def graded_submission_results
    results = []
    groupings.each do |grouping|
      if grouping.marking_completed?
        submission = grouping.current_submission_used
        results.push(submission.get_latest_result) unless submission.nil?
      end
    end
    results
  end

  def groups_submitted
    groupings.select(&:has_submission?)
  end

  def get_num_assigned(ta_id = nil)
    if ta_id.nil?
      groupings.size
    else
      ta_memberships.where(user_id: ta_id).size
    end
  end

  def get_num_marked(ta_id = nil)
    if ta_id.nil?
      groupings.count(marking_completed: true)
    else
      n = 0
      ta_memberships.includes(grouping: [{current_submission_used: [:submitted_remark, :results]}]).where(user_id: ta_id).find_each do |x|
        x.grouping.marking_completed? && n += 1
      end
      n
    end
  end

  def get_num_annotations(ta_id = nil)
    if ta_id.nil?
      num_annotations_all
    else
      n = 0
      ta_memberships.where(user_id: ta_id).find_each do |x|
        x.grouping.marking_completed? &&
          n += x.grouping.current_submission_used.annotations.size
      end
      n
    end
  end

  def num_annotations_all
    groupings = Grouping.arel_table
    submissions = Submission.arel_table
    subs = Submission.joins(:grouping)
                     .where(groupings[:assignment_id].eq(id)
                     .and(submissions[:submission_version_used].eq(true)))

    res = Result.submitted_remarks_and_all_non_remarks
                .where(submission_id: subs.pluck(:id))
    filtered_subs = subs.where(id: res.pluck(:submission_id))
    Annotation.joins(:submission_file)
              .where(submission_files:
                  { submission_id: filtered_subs.pluck(:id) }).size
  end

  def average_annotations(ta_id = nil)
    num_marked = get_num_marked(ta_id)
    avg = 0
    if num_marked != 0
      num_annotations = get_num_annotations(ta_id)
      avg = num_annotations.to_f / num_marked
    end
    avg.round(2)
  end

  # Assign graders to a criterion for this assignment.
  # Raise a CSVInvalidLineError if the criterion or a grader doesn't exist.
  def add_graders_to_criterion(criterion_name, graders)
    if !get_criteria(:all, :rubric).empty?
      criterion = get_criteria(:all, :rubric).find_by(name: criterion_name)
    elsif !get_criteria(:all, :flexible).empty?
      criterion = get_criteria(:all, :flexible).find_by(name: criterion_name)
    else
      criterion = nil
    end

    if criterion.nil?
      raise CSVInvalidLineError
    end

    unless graders.all? { |g| Ta.exists?(user_name: g) }
      raise CSVInvalidLineError
    end

    criterion.add_tas_by_user_name_array(graders)
  end

  # Returns the groupings of this assignment associated with the given section
  def section_groupings(section)
    groupings.select do |grouping|
      grouping.inviter.present? &&
      grouping.inviter.has_section? &&
      grouping.inviter.section.id == section.id
    end
  end

  def has_a_collected_submission?
    submissions.where(submission_version_used: true).count > 0
  end
  # Returns the groupings of this assignment that have no associated section
  def sectionless_groupings
    groupings.select do |grouping|
      grouping.inviter.present? &&
          !grouping.inviter.has_section?
    end
  end

  # TODO: This is currently disabled until starter code is automatically added
  # to groups.
  def can_upload_starter_code?
    #groups.size == 0
    false
  end

  # Returns true if this is a peer review, meaning it has a parent assignment,
  # false otherwise.
  def is_peer_review?
    not parent_assignment_id.nil?
  end

  # Returns true if this is a parent assignment that has a child peer review
  # assignment.
  def has_peer_review_assignment?
    not pr_assignment.nil?
  end

  def create_peer_review_assignment_if_not_exist
    if has_peer_review and Assignment.where(parent_assignment_id: id).empty?
      peerreview_assignment = Assignment.new
      peerreview_assignment.parent_assignment = self
      peerreview_assignment.submission_rule = NoLateSubmissionRule.new
      peerreview_assignment.assignment_stat = AssignmentStat.new
      peerreview_assignment.token_period = 1
      peerreview_assignment.unlimited_tokens = false
      peerreview_assignment.short_identifier = short_identifier + '_pr'
      peerreview_assignment.description = description
      peerreview_assignment.repository_folder = repository_folder
      peerreview_assignment.due_date = due_date

      # We do not want to have the database in an inconsistent state, so we
      # need to have the database rollback the 'has_peer_review' column to
      # be false
      if not peerreview_assignment.save
        raise ActiveRecord::Rollback
      end
    end
  end

  ### REPO ###

  def repository_name
    "#{short_identifier}_starter_code"
  end

  def build_repository
    # create repositories if and only if we are admin
    return true unless MarkusConfigurator.markus_config_repository_admin?
    # only create if we can add starter code
    return true unless can_upload_starter_code?
    begin
      Repository.get_class(MarkusConfigurator.markus_config_repository_type,
                           repository_config)
                .create(File.join(MarkusConfigurator.markus_config_repository_storage,
                                  repository_name))
    rescue Repository::RepositoryCollision => e
      # log the collision
      errors.add(:base, self.repo_name)
      m_logger = MarkusLogger.instance
      m_logger.log("Creating repository '#{repository_name}' caused repository collision. " +
                     "Error message: '#{e.message}'",
                   MarkusLogger::ERROR)
    end
    true
  end

  def repository_config
    conf = Hash.new
    conf['IS_REPOSITORY_ADMIN'] = MarkusConfigurator.markus_config_repository_admin?
    conf['REPOSITORY_PERMISSION_FILE'] = MarkusConfigurator.markus_config_repository_permission_file
    conf['REPOSITORY_STORAGE'] = MarkusConfigurator.markus_config_repository_storage
    conf
  end

  # Return a repository object, if possible
  def repo
    repo_loc = File.join(MarkusConfigurator.markus_config_repository_storage, repository_name)
    if Repository.get_class(MarkusConfigurator.markus_config_repository_type, repository_config).repository_exists?(repo_loc)
      Repository.get_class(MarkusConfigurator.markus_config_repository_type, repository_config).open(repo_loc)
    else
      raise 'Repository not found and MarkUs not in authoritative mode!' # repository not found, and we are not repo-admin
    end
  end

  #Yields a repository object, if possible, and closes it after it is finished
  def access_repo
    yield repo
    repo.close()
  end

  ### /REPO ###

  private

  # Returns true if we are safe to set the repository name
  # to a non-autogenerated value. Called by add_csv_group.
  def is_candidate_for_setting_custom_repo_name?(row)
    # Repository name can be customized if
    #  - this assignment is set up to allow external submits only
    #  - group_max = 1
    #  - there's only one student member in this row of the csv and
    #  - the group name is equal to the only group member
    if MarkusConfigurator.markus_config_repository_admin? &&
       self.allow_web_submits == false &&
       row.length == 3 && self.group_max == 1 &&
       !row[2].blank? && row[0] == row[2]
      true
    else
      false
    end
  end

  def reset_collection_time
    submission_rule.reset_collection_time
  end

  def update_assigned_tokens
    self.tokens.each do |t|
      t.update_tokens(tokens_per_period_was, tokens_per_period)
    end
  end

  def add_new_grouping_for_group(row, group)
    # Create a new Grouping for this assignment and the newly
    # crafted group
    grouping = Grouping.new(assignment: self, group: group)
    grouping.save

    # Form groups
    start_index_group_members = 2
    (start_index_group_members..(row.length - 1)).each do |i|
      student = Student.find_by user_name: row[i]
      if student
        if grouping.student_membership_number == 0
          # Add first valid member as inviter to group.
          grouping.group_id = group.id
          grouping.save # grouping has to be saved, before we can add members

          # We could call grouping.add_member, but it updates repo permissions
          # For performance reasons in the csv upload we will just create the
          # member here, and do the permissions update as a bulk operation.
          member = StudentMembership.new(
            user: student,
            membership_status: StudentMembership::STATUSES[:inviter],
            grouping: grouping)
          member.save
        else
          member = StudentMembership.new(
            user: student,
            membership_status: StudentMembership::STATUSES[:accepted],
            grouping: grouping)
          member.save
        end
      end
    end
  end

  #
  # Return true if for each membership given, a corresponding student exists
  # and if they are not part of a different grouping for the same assignment
  #
  def membership_unique?(row)
    start_index_group_members = 2 # index where student names start in the row
    (start_index_group_members..(row.length - 1)).each do |i|
      student = Student.find_by user_name: row[i]
      if student
        unless student.accepted_grouping_for(id).nil?
          errors.add(:groupings, student.user_name)
          return false
        end
      else
        errors.add(:student_memberships, row[i])
        return false
      end
    end
    true
  end

  # Return true if the given membership in the csv row is the exact same as the
  # membership of the given existing_grouping.
  def same_membership_as_csv_row?(row, existing_grouping)
    start_index_group_members = 2 # index where student names start in the row
    # check if all the members given in the csv file exists and belongs to the
    # given grouping
    (start_index_group_members..(row.length - 1)).each do |i|
      student = Student.find_by user_name: row[i]
      if student
        grouping = student
            .accepted_grouping_for(existing_grouping.assignment.id)
        if grouping.nil?
          # Student doesn't belong to a grouping for the given assignment
          # ==> membership cannot be the same
          return false
        elsif grouping.id != existing_grouping.id
          # Student belongs to a different grouping for the given assignment
          # ==> membership is different
          return false
        end
      else
        # Student doesn't exist in the database
        # # ==> membership cannot be the same
        return false
      end

      num_students_in_csv_row = row.length - start_index_group_members
      num_students_in_existing_grouping = grouping.accepted_students.length

      if num_students_in_csv_row != num_students_in_existing_grouping
        # All students given in the csv row belongs to the existing grouping
        # but the existing group contains more students than the ones given in
        # the csv row
        # ==> membership is different
        return false
      else
        # All students given in the csv row belongs to the existing grouping
        # and the grouping contains the same number of students as the one
        # in the csv row
        # ==> membership is the exact same
        return true
      end
    end
  end
end<|MERGE_RESOLUTION|>--- conflicted
+++ resolved
@@ -708,23 +708,16 @@
 
   def get_all_criteria(type, include_opt)
     if type == :all
-<<<<<<< HEAD
-      (rubric_criteria.includes(include_opt) + flexible_criteria.includes(include_opt)).sort_by(&:position)
-=======
       all_criteria = rubric_criteria.includes(include_opt) +
                      flexible_criteria.includes(include_opt) +
                      checkbox_criteria.includes(include_opt)
       all_criteria.sort_by(&:position)
->>>>>>> 3bc81840
     elsif type == :rubric
       rubric_criteria.includes(include_opt).order(:position)
     elsif type == :flexible
       flexible_criteria.includes(include_opt).order(:position)
-<<<<<<< HEAD
-=======
     elsif type == :checkbox
       checkbox_criteria.includes(include_opt).order(:position)
->>>>>>> 3bc81840
     end
   end
 
