--- conflicted
+++ resolved
@@ -908,17 +908,15 @@
     end
   end
 
-<<<<<<< HEAD
   def can_uncollect_submissions?
     submissions.where(submission_version_used: true).count > 0
-=======
+  end
   # Returns the groupings of this assignment that have no associated section
   def sectionless_groupings
     groupings.select do |grouping|
       grouping.inviter.present? &&
-      !grouping.inviter.has_section?
-    end
->>>>>>> 1e452628
+          !grouping.inviter.has_section?
+    end
   end
   
   private
