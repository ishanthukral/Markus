--- conflicted
+++ resolved
@@ -901,11 +901,7 @@
     end
     true
   end
-
-<<<<<<< HEAD
-
-=======
->>>>>>> 03fe11d0
+  
   # Return a repository object, if possible
   def repo
     repo_loc = File.join(MarkusConfigurator.markus_config_repository_storage, repository_name)
