require 'csv_invalid_line_error'

class Assignment < ActiveRecord::Base
  include RepositoryHelper
  MARKING_SCHEME_TYPE = {
    flexible: 'flexible',
    rubric: 'rubric'
  }

  has_many :automated_tests
  has_many :rubric_criteria,
           -> { order(:position) },
           class_name: 'RubricCriterion',
		   dependent: :destroy

  has_many :flexible_criteria,
           -> { order(:position) },
           class_name: 'FlexibleCriterion',
       dependent: :destroy

  has_many :test_support_files, :dependent => :destroy
  accepts_nested_attributes_for :test_support_files, allow_destroy: true
  has_many :test_scripts, :dependent => :destroy
  accepts_nested_attributes_for :test_scripts, allow_destroy: true


  # has_many :annotation_categories
  #          -> { order(:position) },
  #          class_name: 'FlexibleCriterion',
		#    dependent: :destroy

  has_many :criterion_ta_associations,
		   dependent: :destroy

  has_many :assignment_files,
		   dependent: :destroy
  accepts_nested_attributes_for :assignment_files, allow_destroy: true
  validates_associated :assignment_files

  has_many :test_files, dependent: :destroy
  accepts_nested_attributes_for :test_files, allow_destroy: true

  has_one :assignment_stat, dependent: :destroy
  accepts_nested_attributes_for :assignment_stat, allow_destroy: true
  validates_associated :assignment_stat
  # Because of app/views/main/_grade_distribution_graph.html.erb:25
  validates_presence_of :assignment_stat

  has_many :annotation_categories,
           -> { order(:position) },
           class_name: 'AnnotationCategory',
		   dependent: :destroy

  has_many :groupings

  has_many :ta_memberships, through: :groupings
  has_many :student_memberships, through: :groupings
  has_many :tokens, through: :groupings

  has_many :submissions, through: :groupings
  has_many :groups, through: :groupings

  has_many :notes, as: :noteable, dependent: :destroy

  has_many :section_due_dates
  accepts_nested_attributes_for :section_due_dates


  validates_uniqueness_of :short_identifier, case_sensitive: true
  validates_numericality_of :group_min, only_integer: true, greater_than: 0
  validates_numericality_of :group_max, only_integer: true, greater_than: 0

  has_one :submission_rule, dependent: :destroy, inverse_of: :assignment
  accepts_nested_attributes_for :submission_rule, allow_destroy: true
  validates_associated :submission_rule
  validates_presence_of :submission_rule

  validates_presence_of :short_identifier
  validates_presence_of :description
  validates_presence_of :repository_folder
  validates_presence_of :due_date
  validates_presence_of :marking_scheme_type
  validates_presence_of :group_min
  validates_presence_of :group_max
  validates_presence_of :notes_count
  # "validates_presence_of" for boolean values.
  validates_inclusion_of :allow_web_submits, in: [true, false]
  validates_inclusion_of :vcs_submit, in: [true, false]
  validates_inclusion_of :display_grader_names_to_students, in: [true, false]
  validates_inclusion_of :is_hidden, in: [true, false]
  validates_inclusion_of :enable_test, in: [true, false]
  validates_inclusion_of :assign_graders_to_criteria, in: [true, false]


  # For those, please refer to issue #1126
  # Because of app/views/assignments/_list_manage.html.erb line:13
  validates :description, :presence => true
  # Because of app/views/main/_grade_distribution_graph.html.erb:25
  validates :assignment_stat, :presence => true

  with_options unless: :unlimited_tokens do |assignment|
    assignment.validates :tokens_per_period,
                         presence: true,
                         numericality: { only_integer: true,
                                         greater_than_or_equal_to: 0 }
    assignment.validates :token_start_date,
                         presence: true
    assignment.validates :token_period,
                         presence: true,
                         numericality: { greater_than: 0 }
  end

  # since allow_web_submits is a boolean, validates_presence_of does not work:
  # see the Rails API documentation for validates_presence_of (Model
  # validations)
  validates_inclusion_of :allow_web_submits, :in => [true, false]
  validates_inclusion_of :display_grader_names_to_students, :in => [true, false]
  validates_inclusion_of :enable_test, :in => [true, false]
  validates_inclusion_of :assign_graders_to_criteria, :in => [true, false]
  validates_inclusion_of :unlimited_tokens, :in => [true, false]

  validate :minimum_number_of_groups

  before_save :reset_collection_time

  # Call custom validator in order to validate the :due_date attribute
  # date: true maps to DateValidator (custom_name: true maps to CustomNameValidator)
  # Look in lib/validators/* for more info
  validates :due_date, date: true
  after_save :update_assigned_tokens

  # Set the default order of assignments: in ascending order of due_date
  default_scope { order('due_date ASC') }

  # Export a YAML formatted string created from the assignment rubric criteria.
  def export_rubric_criteria_yml
    criteria = self.rubric_criteria
    final = ActiveSupport::OrderedHash.new
    criteria.each do |criterion|
      inner = ActiveSupport::OrderedHash.new
      inner['weight'] =  criterion['weight']
      inner['level_0'] = {
        'name' =>  criterion['level_0_name'] ,
        'description' =>  criterion['level_0_description']
      }
      inner['level_1'] = {
        'name' =>  criterion['level_1_name'] ,
        'description' =>  criterion['level_1_description']
      }
      inner['level_2'] = {
        'name' =>  criterion['level_2_name'] ,
        'description' =>  criterion['level_2_description']
      }
      inner['level_3'] = {
        'name' =>  criterion['level_3_name'] ,
        'description' =>  criterion['level_3_description']
      }
      inner['level_4'] = {
        'name' =>  criterion['level_4_name'] ,
        'description' => criterion['level_4_description']
      }
      criteria_yml = { "#{criterion['rubric_criterion_name']}" => inner }
      final = final.merge(criteria_yml)
    end
    final.to_yaml
  end

  def minimum_number_of_groups
    if (group_max && group_min) && group_max < group_min
      errors.add(:group_max, 'must be greater than the minimum number of groups')
      false
    end
  end

  # Are we past all the due dates for this assignment?
  def past_all_due_dates?
    # If no section due dates /!\ do not check empty? it could be wrong
    unless self.section_due_dates_type
      return !due_date.nil? && Time.zone.now > due_date
    end

    # If section due dates
    self.section_due_dates.each do |d|
      if !d.due_date.nil? && Time.zone.now > d.due_date
        return true
      end
    end
    false
  end

  # Return an array with names of sections past
  def section_names_past_due_date
    sections_past = []

    unless self.section_due_dates_type
      if !due_date.nil? && Time.zone.now > due_date
        return sections_past << 'Due Date'
      end
    end

    self.section_due_dates.each do |d|
      if !d.due_date.nil? && Time.zone.now > d.due_date
        sections_past << d.section.name
      end
    end

    sections_past
  end

  # Whether or not this grouping is past its due date for this assignment.
  def grouping_past_due_date?(grouping)
    if section_due_dates_type && grouping &&
      grouping.inviter.section.present?

      section_due_date =
        SectionDueDate.due_date_for(grouping.inviter.section, self)
      !section_due_date.nil? && Time.zone.now > section_due_date
    else
      past_all_due_dates?
    end
  end

  def section_due_date(section)
    unless section_due_dates_type && section
      return due_date
    end

    SectionDueDate.due_date_for(section, self)
  end

  # Calculate the latest due date among all sections for the assignment.
  def latest_due_date
    return due_date unless section_due_dates_type

    due_dates = section_due_dates.map(&:due_date) << due_date
    due_dates.compact.max
  end

  def past_collection_date?(section=nil)
    Time.zone.now > submission_rule.calculate_collection_time(section)
  end

  def past_all_collection_dates?
    Time.zone.now > latest_due_date
  end

  def past_remark_due_date?
    !remark_due_date.nil? && Time.zone.now > remark_due_date
  end

  # Return true if this is a group assignment; false otherwise
  def group_assignment?
    invalid_override || group_max > 1
  end

  # Returns the group by the user for this assignment. If pending=true,
  # it will return the group that the user has a pending invitation to.
  # Returns nil if user does not have a group for this assignment, or if it is
  # not a group assignment
  def group_by(uid, pending=false)
    return unless group_assignment?

    # condition = "memberships.user_id = ?"
    # condition += " and memberships.status != 'rejected'"
    # add non-pending status clause to condition
    # condition += " and memberships.status != 'pending'" unless pending
    # groupings.first(include: :memberships, conditions: [condition, uid]) #FIXME: needs schema update

    #FIXME: needs to be rewritten using a proper query...
    User.find(uid.id).accepted_grouping_for(id)
  end

  def display_for_note
    short_identifier
  end

  def total_mark
    total = 0

    #add the marks from the criteria
    if self.marking_scheme_type == 'rubric'
      rubric_criteria.each do |criterion|
        total = total + criterion.weight * 4
      end
    else
      total = flexible_criteria.sum('max')
    end
# <<<<<<< HEAD

#     #separately add marks for test scripts
#     total = total + total_test_script_marks

# =======
    total.round(2)
  end

  # calculates summary statistics of released results for this assignment
  def update_results_stats
    marks = Result.student_marks_by_assignment(id)
    # No marks released for this assignment.
    return false if marks.empty?

    self.results_fails = marks.count { |mark| mark < total_mark / 2.0 }
    self.results_zeros = marks.count(&:zero?)

    # Avoid division by 0.
    self.results_average, self.results_median =
      if total_mark.zero?
        [0, 0]
      else
        # Calculates average and median in percentage.
        [average(marks), median(marks)].map do |stat|
          (stat * 100 / total_mark).round(2)
        end
      end
    self.save
  end

  def average(marks)
    marks.empty? ? 0 : marks.reduce(:+) / marks.size.to_f
  end

  def median(marks)
    count = marks.size
    return 0 if count.zero?

    if count.even?
      average([marks[count/2 - 1], marks[count/2]])
    else
      marks[count/2]
    end
  end

  def self.get_current_assignment
    # start showing (or "featuring") the assignment 3 days before it's due
    # query uses Date.today + 4 because results from db seems to be off by 1
    current_assignment = Assignment.where('due_date <= ?', Date.today + 4)
                                   .reorder('due_date DESC').first

    if current_assignment.nil?
      current_assignment = Assignment.reorder('due_date ASC').first
    end

    current_assignment
  end

  def update_remark_request_count
    outstanding_count = 0
    groupings.each do |grouping|
      submission = grouping.current_submission_used
      if !submission.nil? && submission.has_remark?
        if submission.remark_result.marking_state ==
            Result::MARKING_STATES[:partial]
          outstanding_count += 1
        end
      end
    end
    self.outstanding_remark_request_count = outstanding_count
    self.save
  end

  def total_criteria_weight
    factor = 10.0 ** 2
    (rubric_criteria.sum('weight') * factor).floor / factor
  end

  def total_test_script_marks
    return test_scripts.sum("max_marks")
  end

  #total marks for scripts that are run on request
  def total_ror_script_marks
    return test_scripts.where("run_on_request" => true).sum("max_marks")
  end

  def has_test_scripts?
    return TestScript.exists?(:assignment_id => self.id)
  end

  def add_group(new_group_name=nil)
    if group_name_autogenerated
      group = Group.new
      group.save(validate: false)
      group.group_name = group.get_autogenerated_group_name
      group.save
    else
      return if new_group_name.nil?
      if group = Group.where(group_name: new_group_name).first
        unless groupings.where(group_id: group.id).first.nil?
          raise "Group #{new_group_name} already exists"
        end
      else
        group = Group.create(group_name: new_group_name)
      end
    end
    group.set_repo_permissions
    Grouping.create(group: group, assignment: self)
  end

  # Clones the Groupings from the assignment with id assignment_id
  # into self.  Destroys any previously existing Groupings associated
  # with this Assignment
  def clone_groupings_from(assignment_id)
    original_assignment = Assignment.find(assignment_id)
    self.transaction do
      self.group_min = original_assignment.group_min
      self.group_max = original_assignment.group_max
      self.student_form_groups = original_assignment.student_form_groups
      self.group_name_autogenerated = original_assignment.group_name_autogenerated
      self.group_name_displayed = original_assignment.group_name_displayed
      self.groupings.destroy_all
      self.save
      self.reload
      original_assignment.groupings.each do |g|
        unhidden_student_memberships = g.accepted_student_memberships.select do |m|
          !m.user.hidden
        end
        unhidden_ta_memberships = g.ta_memberships.select do |m|
          !m.user.hidden
        end
        #create the memberships for any user that is not hidden
        unless unhidden_student_memberships.empty?
          #create the groupings
          grouping = Grouping.new
          grouping.group_id = g.group_id
          grouping.assignment_id = self.id
          grouping.admin_approved = g.admin_approved
          raise 'Could not save grouping' if !grouping.save
          all_memberships = unhidden_student_memberships + unhidden_ta_memberships
          all_memberships.each do |m|
            membership = Membership.new
            membership.user_id = m.user_id
            membership.type = m.type
            membership.membership_status = m.membership_status
            raise 'Could not save membership' if !(grouping.memberships << membership)
          end
          # Ensure all student members have permissions on their group repositories
          grouping.update_repository_permissions
        end
      end
    end
  end

  # Add a group and corresponding grouping as provided in
  # the passed in Array.
  # Format: [ groupname, repo_name, member, member, etc ]
  # The groupname, repo_name must not pre exist, each member should exist and
  # not belong to a different grouping for the same assignment.
  # If these requirements are not satisfied, the group and the grouping is
  # not created.
  def add_csv_group(row)
    return if row.length.zero?

    row.map! { |item| item.strip }

    group = Group.where(group_name: row.first).first

    unless group.nil?
      if group.repo_name != row[1]
        # CASE: Group already exits but the repo name is different
        duplicate_group_error = I18n.t('csv.group_with_different_repo',
                                       group_name: row[0])
        return duplicate_group_error
      else
        any_grouping = Grouping.find_by group_id: group.id
        if any_grouping.nil?
          # CASE: Group exists with same repo name but has no grouping
          #       associated with it for any assignment
          # Use existing group and create a new grouping between the existing
          # group and the given students and return without error
          add_new_grouping_for_group(row, group)
          return
        else
          grouping_for_current_assignment = group.grouping_for_assignment(id)
          if grouping_for_current_assignment.nil?
            if same_membership_as_csv_row?(row, any_grouping)
              # CASE: Group already exists with the same repo name and has a
              #     grouping for another assignment with the same membership
              # Use existing group and create a new grouping between the
              # existing  group and the given students and return without error
              add_new_grouping_for_group(row, group)
              return
            else
              # CASE: Group already exists with the same repo name and has
              #     a grouping for another assignment BUT with different
              #     membership
              # The existing groupings and the current group is not compatible
              # Return an error.
              duplicate_group_error = I18n.t(
                'csv.group_with_different_membership_different_assignment',
                group_name: row[0])
              return duplicate_group_error
            end
          else
            if same_membership_as_csv_row?(row,
                                           grouping_for_current_assignment)
              # CASE: Group already exists with the same repo name and also has
              #     a grouping for the current assignment with the same
              #     membership
              # No new group or grouping created. Since the exact group given by
              # the csv file already exists treat this as a successful case
              # and don't return an error
              return
            else
              # CASE: Group already exists with the same repo name and has a
              #     grouping for the current assignment BUT the membership is
              #     different.
              # Return error since the membership is different
              duplicate_group_error = I18n.t(
                'csv.group_with_different_membership_current_assignment',
                group_name: row[0])
              return duplicate_group_error
            end
          end
        end
      end

    end

    # If any of the given members do not exist or is part of another group,
    # an error is returned without creating a group
    unless membership_unique?(row)
      if !errors[:groupings].blank?
        # groupings error set if a member is already in different group
        membership_error = I18n.t('csv.memberships_not_unique',
                                  group_name: row[0],
                                  student_user_name: errors.get(:groupings)
                                                         .first)
        errors.delete(:groupings)
      else
        # student_membership error set if a member does not exist
        membership_error = I18n.t(
          'csv.member_does_not_exist',
          group_name: row[0],
          student_user_name: errors.get(:student_memberships).first)
        errors.delete(:student_memberships)
      end
      return membership_error
    end

    # If this assignment is an individual assignment, then the repostiory
    # name is set to be the student's user name. If this assignment is a
    # group assignment then the repository name is taken from the csv file
    if is_candidate_for_setting_custom_repo_name?(row)
      repo_name = row[2]
    else
      repo_name = row[1]
    end

    # If a repository already exists with the same repo name as the one given
    #  in the csv file, error is returned and the group is not created
    if repository_already_exists?(repo_name)
      repository_error = I18n.t('csv.repository_already_exists',
                                group_name: row[0],
                                repo_path: errors.get(:repo_name).last)
      errors.delete(:repo_name)
      return repository_error
    end

    # At this point we can be sure that the group_name, memberships and
    # the repo_name does not already exist. So we create the new group.
    group = Group.new
    group.group_name = row[0]
    group.repo_name = repo_name

    # Note: after_create hook build_repository might raise
    # Repository::RepositoryCollision. If it does, it adds the colliding
    # repo_name to errors.on_base. This is how we can detect repo
    # collisions here. Unfortunately, we can't raise an exception
    # here, because we still want the grouping to be created. This really
    # shouldn't happen anyway, because the lookup earlier should prevent
    # repo collisions e.g. when uploading the same CSV file twice.
    group.save
    unless group.errors[:base].blank?
      collision_error = I18n.t('csv.repo_collision_warning',
                               repo_name: group.errors.on_base,
                               group_name: row[0])
    end

    add_new_grouping_for_group(row, group)
    collision_error
  end

  def grouped_students
    student_memberships.map(&:user)
  end

  def ungrouped_students
    Student.where(hidden: false) - grouped_students
  end

  def valid_groupings
    groupings.includes(student_memberships: :user).select do |grouping|
      grouping.admin_approved ||
      grouping.student_memberships.count >= group_min
    end
  end

  def invalid_groupings
    groupings - valid_groupings
  end

  def assigned_groupings
    groupings.joins(:ta_memberships).includes(ta_memberships: :user).uniq
  end

  def unassigned_groupings
    groupings - assigned_groupings
  end

  # Get a list of subversion client commands to be used for scripting
  def get_svn_checkout_commands
    svn_commands = [] # the commands to be exported

    self.groupings.each do |grouping|
      submission = grouping.current_submission_used
      if submission
        svn_commands.push(
          "svn checkout -r #{submission.revision_number} " +
          "#{grouping.group.repository_external_access_url}/" +
          "#{repository_folder} \"#{grouping.group.group_name}\"")
      end
    end
    svn_commands
  end

  # Get a list of group_name, repo-url pairs
  def get_svn_repo_list
    CSV.generate do |csv|
      self.groupings.each do |grouping|
        group = grouping.group
        csv << [group.group_name,group.repository_external_access_url]
      end
    end
  end

  # returns an array of [mark, weight] for the assignment's rubric criterion
  def get_rubric_marks_list(submission)
    marks_list = []
    self.rubric_criteria.each do |rubric_criterion|
      mark = submission.get_latest_result
        .marks
        .where(markable_id: rubric_criterion.id,
               markable_type: 'RubricCriterion')
        .first
      marks_list.push([(mark.nil? || mark.mark.nil?) ? '' : mark.mark,
                       rubric_criterion.weight])
    end
    marks_list
  end

<<<<<<< HEAD
  # Get a detailed CSV report of rubric based marks
  # (includes each criterion) for this assignment.
  # Produces CSV rows such as the following:
  #   student_name,95.22222,3,4,2,5,5,4,1,0/2
  # Criterion values should be read in pairs. I.e. 2,3 means
  # a student scored 2 for a criterion with weight 3.
  # Second last column is marks from test scripts
  # Last column are grace-credits.
  def get_detailed_csv_report_rubric
    out_of = self.total_mark
    students = Student.all
    rubric_criteria = self.rubric_criteria
    CSV.generate do |csv|
      students.each do |student|
        final_result = []
        final_result.push(student.user_name)
        grouping = student.accepted_grouping_for(self.id)
        if grouping.nil? || !grouping.has_submission?
          # No grouping/no submission
          final_result.push('')                         # total percentage
          final_result.push('0')                        # total_grade
          rubric_criteria.each do |rubric_criterion|
            final_result.push('')                       # mark
            final_result.push(rubric_criterion.weight)  # weight
          end
          final_result.push('')                         # extra-mark
          final_result.push('')                         # extra-percentage
          final_result.push('')                         # test script marks
        else
          submission = grouping.current_submission_used
          final_result.push(submission.get_latest_result.total_mark / out_of * 100)
          final_result.push(submission.get_latest_result.total_mark)
          rubric_criteria.each do |rubric_criterion|
            mark = submission.get_latest_result
                             .marks
                             .where(markable_id: rubric_criterion.id,
                                    markable_type: 'RubricCriterion')
                             .first
            if mark.nil?
              final_result.push('')
            else
              final_result.push(mark.mark || '')
            end
            final_result.push(rubric_criterion.weight)
          end
          final_result.push(submission.get_latest_result.get_total_extra_points)
          final_result.push(submission.get_latest_result.get_total_extra_percentage)

          #push test script results
          final_result.push(submission.get_latest_result.get_total_test_script_marks)
        end

        # push grace credits info
        grace_credits_data = student.remaining_grace_credits.to_s + '/' + student.grace_credits.to_s
        final_result.push(grace_credits_data)

        csv << final_result
      end
=======
  # returns an array of [mark, max] for the assignment's rubric criterion
  def get_flexible_marks_list(submission)
    marks_list = []
    self.flexible_criteria.each do |flexible_criterion|
      mark = submission.get_latest_result
        .marks
        .where(markable_id: flexible_criterion.id,
               markable_type: 'FlexibleCriterion')
        .first
      marks_list.push([(mark.nil? || mark.mark.nil?) ? '' : mark.mark,
                       flexible_criterion.max])
>>>>>>> 6323fe8f
    end
    marks_list
  end

  # Get a detailed CSV report of criteria based marks
  # (includes each criterion, with it's out-of value) for this assignment.
  # Produces CSV rows such as the following:
  #   student_name,95.22222,3,4,2,5,5,4,1,0/2
  # Criterion values should be read in pairs. I.e. 2,3 means 2 out-of 3.
  # Last column are grace-credits.
  # Determines which criterion type to use (flexible vs rubric)
  def get_detailed_csv_report
    out_of = self.total_mark
    students = Student.all
<<<<<<< HEAD
    flexible_criteria = self.flexible_criteria
    CSV.generate do |csv|
      students.each do |student|
        final_result = []
        final_result.push(student.user_name)
        grouping = student.accepted_grouping_for(self.id)
        if grouping.nil? || !grouping.has_submission?
          # No grouping/no submission
          final_result.push('')                 # total percentage
          final_result.push('0')                # total_grade
          flexible_criteria.each do |criterion| ##  empty criteria
            final_result.push('')               # mark
            final_result.push(criterion.max)    # out-of
          end
          final_result.push('')                 # extra-marks
          final_result.push('')                 # extra-percentage
          final_result.push('')                 # test script marks
        else
          # Fill in actual values, since we have a grouping
          # and a submission.
          submission = grouping.current_submission_used
          final_result.push(submission.get_latest_result.total_mark / out_of * 100)
          final_result.push(submission.get_latest_result.total_mark)
          flexible_criteria.each do |criterion|
            mark = submission.get_latest_result
                             .marks
                             .where(markable_id: criterion.id,
                                    markable_type: 'FlexibleCriterion')
                             .first
            if mark.nil?
              final_result.push('')
            else
              final_result.push(mark.mark || '')
            end
            final_result.push(criterion.max)
          end
          final_result.push(submission.get_latest_result.get_total_extra_points)
          final_result.push(submission.get_latest_result.get_total_extra_percentage)

          #push test script results
          final_result.push(submission.get_latest_result.get_total_test_script_marks)
=======
    # determine whether to use flexible criterion or rubric
    is_flexible = self.marking_scheme_type == MARKING_SCHEME_TYPE[:flexible]
    criteria = is_flexible ? self.flexible_criteria : self.rubric_criteria
    MarkusCSV.generate(students) do |student|
      result = [student.user_name]
      grouping = student.accepted_grouping_for(self.id)
      if grouping.nil? || !grouping.has_submission?
        # No grouping/no submission
        # total percentage, total_grade
        result.concat(['','0'])
        # mark, weight
        result.concat(criteria.pluck("''", (is_flexible ? :max : :weight)).flatten())
        # extra-mark, extra-percentage
        result.concat(['',''])
      else
        # Fill in actual values, since we have a grouping
        # and a submission.
        submission = grouping.current_submission_used
        result.concat([submission.get_latest_result.total_mark / out_of * 100,
                       submission.get_latest_result.total_mark])
        marks_list = is_flexible ?
          get_flexible_marks_list(submission) :
          get_rubric_marks_list(submission)
        marks_list.each do |mark|
          result.concat(mark)
>>>>>>> 6323fe8f
        end
        result.concat([submission.get_latest_result.get_total_extra_points,
                       submission.get_latest_result.get_total_extra_percentage])
      end
      # push grace credits info
      grace_credits_data = student.remaining_grace_credits.to_s + '/' + student.grace_credits.to_s
      result.push(grace_credits_data)
      result
    end
  end

  def replace_submission_rule(new_submission_rule)
    if self.submission_rule.nil?
      self.submission_rule = new_submission_rule
      self.save
    else
      self.submission_rule.destroy
      self.submission_rule = new_submission_rule
      self.save
    end
  end

  def next_criterion_position
    # We're using count here because this fires off a DB query, thus
    # grabbing the most up-to-date count of the rubric criteria.
    self.rubric_criteria.count + 1
  end

  # Returns the class of the criteria that belong to this assignment.
  def criterion_class
    if marking_scheme_type == MARKING_SCHEME_TYPE[:flexible]
      FlexibleCriterion
    elsif marking_scheme_type == MARKING_SCHEME_TYPE[:rubric]
      RubricCriterion
    else
      nil
    end
  end

  def get_criteria
    if self.marking_scheme_type == 'rubric'
      self.rubric_criteria
    else
      self.flexible_criteria
    end
  end

  def criteria_count
    if self.marking_scheme_type == 'rubric'
      self.rubric_criteria.size
    else
      self.flexible_criteria.size
    end
  end

  # Returns an array with the number of groupings who scored between
  # certain percentage ranges [0-5%, 6-10%, ...]
  # intervals defaults to 20
  def grade_distribution_as_percentage(intervals=20)
    distribution = Array.new(intervals, 0)
    out_of = self.total_mark

    if out_of == 0
      return distribution
    end

    steps = 100 / intervals # number of percentage steps in each interval
    groupings = self.groupings.includes([{current_submission_used: :results}])

    groupings.each do |grouping|
      submission = grouping.current_submission_used
      if submission && submission.has_result?
        result = submission.get_latest_completed_result
        unless result.nil?
          percentage = (result.total_mark / out_of * 100).ceil
          if percentage == 0
            distribution[0] += 1
          elsif percentage >= 100
            distribution[intervals - 1] += 1
          elsif (percentage % steps) == 0
            distribution[percentage / steps - 1] += 1
          else
            distribution[percentage / steps] += 1
          end
        end
      end
    end # end of groupings loop

    distribution
  end

  # Returns all the TAs associated with the assignment
  def tas
    Ta.find(ta_memberships.map(&:user_id))
  end

  # Returns all the submissions that have been graded (completed)
  def graded_submission_results
    results = []
    groupings.each do |grouping|
      if grouping.marking_completed?
        submission = grouping.current_submission_used
        results.push(submission.get_latest_result) unless submission.nil?
      end
    end
    results
  end

  def groups_submitted
    groupings.select(&:has_submission?)
  end

  def get_num_assigned(ta_id = nil)
    if ta_id.nil?
      groupings.size
    else
      ta_memberships.where(user_id: ta_id).size
    end
  end

  def get_num_marked(ta_id = nil)
    if ta_id.nil?
      groupings.count(marking_completed: true)
    else
      n = 0
      ta_memberships.where(user_id: ta_id).find_each do |x|
        x.grouping.marking_completed? && n += 1
      end
      n
    end
  end

  def get_num_annotations(ta_id = nil)
    if ta_id.nil?
      num_annotations_all
    else
      n = 0
      ta_memberships.where(user_id: ta_id).find_each do |x|
        x.grouping.marking_completed? &&
          n += x.grouping.current_submission_used.annotations.size
      end
      n
    end
  end

  def num_annotations_all
    groupings = Grouping.arel_table
    submissions = Submission.arel_table
    subs = Submission.joins(:grouping)
                     .where(groupings[:assignment_id].eq(id)
                     .and(submissions[:submission_version_used].eq(true)))

    res = Result.submitted_remarks_and_all_non_remarks
                .where(submission_id: subs.pluck(:id))
    filtered_subs = subs.where(id: res.pluck(:submission_id))
    Annotation.joins(:submission_file)
              .where(submission_files:
                  { submission_id: filtered_subs.pluck(:id) }).size
  end

  def average_annotations(ta_id = nil)
    num_marked = get_num_marked(ta_id)
    avg = 0
    if num_marked != 0
      num_annotations = get_num_annotations(ta_id)
      avg = num_annotations.to_f / num_marked
    end
    avg.round(2)
  end

  # Assign graders to a criterion for this assignment.
  # Raise a CSVInvalidLineError if the criterion or a grader doesn't exist.
  def add_graders_to_criterion(criterion_name, graders)
    if marking_scheme_type == 'rubric'
      criterion = rubric_criteria.find_by(
        rubric_criterion_name: criterion_name)
    else
      criterion = flexible_criteria.find_by(
        flexible_criterion_name: criterion_name)
    end

    if criterion.nil?
      raise CSVInvalidLineError
    end

    unless graders.all? { |g| Ta.exists?(user_name: g) }
      raise CSVInvalidLineError
    end

    criterion.add_tas_by_user_name_array(graders)
  end

  # Returns the groupings of this assignment associated with the given section
  def section_groupings(section)
    groupings.select do |grouping|
      grouping.inviter.present? &&
      grouping.inviter.has_section? &&
      grouping.inviter.section.id == section.id
    end
  end

  def can_uncollect_submissions?
    submissions.where(submission_version_used: true).count > 0
  end
  # Returns the groupings of this assignment that have no associated section
  def sectionless_groupings
    groupings.select do |grouping|
      grouping.inviter.present? &&
          !grouping.inviter.has_section?
    end
  end

  private

  # Returns true if we are safe to set the repository name
  # to a non-autogenerated value. Called by add_csv_group.
  def is_candidate_for_setting_custom_repo_name?(row)
    # Repository name can be customized if
    #  - this assignment is set up to allow external submits only
    #  - group_max = 1
    #  - there's only one student member in this row of the csv and
    #  - the group name is equal to the only group member
    if MarkusConfigurator.markus_config_repository_admin? &&
       self.allow_web_submits == false &&
       row.length == 3 && self.group_max == 1 &&
       !row[2].blank? && row[0] == row[2]
      true
    else
      false
    end
  end

  def reset_collection_time
    submission_rule.reset_collection_time
  end

  def update_assigned_tokens
    self.tokens.each do |t|
      t.update_tokens(tokens_per_period_was, tokens_per_period)
    end
  end

  def add_new_grouping_for_group(row, group)
    # Create a new Grouping for this assignment and the newly
    # crafted group
    grouping = Grouping.new(assignment: self, group: group)
    grouping.save

    # Form groups
    start_index_group_members = 2
    (start_index_group_members..(row.length - 1)).each do |i|
      student = Student.find_by user_name: row[i]
      if student
        if grouping.student_membership_number == 0
          # Add first valid member as inviter to group.
          grouping.group_id = group.id
          grouping.save # grouping has to be saved, before we can add members

          # We could call grouping.add_member, but it updates repo permissions
          # For performance reasons in the csv upload we will just create the
          # member here, and do the permissions update as a bulk operation.
          member = StudentMembership.new(
            user: student,
            membership_status: StudentMembership::STATUSES[:inviter],
            grouping: grouping)
          member.save
        else
          member = StudentMembership.new(
            user: student,
            membership_status: StudentMembership::STATUSES[:accepted],
            grouping: grouping)
          member.save
        end
      end
    end
  end

  #
  # Return true if for each membership given, a corresponding student exists
  # and if they are not part of a different grouping for the same assignment
  #
  def membership_unique?(row)
    start_index_group_members = 2 # index where student names start in the row
    (start_index_group_members..(row.length - 1)).each do |i|
      student = Student.find_by user_name: row[i]
      if student
        unless student.accepted_grouping_for(id).nil?
          errors.add(:groupings, student.user_name)
          return false
        end
      else
        errors.add(:student_memberships, row[i])
        return false
      end
    end
    true
  end

  # Return true if the given membership in the csv row is the exact same as the
  # membership of the given existing_grouping.
  def same_membership_as_csv_row?(row, existing_grouping)
    start_index_group_members = 2 # index where student names start in the row
    # check if all the members given in the csv file exists and belongs to the
    # given grouping
    (start_index_group_members..(row.length - 1)).each do |i|
      student = Student.find_by user_name: row[i]
      if student
        grouping = student
            .accepted_grouping_for(existing_grouping.assignment.id)
        if grouping.nil?
          # Student doesn't belong to a grouping for the given assignment
          # ==> membership cannot be the same
          return false
        elsif grouping.id != existing_grouping.id
          # Student belongs to a different grouping for the given assignment
          # ==> membership is different
          return false
        end
      else
        # Student doesn't exist in the database
        # # ==> membership cannot be the same
        return false
      end

      num_students_in_csv_row = row.length - start_index_group_members
      num_students_in_existing_grouping = grouping.accepted_students.length

      if num_students_in_csv_row != num_students_in_existing_grouping
        # All students given in the csv row belongs to the existing grouping
        # but the existing group contains more students than the ones given in
        # the csv row
        # ==> membership is different
        return false
      else
        # All students given in the csv row belongs to the existing grouping
        # and the grouping contains the same number of students as the one
        # in the csv row
        # ==> membership is the exact same
        return true
      end
    end
  end
end<|MERGE_RESOLUTION|>--- conflicted
+++ resolved
@@ -649,66 +649,6 @@
     marks_list
   end
 
-<<<<<<< HEAD
-  # Get a detailed CSV report of rubric based marks
-  # (includes each criterion) for this assignment.
-  # Produces CSV rows such as the following:
-  #   student_name,95.22222,3,4,2,5,5,4,1,0/2
-  # Criterion values should be read in pairs. I.e. 2,3 means
-  # a student scored 2 for a criterion with weight 3.
-  # Second last column is marks from test scripts
-  # Last column are grace-credits.
-  def get_detailed_csv_report_rubric
-    out_of = self.total_mark
-    students = Student.all
-    rubric_criteria = self.rubric_criteria
-    CSV.generate do |csv|
-      students.each do |student|
-        final_result = []
-        final_result.push(student.user_name)
-        grouping = student.accepted_grouping_for(self.id)
-        if grouping.nil? || !grouping.has_submission?
-          # No grouping/no submission
-          final_result.push('')                         # total percentage
-          final_result.push('0')                        # total_grade
-          rubric_criteria.each do |rubric_criterion|
-            final_result.push('')                       # mark
-            final_result.push(rubric_criterion.weight)  # weight
-          end
-          final_result.push('')                         # extra-mark
-          final_result.push('')                         # extra-percentage
-          final_result.push('')                         # test script marks
-        else
-          submission = grouping.current_submission_used
-          final_result.push(submission.get_latest_result.total_mark / out_of * 100)
-          final_result.push(submission.get_latest_result.total_mark)
-          rubric_criteria.each do |rubric_criterion|
-            mark = submission.get_latest_result
-                             .marks
-                             .where(markable_id: rubric_criterion.id,
-                                    markable_type: 'RubricCriterion')
-                             .first
-            if mark.nil?
-              final_result.push('')
-            else
-              final_result.push(mark.mark || '')
-            end
-            final_result.push(rubric_criterion.weight)
-          end
-          final_result.push(submission.get_latest_result.get_total_extra_points)
-          final_result.push(submission.get_latest_result.get_total_extra_percentage)
-
-          #push test script results
-          final_result.push(submission.get_latest_result.get_total_test_script_marks)
-        end
-
-        # push grace credits info
-        grace_credits_data = student.remaining_grace_credits.to_s + '/' + student.grace_credits.to_s
-        final_result.push(grace_credits_data)
-
-        csv << final_result
-      end
-=======
   # returns an array of [mark, max] for the assignment's rubric criterion
   def get_flexible_marks_list(submission)
     marks_list = []
@@ -720,7 +660,6 @@
         .first
       marks_list.push([(mark.nil? || mark.mark.nil?) ? '' : mark.mark,
                        flexible_criterion.max])
->>>>>>> 6323fe8f
     end
     marks_list
   end
@@ -735,49 +674,6 @@
   def get_detailed_csv_report
     out_of = self.total_mark
     students = Student.all
-<<<<<<< HEAD
-    flexible_criteria = self.flexible_criteria
-    CSV.generate do |csv|
-      students.each do |student|
-        final_result = []
-        final_result.push(student.user_name)
-        grouping = student.accepted_grouping_for(self.id)
-        if grouping.nil? || !grouping.has_submission?
-          # No grouping/no submission
-          final_result.push('')                 # total percentage
-          final_result.push('0')                # total_grade
-          flexible_criteria.each do |criterion| ##  empty criteria
-            final_result.push('')               # mark
-            final_result.push(criterion.max)    # out-of
-          end
-          final_result.push('')                 # extra-marks
-          final_result.push('')                 # extra-percentage
-          final_result.push('')                 # test script marks
-        else
-          # Fill in actual values, since we have a grouping
-          # and a submission.
-          submission = grouping.current_submission_used
-          final_result.push(submission.get_latest_result.total_mark / out_of * 100)
-          final_result.push(submission.get_latest_result.total_mark)
-          flexible_criteria.each do |criterion|
-            mark = submission.get_latest_result
-                             .marks
-                             .where(markable_id: criterion.id,
-                                    markable_type: 'FlexibleCriterion')
-                             .first
-            if mark.nil?
-              final_result.push('')
-            else
-              final_result.push(mark.mark || '')
-            end
-            final_result.push(criterion.max)
-          end
-          final_result.push(submission.get_latest_result.get_total_extra_points)
-          final_result.push(submission.get_latest_result.get_total_extra_percentage)
-
-          #push test script results
-          final_result.push(submission.get_latest_result.get_total_test_script_marks)
-=======
     # determine whether to use flexible criterion or rubric
     is_flexible = self.marking_scheme_type == MARKING_SCHEME_TYPE[:flexible]
     criteria = is_flexible ? self.flexible_criteria : self.rubric_criteria
@@ -803,7 +699,6 @@
           get_rubric_marks_list(submission)
         marks_list.each do |mark|
           result.concat(mark)
->>>>>>> 6323fe8f
         end
         result.concat([submission.get_latest_result.get_total_extra_points,
                        submission.get_latest_result.get_total_extra_percentage])
