--- conflicted
+++ resolved
@@ -265,23 +265,10 @@
     short_identifier
   end
 
-<<<<<<< HEAD
-  def total_mark(user_visibility = :ta)
-    total = 0
-    if self.marking_scheme_type == 'rubric'
-      get_criteria(user_visibility).each do |criterion|
-        total = total + criterion.weight * 4
-      end
-    else
-      total = get_criteria(user_visibility).map(&:max).sum()
-    end
-    total.round(2)
-=======
   # Returns the maximum possible mark for a particular assignment
   # TODO: Change name to max_mark
-  def total_mark
-    get_criteria(:ta).map(&:max_mark).sum().round(2)
->>>>>>> 7f38856b
+  def total_mark(user_visibility = :ta)
+    get_criteria(user_visibility).map(&:max_mark).sum().round(2)
   end
 
   # calculates summary statistics of released results for this assignment
