--- conflicted
+++ resolved
@@ -6,13 +6,8 @@
     end
   end
 
-<<<<<<< HEAD
-  belongs_to :assignment
+  belongs_to :assignment, inverse_of: :submission_rule
   has_many :periods, -> { order('id') }, dependent: :destroy
-=======
-  belongs_to :assignment, inverse_of: :submission_rule
-  has_many :periods, dependent: :destroy, order: 'id'
->>>>>>> 72aee581
   accepts_nested_attributes_for :periods, allow_destroy: true
   attr_accessible :type
 
