<li id='new_criterion'>
	<%= form_for @criterion,
<<<<<<< HEAD
    url: assignment_criteria_path(assignment_id: assignment.id,
                                  criterion_type: @criterion_type),
    method: :post,
=======
    url: { controller: "#{criterion_type.to_s.tableize}",
           action: 'create',
           assignment_id: assignment.id },
>>>>>>> 732c6ed7
    remote: true do |f| %>
    <div id='new_criterion_error' style='display:none;' class='error'></div>
    <%= label_tag 'new_criterion_prompt',
		  t('criteria.name') %><br>
    <%= f.text_field :name,
		     size: 15,
		     id: 'new_criterion_prompt' %><br>
    <%= f.submit t('criteria.save'), data: { disable_with: t('working') }%>
  <% end %>
</li><|MERGE_RESOLUTION|>--- conflicted
+++ resolved
@@ -1,15 +1,9 @@
 <li id='new_criterion'>
 	<%= form_for @criterion,
-<<<<<<< HEAD
-    url: assignment_criteria_path(assignment_id: assignment.id,
-                                  criterion_type: @criterion_type),
-    method: :post,
-=======
-    url: { controller: "#{criterion_type.to_s.tableize}",
-           action: 'create',
-           assignment_id: assignment.id },
->>>>>>> 732c6ed7
-    remote: true do |f| %>
+               url: assignment_criteria_path(assignment_id: assignment.id,
+                                             criterion_type: @criterion_type),
+               method: :post,
+               remote: true do |f| %>
     <div id='new_criterion_error' style='display:none;' class='error'></div>
     <%= label_tag 'new_criterion_prompt',
 		  t('criteria.name') %><br>
