--- conflicted
+++ resolved
@@ -5,10 +5,7 @@
 
 <%= render partial: "boot", formats: [:js], handlers: [:erb] %>
 
-<%= javascript_include_tag "help_system" %>
-
 <div id="title_bar">
-<<<<<<< HEAD
   <h1><%= I18n.t("graders.manage_graders") %></h1>
   <div class="heading_buttons">
     <%= button_to_function I18n.t('download'), 'modal_download.open();' %>
@@ -16,26 +13,11 @@
     <%= button_to_function I18n.t('upload'), 'modal_upload.open();' %>
   </div> <!-- rightjustify-->
 </div> <!-- title_bar-->
-
+<p class="help-message-title assignment_graders_help" >
+  <%= t("assignment.help.graders")%>
+</p>
+<div class="help-break assignment_graders_help" ></div>
 <div class="wrapLeft"></div>
-=======
-  <h1><%= I18n.t("graders.manage_graders") %><span class="title-help assignment_graders_help"></span></h1>
-  <div class="colRightGroups">
-      <div class="headingButtons">
-      <%= button_to_function I18n.t('download'), 'modal_download.open();' %>
-      <span class="menu_bar">|</span>
-      <%= button_to_function I18n.t('upload'), 'modal_upload.open();' %>
-    </div> <!-- rightjustify-->
-  </div> <!-- colrightgroups-->
-
-  </div> <!-- title_bar-->
-<p class="help-message-title assignment_graders_help" ><%= t("assignment.help.graders")%></p>
-<div class="help-break assignment_graders_help" ></div>
-
-<div class="wrapLeft">
-</div>
-
->>>>>>> c9de5b30
 <div class="clear"></div>
 
 <div id="notice">
