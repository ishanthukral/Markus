--- conflicted
+++ resolved
@@ -92,17 +92,12 @@
             <table class='graders' id='graders'></table>
           </div>
         </div>
-<<<<<<< HEAD
-=======
-
         <div class='table'>
           <table class='graders' id='graders'></table>
         </div>
->>>>>>> 3c1bda1b
       </div>
     </div>
 
-<<<<<<< HEAD
     <div class='col-center'>
       <div id='icons'>
         <%= image_submit_tag 'random_arrow.png',
@@ -120,41 +115,6 @@
                              alt: t('remove_graders'),
                              title: t('remove_graders'),
                              class:'image_input' %>
-=======
-<div class="colRightGraders">
-  <div class="wrapRightGroups">
-    <div class="pane">
-      <ul id="groups_tabs"class="subsection_tabs">
-        <li class="tab">
-          <a href="#groups_table" id="filter_link_none" class="filter_selected">
-            <%= I18n.t("groups.groups") %>
-          </a>
-        </li>
-        <li class="tab">
-          <a href="#criteria_table" id="filter_link_criteria_none" class="filter_selected">
-            <%= I18n.t("criteria") %>
-          </a>
-        </li>
-      </ul>
-
-      <div id="criteria_table">
-        <div id="criteria_container" class="tabbedArea">
-          <%= text_field_tag 'search_criteria', nil,
-              onkeyup: "criteria_table.add_filter('search'); criteria_table.render();",
-              onkeypress: "stop_submit(event);",
-              placeholder: I18n.t("graders.search_criteria") %>
-          <%= check_box_tag 'assign_criteria', true,
-              @assignment.assign_graders_to_criteria,
-              class: 'inline_checkbox', 'data-action' => url_for(action: :set_assign_criteria,
-                                                                 id: @assignment.id) %>
-          <%= label_tag 'assign_criteria', I18n.t('graders.assign_to_criteria'),
-              class: 'bold_inline_label'%>
-
-          <div class='table'>
-            <table class="criteria" id="criteria"></table>
-          </div>
-        </div><!-- group container -->
->>>>>>> 3c1bda1b
       </div>
     </div>
 
@@ -191,7 +151,6 @@
           </div>
         </div>
 
-<<<<<<< HEAD
         <div id='criteria_table'>
           <div id='criteria_container'>
             <%= text_field_tag 'search_criteria', nil,
@@ -213,27 +172,6 @@
             </div>
           </div>
         </div>
-=======
-      <div id="groups_table">
-        <div id="groups_container" class="tabbedArea">
-          <%= text_field_tag 'search_groupings', nil,
-              onkeyup: "groupings_table.add_filter('search'); groupings_table.render();",
-              onkeypress: "stop_submit(event);",
-              placeholder: I18n.t("groups.search_groups") %>
-
-          <label class="bold_inline_label"><%= t('browse_submissions.sections') %></label>
-          <%= select('selection_groupings', 'sections',
-                     Section.order('name ASC').all.collect { |s| [s.name] },
-                     { include_blank: ' - ' },
-                     { onchange: 'groupings_table.add_filter("selection");
-                     return groupings_table.render();',
-                       onfocus: 'stop_submit(event);' }) %>
-
-          <div class='table'>
-            <table class="groups" id="groups"></table>
-          </div>
-        </div><!-- group container -->
->>>>>>> 3c1bda1b
       </div>
     </div>
   </div>
