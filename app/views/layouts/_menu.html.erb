--- conflicted
+++ resolved
@@ -35,14 +35,6 @@
         <% end %>>
       <%= link_to t(:users), controller: 'students' %>
     </li>
-<<<<<<< HEAD
-
-    <li class='<%= "active" if controller.controller_name == 'sections' %>'>
-      <%= link_to t(:sections), controller: 'sections' %>
-    </li>
-
-=======
->>>>>>> 8fde279a
   <% else %>
     <li <% if controller.controller_name == 'assignments' ||
               controller.controller_name == 'flexible_criteria' ||
@@ -66,14 +58,6 @@
     </li>
   <% end %>
 
-<<<<<<< HEAD
-  <% if REPOSITORY_TYPE == 'git' %>
-      <li <% if controller.controller_name == 'key_pairs' %>
-          class='active'
-          <% end %>>
-        <%= link_to t('key_pairs.title'), controller: 'key_pairs' %>
-      </li>
-=======
   <% if @current_user.admin? %>
     <li <% if controller.controller_name == 'course_summaries' ||
               controller.controller_name == 'marking_schemes' %>
@@ -81,6 +65,13 @@
         <% end %>>
       <%= link_to t('course_summaries_index.page_title'), course_summaries_path %>
     </li>
->>>>>>> 8fde279a
+  <% end %>
+
+  <% if REPOSITORY_TYPE == 'git' %>
+      <li <% if controller.controller_name == 'key_pairs' %>
+          class='active'
+          <% end %>>
+        <%= link_to t('key_pairs.title'), controller: 'key_pairs' %>
+      </li>
   <% end %>
 </ul>