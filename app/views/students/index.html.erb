--- conflicted
+++ resolved
@@ -45,7 +45,6 @@
     <% end -%>
 
     <div id="toggle_actions">
-<<<<<<< HEAD
       <%= I18n.t(:filters) %>:
       <%= link_to raw(I18n.t(:all) + " (<span id=\"all_students_count\"></span>)"), '#',
                   onclick: "filter('none');",
@@ -59,21 +58,6 @@
       <%= link_to raw(I18n.t(:not_active) + " (<span id=\"inactive_students_count\"></span>)"), '#',
                   onclick: "filter('inactive');",
                   id: "filter_link_inactive"%>
-=======
-     <%= I18n.t(:filters) %>:
-     <%= link_to raw(I18n.t(:all) + " (<span id=\"all_students_count\"></span>)"), '#',
-                 onclick: "filter('none');",
-                 id: "filter_link_none",
-                 class: "filter_selected" %>
-     |
-     <%= link_to raw(I18n.t(:active) + " (<span id=\"active_students_count\"></span>)"), '#',
-                 onclick: "filter('active');",
-                 id: "filter_link_active" %>
-     |
-     <%= link_to raw(I18n.t(:not_active) + " (<span id=\"inactive_students_count\"></span>)"), '#',
-                 onclick: "filter('inactive');",
-                 id: "filter_link_inactive"%>
->>>>>>> f89511b5
     </div>
 
     <div class="global_action">
