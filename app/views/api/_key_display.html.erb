--- conflicted
+++ resolved
@@ -1,8 +1,4 @@
-<<<<<<< HEAD
-<%= content_for :head do %>
-=======
 <% content_for :head do %>
->>>>>>> c11151a7
   <%= javascript_include_tag 'help_system' %>
 <% end %>
 
