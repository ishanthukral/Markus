--- conflicted
+++ resolved
@@ -1,20 +1,12 @@
 <% content_for :head do %>
-<<<<<<< HEAD
-  <%= render partial: 'boot', formats: [:js] %>
-=======
   <%= render partial: 'boot',
              formats: [:js] %>
->>>>>>> 257c99bf
 <% end %>
 
 <div class='wrapper'>
   <% if flash[:success] %>
     <div class='success'>
-<<<<<<< HEAD
-      <span><%=flash[:success]%></span>
-=======
       <span><%= flash[:success] %></span>
->>>>>>> 257c99bf
     </div>
   <% end %>
 
@@ -22,10 +14,7 @@
                as: :assignment,
                url: manage_assignment_automated_tests_path,
                html: { multipart: true } do |f| %>
-<<<<<<< HEAD
-=======
 
->>>>>>> 257c99bf
     <%= f.error_messages %>
 
     <fieldset>
@@ -36,16 +25,11 @@
       <p id='testing_framework_style'>
         <%= f.check_box :enable_test,
                         id: 'is_testing_framework_enabled',
-<<<<<<< HEAD
                         onchange: "toggle_automated_tests(document.getElementById('is_testing_framework_enabled').value)" %>
-=======
-                        onchange: "toggle_automated_tests($F('is_testing_framework_enabled'))" %>
->>>>>>> 257c99bf
         <%= label_tag 'is_testing_framework_enabled',
                       t('automated_tests.enable_test'),
                       class: 'checkbox_label' %>
       </p>
-<<<<<<< HEAD
 
       <div id='testing_framework_tokens'>
         <p id='tokens'>
@@ -61,100 +45,6 @@
 
       <fieldset>
         <div class='wrapper'>
-        <legend>
-          <span><%= I18n.t('automated_tests.required_files_ant') %></span>
-        </legend>
-
-        <div id='test_properties' class='disabled' >
-          <%= f.fields_for :test_files do |tf| %>
-            <p id='antbuildfile_style'>
-              <% if tf.object.filetype.to_s == 'build.xml' %>
-                <%= label_tag 'antbuildxmlfile',
-                              t('automated_tests.build_xml'),
-                              class:'accordian_label' %>
-
-                <% if tf.object.filename.to_s != "" && tf.object.filetype == tf.object.filename %>
-                  <%= text_field_tag 'test_file_' + tf.id.to_s,
-                                     tf.object.filename,
-                                     id: "antxmlfilename",
-                                     readonly: "true" %>
-                                     &nbsp;&nbsp;&nbsp;&nbsp;&nbsp;&nbsp;&nbsp;&nbsp;
-                  <%= label_tag "replacebuildxmlfile",
-                                I18n.t("automated_tests.replace"),
-                                class: "inline_label" %>
-                <% end %>
-
-                <%= tf.file_field :filename,
-                                  id: "antbuildxmlfile",
-                                  size: 30 %>
-              <% end %>
-            </p>
-            <p id="antbuildprop_style">
-              <% if tf.object.filetype.to_s == "build.properties" %>
-                <%= label_tag "antbuildpropfile", I18n.t("automated_tests.build_prop"), class:"accordian_label" %>
-
-                <% if tf.object.filename.to_s != "" && tf.object.filetype == tf.object.filename %>
-                  <%= text_field_tag 'test_file_' + tf.id.to_s, tf.object.filename, id:"antpropfilename", readonly: "true" %>&nbsp;&nbsp;&nbsp;&nbsp;&nbsp;&nbsp;&nbsp;&nbsp;
-                  <%= label_tag "replacebuildpropfile", I18n.t("automated_tests.replace"), class: "inline_label" %>
-                <% end %>
-
-                <%= tf.file_field :filename, id:"antbuildpropfile", size:"30" %>
-              <% end %>
-            </p>
-          <% end %>
-
-          <h4><%= t("automated_tests.assignment_test_files") %></h4>
-          <div id="test_files">
-            <%= f.fields_for :test_files do |tf| %>
-              <% if tf.object.filetype.to_s == "test" %>
-                <%= render partial: 'test_file', locals: {test_file: tf.object, form: f, file_type: "test"} %>
-              <% end %>
-            <% end %>
-          </div>
-          <p id="test_file_add_link">
-            <%= add_test_file_link t("automated_tests.add_test_file_link"), f %>
-          </p>
-
-          <h4><%= t("automated_tests.assignment_lib_files") %></h4>
-          <div id="lib_files">
-            <%= f.fields_for :test_files do |tf| %>
-              <% if tf.object.filetype.to_s == "lib" %>
-                <%= render partial: 'test_file', locals: {test_file: tf.object, form: f, file_type: "lib"} %>
-              <% end %>
-            <% end %>
-          </div>
-          <p id="lib_file_add_link">
-            <%= add_lib_file_link t("automated_tests.add_lib_file_link"), f %>
-          </p>
-
-          <h4><%= t("automated_tests.assignment_parser_files") %></h4>
-          <div id="parser_files">
-            <%= f.fields_for :test_files do |tf| %>
-              <% if tf.object.filetype.to_s == "parse" %>
-                <%= render partial: 'test_file', locals: {test_file: tf.object, form: f, file_type: "parse"} %>
-              <% end %>
-            <% end %>
-          </div>
-          <p id="parser_file_add_link">
-            <%= add_parser_file_link t("automated_tests.add_parser_file_link"), f %>
-          </p>
-
-        </div>
-=======
-
-      <div id='testing_framework_tokens'>
-        <p id='tokens'>
-          <%= label_tag :tokens_per_day,
-                        t('automated_tests.token.tokens_form'),
-                        class: 'inline_label' %>
-          <%= f.text_field :tokens_per_day,
-                           id:'tokens_per_day',
-                           size: 5,
-                           maxlength: 3 %>
-        </p>
-      </div>
-
-      <fieldset>
         <legend>
           <span><%= t('automated_tests.required_files_ant') %></span>
         </legend>
@@ -251,15 +141,10 @@
             <%= add_parser_file_link t('automated_tests.add_parser_file_link'), f %>
           </p>
 
->>>>>>> 257c99bf
         </div>
       </fieldset>
     </fieldset>
 
     <%= f.submit t(:submit) , data: { disable_with: t('working') } %>
-<<<<<<< HEAD
-=======
-
->>>>>>> 257c99bf
   <% end %>
 </div>