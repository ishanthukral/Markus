--- conflicted
+++ resolved
@@ -1,231 +1,136 @@
-<div class="test_script">
-<<<<<<< HEAD
-<% display_options = {
-  I18n.t("automated_tests.script_option.display_option.display_after_submission") => "display_after_submission",
-  I18n.t("automated_tests.script_option.display_option.display_after_collection") => "display_after_collection",
-  I18n.t("automated_tests.script_option.display_option.do_not_display") => "do_not_display"
-} # this is defined and used to validate input in test_script.rb
-%>
-<% criterion_options = {}
-  @assignment.rubric_criteria(order: 'position').each do |criterion|
-      criterion_options[criterion.rubric_criterion_name] = criterion.rubric_criterion_name
-  end
-%>
-
-
-<%= form.fields_for :test_scripts, test_script do |f| %>
-<% saved = !f.object.new_record? %>
-
-
-<fieldset class="settings_box">
-
-  <legend>
-=======
-  <% display_options = {
-      I18n.t("automated_tests.script_option.display_option.display_after_submission") => "display_after_submission",
-      I18n.t("automated_tests.script_option.display_option.display_after_collection") => "display_after_collection",
-      I18n.t("automated_tests.script_option.display_option.do_not_display") => "do_not_display"
-  } # this is defined and used to validate input in test_script.rb
-  %>
-  <% criterion_options = {}
-    if !@assignment.rubric_criterions_count.nil?
-       @assignment.rubric_criteria(order: 'position').each do |criterion|
-         criterion_options[criterion.rubric_criterion_name] = criterion.rubric_criterion_name
-       end
-     else
-       @assignment.flexible_criteria(order: 'position').each do |criterion|
-         criterion_options[criterion.flexible_criterion_name] = criterion.flexible_criterion_name
-       end
-     end
-  %>
-
-
-  <%= form.fields_for :test_scripts, test_script do |f| %>
-      <% saved = !f.object.new_record? %>
-
-
-      <fieldset class="settings_box">
-
-        <legend>
->>>>>>> 752d0517
-    <span class='file_name'>
-      <% if saved %>
-      <div class="file_link">
-        <%= link_to(f.object.script_name,
-                    action: 'download',
-                    assignment_id: @assignment.id,
-                    type: 'script',
-                    filename: f.object.script_name) %>
-        <%= link_to saved ? '[-]' : '[+]',
-                    'javascript:void(0);',
-                    onclick: 'toggleSettings(this);',
-                    class: 'collapse' %>
-      </div>
-          <%= f.hidden_field :script_name, value: f.object.script_name %>
-      <% else %>
-        <%= t('automated_tests.new_test_script_file') %>
-      <% end %>
-    </span>
-        </legend>
-        </br>
-
-
-        <%= f.hidden_field :seq_num, value: saved ? f.object.seq_num : nil,
-                           class: "seqnum" %>
-
-        <div class="settings_left_side">
-          <div class="desc">
-            <%= f.label :description, t('automated_tests.script_option.description'), style: 'vertical-align:top;' %>
-            <%= f.text_area :description, value: f.object.description, cols: 30, rows: (saved ? 1 : 2)  %>
-          </div>
-
-          <%# For new test scripts, the settings box will be expanded and the settings box
-        will be below the description textarea. For existing test scripts, their max
-        marks field will be in the right side %>
-<<<<<<< HEAD
-    <% maxmarks_section  = '<div class="maxmarks">'
-       maxmarks_section += f.label :max_marks, raw(t 'automated_tests.script_option.max_marks')
-       maxmarks_section += "\n"
-       maxmarks_section += f.text_field :max_marks, value: f.object.max_marks, size: 10, maxlength: 8
-       maxmarks_section += '</div>' %>
-    <% if !saved %>
-      <%= raw maxmarks_section %>
-    <% end %>
-
-    <div>
-      <%= f.label :display_settings, t('automated_tests.script_option.display_settings') %> <br/>
-      <ul>
-        <li>
-          <%= f.label :display_description, t('automated_tests.script_option.display_description') %>
-          <%= f.select :display_description, options_for_select(display_options, f.object.display_description) %>
-        </li>
-        <li>
-          <%= f.label :display_run_status, t('automated_tests.script_option.display_run_status') %>
-          <%= f.select :display_run_status, options_for_select(display_options, f.object.display_run_status) %>
-        </li>
-        <li>
-          <%= f.label :display_marks_earned, t('automated_tests.script_option.display_marks_earned') %>
-          <%= f.select :display_marks_earned, options_for_select(display_options, f.object.display_marks_earned) %>
-        </li>
-        <li>
-          <%= f.label :display_input, t('automated_tests.script_option.display_input') %>
-          <%= f.select :display_input, options_for_select(display_options, f.object.display_input) %>
-        </li>
-        <li>
-          <%= f.label :display_expected_output, t('automated_tests.script_option.display_expected_output') %>
-          <%= f.select :display_expected_output, options_for_select(display_options, f.object.display_expected_output) %>
-        </li>
-        <li>
-          <%= f.label :display_actual_output, t('automated_tests.script_option.display_actual_output') %>
-          <%= f.select :display_actual_output, options_for_select(display_options, f.object.display_actual_output) %>
-        </li>
-      </ul>
-    </div>
-  </div>
-
-  <div class="settings_right_side">
-    <% if saved %>
-      <%= raw maxmarks_section %>
-    <% end %>
-    <div>
-      <%= f.label :script_name, (saved ? t('automated_tests.replace') : t('automated_tests.upload_required').html_safe) %>
-      <%= file_field_tag (saved ? ("new_update_script_"+f.object.script_name).to_sym : :new_script), size: "30", class: 'upload_file' %><br/>
-
-      <% if saved %>
-        <%= f.label :_destroy, t('automated_tests.remove_file') %>
-        <%= f.check_box :_destroy, class: "remove_test_script_file" %>
-        <br/><br/>
-      <% end %>
-
-      <br/><br/>
-
-      <%= f.label :run_on_request, t("automated_tests.script_option.run_on_request") %>
-      <%= f.check_box :run_on_request, value: f.object.run_on_request %><br/>
-
-      <%= f.label :run_on_submission, t("automated_tests.script_option.run_on_submission") %>
-      <%= f.check_box :run_on_submission, value: f.object.run_on_submission %><br/>
-
-      <%= f.label :halts_testing, t("automated_tests.script_option.halts_testing") %>
-      <%= f.check_box :halts_testing, value: f.object.halts_testing %>
-    </div>
-  </div>
-  <div style="clear:both;"></div>
-</fieldset>
-
-<% end %>
-=======
-          <% maxmarks_section  = '<div class="maxmarks">'
-             maxmarks_section += f.label :max_marks, raw(t 'automated_tests.script_option.max_marks')
-             maxmarks_section += "\n"
-             maxmarks_section += f.text_field :max_marks, value: f.object.max_marks, size: 10, maxlength: 8
-             maxmarks_section += '</div>' %>
-          <% if !saved %>
-              <%= raw maxmarks_section %>
-          <% end %>
-
-          <div>
-            <%= f.label :display_settings, t('automated_tests.script_option.display_settings') %> <br/>
-            <ul>
-              <li>
-                <%= f.label :display_description, t('automated_tests.script_option.display_description') %>
-                <%= f.select :display_description, options_for_select(display_options, f.object.display_description) %>
-              </li>
-              <li>
-                <%= f.label :display_run_status, t('automated_tests.script_option.display_run_status') %>
-                <%= f.select :display_run_status, options_for_select(display_options, f.object.display_run_status) %>
-              </li>
-              <li>
-                <%= f.label :display_marks_earned, t('automated_tests.script_option.display_marks_earned') %>
-                <%= f.select :display_marks_earned, options_for_select(display_options, f.object.display_marks_earned) %>
-              </li>
-              <li>
-                <%= f.label :display_input, t('automated_tests.script_option.display_input') %>
-                <%= f.select :display_input, options_for_select(display_options, f.object.display_input) %>
-              </li>
-              <li>
-                <%= f.label :display_expected_output, t('automated_tests.script_option.display_expected_output') %>
-                <%= f.select :display_expected_output, options_for_select(display_options, f.object.display_expected_output) %>
-              </li>
-              <li>
-                <%= f.label :display_actual_output, t('automated_tests.script_option.display_actual_output') %>
-                <%= f.select :display_actual_output, options_for_select(display_options, f.object.display_actual_output) %>
-              </li>
-            </ul>
-          </div>
-        </div>
-
-        <div class="settings_right_side">
-          <% if saved %>
-              <%= raw maxmarks_section %>
-          <% end %>
-          <div>
-            <%= f.label :script_name, (saved ? t('automated_tests.replace') : t('automated_tests.upload_required').html_safe) %>
-            <%= file_field_tag (saved ? ("new_update_script_"+f.object.script_name).to_sym : :new_script), size: "30", class: 'upload_file' %><br/>
-
-            <% if saved %>
-                <%= f.label :_destroy, t('automated_tests.remove_file') %>
-                <%= f.check_box :_destroy, class: "remove_test_script_file" %>
-                <br/><br/>
-            <% end %>
-
-            <%= f.label :associated_criterion, t('automated_tests.script_option.associated_criterion') %>
-            <%= f.select :associated_criterion, options_for_select(criterion_options, f.object.associated_criterion) %>
-
-            <br/><br/>
-
-            <%= f.label :run_on_request, t("automated_tests.script_option.run_on_request") %>
-            <%= f.check_box :run_on_request, value: f.object.run_on_request %><br/>
-
-            <%= f.label :run_on_submission, t("automated_tests.script_option.run_on_submission") %>
-            <%= f.check_box :run_on_submission, value: f.object.run_on_submission %><br/>
-
-            <%= f.label :halts_testing, t("automated_tests.script_option.halts_testing") %>
-            <%= f.check_box :halts_testing, value: f.object.halts_testing %>
-          </div>
-        </div>
-        <div style="clear:both;"></div>
-      </fieldset>
-
-  <% end %>
->>>>>>> 752d0517
-</div>
+<div class="test_script">
+  <% display_options = {
+      I18n.t("automated_tests.script_option.display_option.display_after_submission") => "display_after_submission",
+      I18n.t("automated_tests.script_option.display_option.display_after_collection") => "display_after_collection",
+      I18n.t("automated_tests.script_option.display_option.do_not_display") => "do_not_display"
+  } # this is defined and used to validate input in test_script.rb
+  %>
+  <% criterion_options = {}
+    if !@assignment.rubric_criterions_count.nil?
+       @assignment.rubric_criteria(order: 'position').each do |criterion|
+         criterion_options[criterion.rubric_criterion_name] = criterion.rubric_criterion_name
+       end
+     else
+       @assignment.flexible_criteria(order: 'position').each do |criterion|
+         criterion_options[criterion.flexible_criterion_name] = criterion.flexible_criterion_name
+       end
+     end
+  %>
+
+
+  <%= form.fields_for :test_scripts, test_script do |f| %>
+      <% saved = !f.object.new_record? %>
+
+
+      <fieldset class="settings_box">
+
+        <legend>
+    <span class='file_name'>
+      <% if saved %>
+      <div class="file_link">
+        <%= link_to(f.object.script_name,
+                    action: 'download',
+                    assignment_id: @assignment.id,
+                    type: 'script',
+                    filename: f.object.script_name) %>
+        <%= link_to saved ? '[-]' : '[+]',
+                    'javascript:void(0);',
+                    onclick: 'toggleSettings(this);',
+                    class: 'collapse' %>
+      </div>
+          <%= f.hidden_field :script_name, value: f.object.script_name %>
+      <% else %>
+        <%= t('automated_tests.new_test_script_file') %>
+      <% end %>
+    </span>
+        </legend>
+        </br>
+
+
+        <%= f.hidden_field :seq_num, value: saved ? f.object.seq_num : nil,
+                           class: "seqnum" %>
+
+        <div class="settings_left_side">
+          <div class="desc">
+            <%= f.label :description, t('automated_tests.script_option.description'), style: 'vertical-align:top;' %>
+            <%= f.text_area :description, value: f.object.description, cols: 30, rows: (saved ? 1 : 2)  %>
+          </div>
+
+          <%# For new test scripts, the settings box will be expanded and the settings box
+        will be below the description textarea. For existing test scripts, their max
+        marks field will be in the right side %>
+
+          <% maxmarks_section  = '<div class="maxmarks">'
+             maxmarks_section += f.label :max_marks, raw(t 'automated_tests.script_option.max_marks')
+             maxmarks_section += "\n"
+             maxmarks_section += f.text_field :max_marks, value: f.object.max_marks, size: 10, maxlength: 8
+             maxmarks_section += '</div>' %>
+          <% if !saved %>
+              <%= raw maxmarks_section %>
+          <% end %>
+
+          <div>
+            <%= f.label :display_settings, t('automated_tests.script_option.display_settings') %> <br/>
+            <ul>
+              <li>
+                <%= f.label :display_description, t('automated_tests.script_option.display_description') %>
+                <%= f.select :display_description, options_for_select(display_options, f.object.display_description) %>
+              </li>
+              <li>
+                <%= f.label :display_run_status, t('automated_tests.script_option.display_run_status') %>
+                <%= f.select :display_run_status, options_for_select(display_options, f.object.display_run_status) %>
+              </li>
+              <li>
+                <%= f.label :display_marks_earned, t('automated_tests.script_option.display_marks_earned') %>
+                <%= f.select :display_marks_earned, options_for_select(display_options, f.object.display_marks_earned) %>
+              </li>
+              <li>
+                <%= f.label :display_input, t('automated_tests.script_option.display_input') %>
+                <%= f.select :display_input, options_for_select(display_options, f.object.display_input) %>
+              </li>
+              <li>
+                <%= f.label :display_expected_output, t('automated_tests.script_option.display_expected_output') %>
+                <%= f.select :display_expected_output, options_for_select(display_options, f.object.display_expected_output) %>
+              </li>
+              <li>
+                <%= f.label :display_actual_output, t('automated_tests.script_option.display_actual_output') %>
+                <%= f.select :display_actual_output, options_for_select(display_options, f.object.display_actual_output) %>
+              </li>
+            </ul>
+          </div>
+        </div>
+
+        <div class="settings_right_side">
+          <% if saved %>
+              <%= raw maxmarks_section %>
+          <% end %>
+          <div>
+            <%= f.label :script_name, (saved ? t('automated_tests.replace') : t('automated_tests.upload_required').html_safe) %>
+            <%= file_field_tag (saved ? ("new_update_script_"+f.object.script_name).to_sym : :new_script), size: "30", class: 'upload_file' %><br/>
+
+            <% if saved %>
+                <%= f.label :_destroy, t('automated_tests.remove_file') %>
+                <%= f.check_box :_destroy, class: "remove_test_script_file" %>
+                <br/><br/>
+            <% end %>
+
+            <%= f.label :associated_criterion, t('automated_tests.script_option.associated_criterion') %>
+            <%= f.select :associated_criterion, options_for_select(criterion_options, f.object.associated_criterion) %>
+
+            <br/><br/>
+
+            <%= f.label :run_on_request, t("automated_tests.script_option.run_on_request") %>
+            <%= f.check_box :run_on_request, value: f.object.run_on_request %><br/>
+
+            <%= f.label :run_on_submission, t("automated_tests.script_option.run_on_submission") %>
+            <%= f.check_box :run_on_submission, value: f.object.run_on_submission %><br/>
+
+            <%= f.label :halts_testing, t("automated_tests.script_option.halts_testing") %>
+            <%= f.check_box :halts_testing, value: f.object.halts_testing %>
+          </div>
+        </div>
+        <div style="clear:both;"></div>
+      </fieldset>
+
+  <% end %>
+</div>