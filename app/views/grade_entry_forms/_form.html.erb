--- conflicted
+++ resolved
@@ -5,101 +5,90 @@
    # #{date} - The date the exam/test/lab corresponding to this grade entry form took place
    # #{grade_entry_item(s)} - Column name and total
 %>
-<<<<<<< HEAD
 
 <% content_for :head do %>
   <%= javascript_include_tag 'jquery', 'jquery-ui' %>
   <%= stylesheet_link_tag 'jquery-ui' %>
   <%= javascript_include_tag 'localize_date' %>
-=======
-<%
-  # For the internationalization of the Calendar
-%>
-<% if I18n.default_locale == :en %>
-   <%= calendar_date_select_includes "silver" %>
-<% else %>
-   <%= calendar_date_select_includes "silver", locale: I18n.default_locale %>
->>>>>>> f1a52a1a
 <% end %>
 
 <%= render partial: 'boot',
            formats: [:js],
            handlers: [:erb] %>
 
-<div class="wrapLeft">
-<%= render 'shared/flash_message' %>
+<div class='wrapLeft'>
+  <%= render 'shared/flash_message' %>
 
-<%= form_for @grade_entry_form, as: :grade_entry_form do |f| %>
-  <%= render partial: "shared/error_explanation", locals: { model: @grade_entry_form } %>
-<fieldset>
-  <legend><%= t('grade_entry_forms.properties') %></legend>
+  <%= form_for @grade_entry_form, as: :grade_entry_form do |f| %>
+    <%= render partial: 'shared/error_explanation',
+               locals: { model: @grade_entry_form } %>
 
-    <% # Basic grade entry form properties
-    %>
+    <fieldset>
+      <legend><%= t('grade_entry_forms.properties') %></legend>
 
-    <%= raw(f.label :short_identifier, t(:short_identifier).html_safe) %>
-    <%= raw(f.text_field :short_identifier) %><br>
+        <% # Basic grade entry form properties %>
 
-    <%= raw(f.label :description, t(:description)) %>
-    <%= raw(f.text_field :description) %><br>
+        <div>
+          <%= raw(f.label :short_identifier, t(:short_identifier).html_safe) %>
+          <%= raw(f.text_field :short_identifier) %>
+        </div>
 
+        <div>
+          <%= raw(f.label :description, t(:description)) %>
+          <%= raw(f.text_field :description) %>
+        </div>
 
-    <%= raw(f.label :message) %>
-    <%= raw(f.text_area :message, rows: 8, cols: 65) %><br>
+        <div>
+          <%= raw(f.label :message) %>
+          <%= raw(f.text_area :message, rows: 8, cols: 65) %>
+        </div>
 
-    <%= raw(f.label :date, t(:shortened_date).html_safe) %>
-<<<<<<< HEAD
-    <%= raw(f.text_field :date,
-                         id: 'actual_date',
-                         class: 'hidden') %>
-    <%= text_field_tag 'date',
-                       nil,
-                       { class: 'datepicker',
-                         size: 30 } %>
-=======
-    <%= raw(f.calendar_date_select :date,
-            {year_range: 0.years.ago..1.years.from_now,
-             locale: I18n.default_locale}) %>
-    <%= raw(t(:iso_date_format_example)) %>
->>>>>>> f1a52a1a
+        <div>
+          <%= raw(f.label :date, t(:shortened_date).html_safe) %>
+          <%= raw(f.text_field :date,
+                               id: 'actual_date',
+                               class: 'hidden') %>
+          <%= text_field_tag 'date',
+                             nil,
+                             { class: 'datepicker',
+                               size: 30 } %>
+        </div>
 
-    <br>
+        <div>
+          <%= raw(f.label :show_total, t('grade_entry_forms.show_total')) %>
+          <%= raw(f.check_box :show_total) %>
+        </div>
 
-    <%= raw(f.label :show_total, t('grade_entry_forms.show_total')) %>
-    <%= raw(f.check_box :show_total) %><br>
-    <br>
+        <h4><%= t('grade_entry_forms.specify_columns') %></h4>
 
-    <h4><%= t('grade_entry_forms.specify_columns') %></h4>
-    <% # Display the column names and totals
-    %>
-    <div id="grade_entry_items">
-      <% # Ensures there is at least one column whenever the form is loaded. %>
-      <% if @grade_entry_form.grade_entry_items.empty? %>
-        <%= render(partial: 'grade_entry_item',
-                   locals: {form: f,
-                               new_position: 0,
-                               grade_entry_item: GradeEntryItem.new}) %>
-      <% end %>
+        <% # Display the column names and totals %>
+        <div id='grade_entry_items'>
+          <% # Ensures there is at least one column whenever the form is loaded. %>
+          <% if @grade_entry_form.grade_entry_items.empty? %>
+            <%= render partial: 'grade_entry_item',
+                       locals: { form: f,
+                                 new_position: 0,
+                                 grade_entry_item: GradeEntryItem.new } %>
+          <% end %>
 
-      <% sort_items_by_position(@grade_entry_form.grade_entry_items).each_with_index do |item, index| %>
-        <%= f.fields_for :grade_entry_items, item do |entry_item| %>
-          <%= render partial: 'grade_entry_item',
-                     locals: {grade_entry_item: entry_item.object,
-                                 new_position: index + 1,
-                                 form: f} %>
-        <% end %>
-      <% end %>
-    </div>
+          <% sort_items_by_position(@grade_entry_form.grade_entry_items).each_with_index do |item, index| %>
+            <%= f.fields_for :grade_entry_items, item do |entry_item| %>
+              <%= render partial: 'grade_entry_item',
+                         locals: { grade_entry_item: entry_item.object,
+                                   new_position: index + 1,
+                                   form: f } %>
+            <% end %>
+          <% end %>
+        </div>
 
-   <% # Allow the user to add a new column to the form
-    %>
-    <p id="grade_entry_item_add_link">
-      <%= add_grade_entry_item_link t('grade_entry_forms.add_column'), f %>
-    </p>
+       <% # Allow the user to add a new column to the form
+        %>
+        <p id='grade_entry_item_add_link'>
+          <%= add_grade_entry_item_link t('grade_entry_forms.add_column'), f %>
+        </p>
 
-</fieldset>
+    </fieldset>
 
-<%= f.submit  :'data-disable-with' => I18n.t('working') %>
-<% end %>
-
+    <%= f.submit data: { disable_with: I18n.t('working') } %>
+  <% end %>
 </div>