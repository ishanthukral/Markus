<% content_for :head do %>
  <%= javascript_include_tag 'Assignments/index' %>
<% end %>

<div class='title_bar'>
  <h1><%= t(:manage_course_work) %></h1>
  <div class='heading_buttons'>
    <%= link_to t(:download_csv_grade_report),
                download_csv_grades_report_assignments_path if @current_user.admin? %>
    <span class='menu_bar'></span>
    <%= link_to_function t(:upload), 'modal_upload.open()' %>
    <span class='menu_bar'></span>
    <%= link_to_function t(:download), 'modal_download.open()' %>
  </div>
</div>

<div class='wrapper'>
  <%= render 'shared/flash_message' %>

  <%= link_to t(:create_new_assignment),
              { controller: 'assignments',
                action: 'new' },
              class: 'button' %>
  <%= link_to t(:create_new_grade_entry_form),
              { controller: 'grade_entry_forms',
                action: 'new' },
              class: 'button' %>

  <%= render partial: 'assignments/list_manage',
             locals: { controller: 'assignments',
                       action: 'edit' } -%>
</div>

<% # For now, only allow instructors to manage grade entry forms %>
<% if @current_user.admin? %>
  <div class='wrapper'>
    <%= render partial: 'grade_entry_forms/list_manage',
               locals: { action: 'edit' } -%>
  </div>
<% end %>


<<<<<<< HEAD
<aside class='dialog' id="download_dialog">
=======
<aside class='dialog' id='download_dialog'>
>>>>>>> 36e73ef1
  <h2><%= t('download') %></h2>
  <p>
    <%= link_to t(:assignment_format, file: 'CSV'),
                  download_assignment_list_assignments_path(
                          file_format: 'csv'),
                  class: 'button' if @current_user.admin? %>
    <br>
    <br>
    <%= link_to t(:assignment_format, file: 'YML'),
                  download_assignment_list_assignments_path(
                          file_format: 'yml'),
                  class: 'button' if @current_user.admin? %>
  </p>

  <section class='dialog-actions'>
<<<<<<< HEAD
    <%= button_to_function t(:close), 'modal_download.close();' %>
=======
    <%= button_to_function t(:close), 'modal_download.close()' %>
>>>>>>> 36e73ef1
  </section>
</aside>

<aside class='dialog' id="upload_dialog">
  <h2><%= t('upload') %></h2>
  <p>
    <p>
      <%= t(:select_csv_file,
            code: @default_fields[0..3].join(', ')).html_safe %>
    </p>
    <p>
      <%= t(:all_csv_file) %>
      <%= link_to_function '[...]', "toggleElem('hide')" %>
      <span id='hide' style='display: none;'>
        <%= "<code>#{@default_fields.join(', ')}</code>".html_safe %>
      </span>
    </p>
    <%= form_tag upload_assignment_list_assignments_path,
                 { multipart: true } do %>
      <p>
        <%= t('encoding') %>
        <%= select_tag(:encoding, options_for_select(@encodings)) %>
      </p>

      <input type='file' name='assignment_list' id='assignment_list'>

      <section class='dialog-actions'>
        <%= hidden_field_tag :file_format, '', id: 'file_format' %>
        <% if @current_user.admin? %>
          <%= submit_tag t(:upload_assignment_format, file: 'YML'),
                         onclick: 'choose_upload("yml")' %>
          <%= submit_tag t(:upload_assignment_format, file: 'CSV'),
                         onclick: 'choose_upload("csv")' %>
        <% end %>
      </section>
    <% end %>
  </p>
</aside><|MERGE_RESOLUTION|>--- conflicted
+++ resolved
@@ -40,11 +40,7 @@
 <% end %>
 
 
-<<<<<<< HEAD
-<aside class='dialog' id="download_dialog">
-=======
 <aside class='dialog' id='download_dialog'>
->>>>>>> 36e73ef1
   <h2><%= t('download') %></h2>
   <p>
     <%= link_to t(:assignment_format, file: 'CSV'),
@@ -60,11 +56,7 @@
   </p>
 
   <section class='dialog-actions'>
-<<<<<<< HEAD
-    <%= button_to_function t(:close), 'modal_download.close();' %>
-=======
     <%= button_to_function t(:close), 'modal_download.close()' %>
->>>>>>> 36e73ef1
   </section>
 </aside>
 
