<% content_for :head do %>
  <%= javascript_include_tag 'Assignments/index' %>
<% end %>

<div class='title_bar'>
  <h1><%= t(:manage_course_work) %></h1>

  <div class='heading_buttons'>
    <% if @current_user.admin? %>
      <%= link_to t(:download_csv_grade_report),
                  download_csv_grades_report_assignments_path%>
      <span class='menu_bar'></span>
    <% end %>
    <%= link_to_function t(:upload), 'modal_upload.open()' %>
    <span class='menu_bar'></span>
    <%= link_to_function t(:download), 'modal_download.open()' %>
  </div>
</div>

<div class='wrapper'>
  <%= render 'shared/flash_message' %>

  <%= link_to t(:create_new_assignment),
              { controller: 'assignments',
                action: 'new' },
              class: 'button' %>
  <%= link_to t(:create_new_grade_entry_form),
              { controller: 'grade_entry_forms',
                action: 'new' },
              class: 'button' %>

  <%= render partial: 'assignments/list_manage',
             locals: { controller: 'assignments',
                       action: 'edit' } -%>
</div>

<% # For now, only allow instructors to manage grade entry forms %>
<% if @current_user.admin? %>
  <div class='wrapper'>
<<<<<<< HEAD
    <br>
    <%= render partial: 'grade_entry_forms/list_manage',
               locals: { action: 'edit' } %>
=======
    <%= render partial: 'grade_entry_forms/list_manage',
               locals: { action: 'edit' } -%>
>>>>>>> 36e73ef1
  </div>
<% end %>


<<<<<<< HEAD
<aside class='dialog' id="download_dialog">
=======
<aside class='dialog' id='download_dialog'>
>>>>>>> 36e73ef1
  <h2><%= t('download') %></h2>
  <p>
    <%= link_to t(:assignment_format, file: 'CSV'),
                  download_assignment_list_assignments_path(
                          file_format: 'csv'),
                  class: 'button' if @current_user.admin? %>
    <br>
    <br>
    <%= link_to t(:assignment_format, file: 'YML'),
                  download_assignment_list_assignments_path(
                          file_format: 'yml'),
                  class: 'button' if @current_user.admin? %>
  </p>

  <section class='dialog-actions'>
<<<<<<< HEAD
    <%= button_to_function t(:close),
                           'modal_download.close();
                            return false;' %>
=======
    <%= button_to_function t(:close), 'modal_download.close()' %>
>>>>>>> 36e73ef1
  </section>
</aside>

<aside class='dialog' id="upload_dialog">
  <h2><%= t('upload') %></h2>
  <p>
    <p>
      <%= t(:select_csv_file,
            code: @default_fields[0..3].join(', ')).html_safe %>
    </p>
    <p>
      <%= t(:all_csv_file) %>
<<<<<<< HEAD
      <%= link_to_function '[...]', "return toggleElem('hide')" %>
=======
      <%= link_to_function '[...]', "toggleElem('hide')" %>
>>>>>>> 36e73ef1
      <span id='hide' style='display: none;'>
        <%= "<code>#{@default_fields.join(', ')}</code>".html_safe %>
      </span>
    </p>
<<<<<<< HEAD

=======
>>>>>>> 36e73ef1
    <%= form_tag upload_assignment_list_assignments_path,
                 { multipart: true } do %>
      <p>
        <%= t('encoding') %>
        <%= select_tag(:encoding, options_for_select(@encodings)) %>
      </p>

      <input type='file' name='assignment_list' id='assignment_list'>

      <section class='dialog-actions'>
        <%= hidden_field_tag :file_format, '', id: 'file_format' %>
        <% if @current_user.admin? %>
          <%= submit_tag t(:upload_assignment_format, file: 'YML'),
                         onclick: 'choose_upload("yml")' %>
          <%= submit_tag t(:upload_assignment_format, file: 'CSV'),
                         onclick: 'choose_upload("csv")' %>
        <% end %>
      </section>
    <% end %>
  </p>
</aside><|MERGE_RESOLUTION|>--- conflicted
+++ resolved
@@ -37,23 +37,13 @@
 <% # For now, only allow instructors to manage grade entry forms %>
 <% if @current_user.admin? %>
   <div class='wrapper'>
-<<<<<<< HEAD
-    <br>
     <%= render partial: 'grade_entry_forms/list_manage',
                locals: { action: 'edit' } %>
-=======
-    <%= render partial: 'grade_entry_forms/list_manage',
-               locals: { action: 'edit' } -%>
->>>>>>> 36e73ef1
   </div>
 <% end %>
 
 
-<<<<<<< HEAD
-<aside class='dialog' id="download_dialog">
-=======
 <aside class='dialog' id='download_dialog'>
->>>>>>> 36e73ef1
   <h2><%= t('download') %></h2>
   <p>
     <%= link_to t(:assignment_format, file: 'CSV'),
@@ -69,13 +59,7 @@
   </p>
 
   <section class='dialog-actions'>
-<<<<<<< HEAD
-    <%= button_to_function t(:close),
-                           'modal_download.close();
-                            return false;' %>
-=======
     <%= button_to_function t(:close), 'modal_download.close()' %>
->>>>>>> 36e73ef1
   </section>
 </aside>
 
@@ -88,19 +72,12 @@
     </p>
     <p>
       <%= t(:all_csv_file) %>
-<<<<<<< HEAD
-      <%= link_to_function '[...]', "return toggleElem('hide')" %>
-=======
       <%= link_to_function '[...]', "toggleElem('hide')" %>
->>>>>>> 36e73ef1
       <span id='hide' style='display: none;'>
         <%= "<code>#{@default_fields.join(', ')}</code>".html_safe %>
       </span>
     </p>
-<<<<<<< HEAD
 
-=======
->>>>>>> 36e73ef1
     <%= form_tag upload_assignment_list_assignments_path,
                  { multipart: true } do %>
       <p>
