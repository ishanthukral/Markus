--- conflicted
+++ resolved
@@ -94,16 +94,11 @@
         <% else %>
           <ul>
           <% @prs.each_with_index do |pr, i| %>
-<<<<<<< HEAD
               <% result = Result.find(pr.result_id) %>
               <% unless !result.released_to_students %>
-                <li><%= link_to("Review " + (i + 1).to_s,
+                <li><%= link_to(t('assignment.peer_review') + (i + 1).to_s,
                             view_marks_assignment_result_path(@assignment.parent_assignment.id, pr.result_id)) %> </li>
               <% end %>
-=======
-              <li><%= link_to(t('assignment.peer_review') + (i + 1).to_s,
-                          view_marks_assignment_result_path(@assignment.parent_assignment.id, pr.result_id)) %> </li>
->>>>>>> ae1567a3
            <% end %>
           <ul>
         <% end %>
