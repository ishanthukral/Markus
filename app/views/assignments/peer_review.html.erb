<div class='title_bar'>
  <h1>
<<<<<<< HEAD
    <%= @assignment.is_peer_review? ?
            t('student.peer_assignment',
              short_identifier: 'for ' + @assignment.parent_assignment.short_identifier) :
            t('student.peer_assignment', short_identifier: @assignment.short_identifier) %>
=======
    <%= t('student.peer_assignment',
          short_identifier: @assignment.parent_assignment.short_identifier) %>
>>>>>>> cde5e74a
  </h1>
</div>

<div class='student_columns'>
  <div id='student_column_left'>
    <div class='block'>
      <%= render partial: 'read', locals: { peer_review: true } %>
    </div>

    <div class='block'>
      <h2><%= t('submissions') %></h2>

      <div class='block_content'>
        <% unless PeerReview.find_by(reviewer_id: @grouping.id).nil? %>
          <%= render partial: 'peer_submissions_table',
                     locals: { assignment_id: @assignment.id },
                     formats: [:'js.jsx'], handlers: [:erb] %>
          <div id='peer_submissions_table'></div>
        <% else %>
          <p class='notice'><%= t('student.no_peer_submission_yet') %></p>
        <% end %>
      </div>
    </div>
  </div>

  <div id='student_column_right'>
    <div class='block'>
      <h2><%= t('student.group_information') %></h2>

      <div class='block_content'>
        <% # If student has no group, inform them
           if @grouping.nil? %>
            <p class='notice'>
              <%= t('student.no_group_yet') %>
              <% if @assignment.past_collection_date?(@student.section) %>
                  <%= t('student.grace_date_passed') %>
              <% end %>!
            </p>
        <% else %>
            <%# Since the student has a group already, we display information about the group only %>
            <h3>
              <%= t("student.your_group") %>
            </h3>

            <% if flash[:fail_notice] && !flash[:fail_notice].empty? %>
                <div class='notice'>
                  <% if flash[:fail_notice].is_a?(Array) %>
                      <ul>
                        <% flash[:fail_notice].each do |message| %>
                            <li><%= message %></li>
                        <% end %>
                      </ul>
                  <% else %>
                      <%= flash[:fail_notice] %>
                  <% end %>
                </div>
            <% end %>

            <% if flash[:success] && !flash[:success].empty? %>
                <div class='success'>
                  <% if flash[:success].is_a?(Array) %>
                      <ul>
                        <% flash[:success].each do |message| %>
                            <li><%= message %></li>
                        <% end %>
                      </ul>
                  <% else %>
                      <%= flash[:success] %>
                  <% end %>
                </div>
            <% end %>

            <%# For each member of this group, display name %>
            <ul>
              <% @grouping.student_memberships.includes(:user).each do |member|%>
                  <li>
                    <span class="last_name"><%= member.user.first_name %> </span> <%= member.user.last_name %>
                  </li>
              <% end %>
            </ul>
        <% end %>
      </div>
    </div>
    <div class='block'>
      <h2><%= t('assignment.peer_review_results') %></h2>
      <div id='peer_review_results' class='block_content'>
        <h3> <%= t('assignment.your_reviews') %> </h3>
        <% if @prs.empty? %>
            <p class='notice'><%= t('student.no_reviews') %></p>
        <% else %>
          <ul>
            <% @prs.each_with_index do |pr, i| %>
                <li><%= link_to(t('peer_review.review') + ' ' + (i + 1).to_s,
                            view_marks_assignment_result_path(@assignment.parent_assignment.id, pr.result_id)) %> </li>
            <% end %>
          <ul>
        <% end %>
      </div>
    </div>
  </div>
</div><|MERGE_RESOLUTION|>--- conflicted
+++ resolved
@@ -1,14 +1,9 @@
 <div class='title_bar'>
   <h1>
-<<<<<<< HEAD
     <%= @assignment.is_peer_review? ?
             t('student.peer_assignment',
-              short_identifier: 'for ' + @assignment.parent_assignment.short_identifier) :
+              short_identifier: @assignment.parent_assignment.short_identifier) :
             t('student.peer_assignment', short_identifier: @assignment.short_identifier) %>
-=======
-    <%= t('student.peer_assignment',
-          short_identifier: @assignment.parent_assignment.short_identifier) %>
->>>>>>> cde5e74a
   </h1>
 </div>
 
