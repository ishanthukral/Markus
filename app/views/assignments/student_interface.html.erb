<script>
//<![CDATA[
  var invite_modal = null;

  function invite() {
    invite_modal.open();
    document.getElementById('invite_member').value = '';
    document.getElementById('invite_member').focus();
  }

  jQuery(document).ready(function() {
    invite_modal = new ModalMarkus('#invite_dialog');
  });
//]]>
</script>

<div class='title_bar'>
  <h1>
    <%= t('student.assignment',
        short_identifier: @assignment.short_identifier) %>
  </h1>
</div>

<div class='student_columns'>
<<<<<<< HEAD
  <div id='student_column_left'>
    <div class='block'>
      <h2><%= t('submissions') %></h2>

      <div class='block_content'>
        <% if !@grouping.nil? %>
          <% if !@grouping.is_valid? %>
            <p class='notice'>
              <%= t('student.group_not_valid') %>
            </p>
          <% end %>
          <h3><%= t('student.overview') %></h3>
          <div class='info'>
            <%= raw(t('student.last_revision_date',
                      last_modified_date: l(@last_modified_date,
                                            format: :long_date))) %>
          </div>
          <span class='info_number'>
            <%= @num_submitted_files.to_s %>
          </span>
          <span class='info'><%= t('student.files') %></span>
          <br>
          <%= raw(t('student.missing_required_files',
                     missing_files: @num_missing_assignment_files.to_s)) %>
          <br>
        <% else %>
          <p class='notice'><%= t('student.no_submission_yet') %></p>
        <% end %>
      </div>
    </div>

    <div class='block'>
      <%= render partial: 'read' %>
    </div>
  </div>

  <div id='student_column_right'>
    <div class='block'>
      <h2><%= t('student.group_information') %></h2>

      <div class='block_content'>
        <% if @grouping.nil? %>
          <p class='notice'>
            <%= t('student.no_group_yet') %>
            <% if @assignment.past_collection_date? %>
              <%= t('student.grace_date_passed') %>
            <% end %>!
          </p>

          <% # Test if the student can form groupings or not
             if !@assignment.student_form_groups %>
            <p>
              <%= t('student.not_allowed_to_form_group') %>
            </p>
          <% end %>

          <% # See if the student has been invited to some group
             if @student.has_pending_groupings_for?(@assignment.id) %>
            <h3><%= t('student.invitations') %></h3>

            <% if flash[:fail_notice] && !flash[:fail_notice].empty? %>
              <div class='notice'>
                <%= flash[:fail_notice] %>
=======
  <div id="student_column_left">
    <div class="block">
      <h2><%= I18n.t("submissions") %></h2>
      <div class="block_content">
        <% if !@grouping.nil? %>
          <% if !@grouping.is_valid? %>
            <p class="notice">
              <%= I18n.t("student.group_not_valid") %>
            </p>
          <% end %>
          <h3><%= I18n.t("student.overview") %></h3>
          <div class="info">
            <%=raw( I18n.t("student.last_revision_date",
                          last_modified_date: I18n.l(@last_modified_date,
                          format: :long_date)) )%>
          </div>
          <span class="info_number">
            <%= @num_submitted_files.to_s %>
          </span>
          <span class="info"><%= I18n.t("student.files") %></span> <br>
          <%=raw( I18n.t("student.missing_required_files",
                      missing_files: @num_missing_assignment_files.to_s) )%>
          <br>
        <% else %>
          <p class="notice"><%= I18n.t("student.no_submission_yet") %></p>
        <% end %>
      </div>
    </div>
    <div class="block">
      <%= render partial: 'read'%>
    </div>
  </div>

  <div id="student_column_right">
    <div class="block">
      <h2><%= I18n.t("student.group_information") %></h2>
      <div class="block_content">
        <% if @grouping.nil? %>
          <p class="notice">
            <%= I18n.t("student.no_group_yet") %>
            <% if @assignment.past_collection_date? %>
              <%= I18n.t("student.grace_date_passed") %>
            <% end %>!
          </p>

          <%
          # Test if the student can form groupings or not
          if !@assignment.student_form_groups %>
            <p>
              <%= I18n.t("student.not_allowed_to_form_group") %>
            </p>
          <% end %>

          <%
          # See if the student has been invited to some group
          if @student.has_pending_groupings_for?(@assignment.id) %>
            <h3><%= I18n.t("student.invitations") %></h3>

            <% if flash[:fail_notice] && !flash[:fail_notice].empty? %>
              <div class="notice">
                <%=flash[:fail_notice]%>
>>>>>>> de2bded8
              </div>
            <% end %>

            <% @pending_grouping.each do |grouping|%>
<<<<<<< HEAD
              <div class='sub_block'>
                <p><%= raw(t('student.invited_by',
                             inviter_last_name: grouping.inviter.last_name,
                             inviter_first_name: grouping.inviter.first_name)) %>
                </p>
                <% grouping.student_memberships.each do |member|%>
                  <ul>
                    <%= render partial: 'assignments/member',
                               locals: { member: member,
                                         grouping: grouping } %>
                  </ul>
                <% end -%>

                <%= link_to t(:join),
                            { action: 'join_group',
                              id: @assignment.id,
                              grouping_id: grouping.id },
                            { class: 'button' } %>
                <%= link_to t(:refuse),
                            { action: 'decline_invitation',
                              id: @assignment.id,
                              grouping_id: grouping.id },
                            { class: 'delete button',
                              confirm: t('student.decline_invitation') } %>
                </div>
                <div class='block_line'></div>
            <% end %>
          <% end %>

          <% # If students are allowed to form groups and
             # the grace period for this assignment has not yet passed,
             # render UI elements for group creation
             if !@assignment.past_collection_date? && @assignment.student_form_groups %>

            <h3><%= t('student.form_own_group') %></h3>
            <p><%= raw(t('student.form_group',
                         group_min: @assignment.group_min,
                         group_max: @assignment.group_max)) %>
=======
            <div class="sub_block">
              <p><%= raw(I18n.t("student.invited_by", inviter_last_name: grouping.inviter.last_name, inviter_first_name: grouping.inviter.first_name)) %>
              </p>
              <% grouping.student_memberships.each do |member|%>
                <ul>
                  <%= render partial: "assignments/member", locals:
                    {member: member, grouping: grouping} %>
                </ul>
              <% end -%>

              <%= link_to I18n.t(:join),
                          { action: 'join_group',
                            id: @assignment.id,
                            grouping_id: grouping.id },
                          { class: 'button' } %>
              <%= link_to I18n.t(:refuse),
                          { action: 'decline_invitation',
                            id: @assignment.id,
                            grouping_id: grouping.id },
                          { class: 'button',
                            confirm: I18n.t("student.decline_invitation") } %>
              </div>
              <div class="block_line"></div>
            <% end %>
          <% end %>

          <%
          # If students are allowed to form groups and
          # the grace period for this assignment has not yet passed,
          # render UI elements for group creation
          if !@assignment.past_collection_date? &&
             @assignment.student_form_groups %>

            <h3><%= I18n.t("student.form_own_group") %></h3>
            <p><%= raw(I18n.t("student.form_group",
                      group_min: @assignment.group_min,
                      group_max: @assignment.group_max)) %>
>>>>>>> de2bded8
            </p>

            <% if @assignment.group_min == 1 %>
              <p>
<<<<<<< HEAD
                <%= link_to t('student.work_alone'),
=======
                <%= link_to I18n.t('student.work_alone'),
>>>>>>> de2bded8
                            { action: 'creategroup',
                              id: @assignment.id,
                              workalone: 'true' },
                            { class: 'button' } %>
              </p>
            <% end %>
            <p>
<<<<<<< HEAD
              <% if @student.has_pending_groupings_for?(@assignment.id)%>
                <%= link_to t(:create),
                            { action: 'creategroup',
                              id: @assignment.id },
                            { class: 'button',
                              confirm: t('student.decline_invitation2') } %>
              <% else %>
                <%= link_to t(:create),
                            { action: 'creategroup',
                              id: @assignment.id },
                            { class: 'button' } %>
              <% end %>
            </p>
          <% end %>
        <% else %>
          <%# Since the student has a group already, we display information about the group only %>

          <%# Check if groupname should be displayed %>
          <h3>
            <% if @assignment.group_name_displayed %>
              <%= @group.group_name %>
            <% else %>
              <%= t("student.your_group") %>
            <% end %>
            <% # If a group is valid, the current user is the inviter of the group and
               # they are the _only_ member of this group, they should be possible to delete
               # their group, provided there haven't been any files submitted.
               if !@grouping.nil? && @grouping.deletable_by?(@current_user) %>
              <%= link_to t(:delete),
                          { action: 'deletegroup',
                            id: @assignment.id },
                          { confirm: t('student.confirm_delete_group'),
                            title: t('student.delete_your_group'),
                            class: 'delete' } %>
            <% end %>
          </h3>
          <% # Display group properties are read only warning
             # when the due date and grace period (if any) have passed.
             if @assignment.past_collection_date? && @assignment.student_form_groups &&
                !@assignment.invalid_override && @assignment.group_max > 1 %>
            <p class='information'>
              <%= t('student.modification_limited') %>
            </p>
          <% end %>

          <% if flash[:fail_notice] && !flash[:fail_notice].empty? %>
            <div class='notice'>
              <% if flash[:fail_notice].is_a?(Array) %>
                <ul>
                  <% flash[:fail_notice].each do |message| %>
                    <li><%= message %></li>
                  <% end %>
                </ul>
              <% else %>
                <%= flash[:fail_notice] %>
=======
            <% if @student.has_pending_groupings_for?(@assignment.id)%>
              <%= link_to I18n.t(:create),
                          { action: 'creategroup',
                            id: @assignment.id },
                          { class: 'button',
                            confirm: I18n.t("student.decline_invitation2") } %>
            <% else %>
              <%= link_to I18n.t(:create),
                          { action: 'creategroup',
                            id: @assignment.id },
                          { class: 'button' } %>
            <% end %>
            </p>
          <%end %>
        <% else %>
          <%
          # Since the student has a group already, we display
          # information about the group only
          %>

          <%
          # Check if groupname should be displayed
          %>
          <h3>
            <% if @assignment.group_name_displayed %>
              <%= @group.group_name %>
            <% else %>
              <%= I18n.t("student.your_group") %>
            <% end %>
            <%
            # If a group is valid, the current user is the inviter of the group and
            # she is the _only_ member of this group, she should be possible to delete
            # her group, provided there haven't been any files submitted.
            if !@grouping.nil? &&
                @grouping.deletable_by?(@current_user) %>
              <%= link_to(I18n.t(:delete),
                {action: 'deletegroup', id: @assignment.id},
                {confirm: I18n.t("student.confirm_delete_group") ,
                title: I18n.t("student.delete_your_group"), class: "delete"})
              %>
            <% end %>
          </h3>
          <%
          # Display group properties are read only warning
          # when the due date and grace period (if any) have
          # passed.
          if @assignment.past_collection_date? &&
             @assignment.student_form_groups &&
             !@assignment.invalid_override &&
             @assignment.group_max > 1
             %>
            <p class="information">
              <%= I18n.t("student.modification_limited") %>
            </p>
          <% end %>
          <% if flash[:fail_notice] && !flash[:fail_notice].empty? %>
            <div class="notice">
              <% if flash[:fail_notice].is_a?(Array) %>
                <ul>
                  <% flash[:fail_notice].each do |message| %>
                    <li><%=message%></li>
                  <% end %>
                </ul>
              <% else %>
                <%=flash[:fail_notice]%>
              <% end %>
            </div>
          <% end %>

          <% if flash[:success] && !flash[:success].empty? %>
            <div class="success">
              <% if flash[:success].is_a?(Array) %>
                <ul>
                  <% flash[:success].each do |message| %>
                    <li><%=message%></li>
                  <% end %>
                </ul>
              <% else %>
                <%=flash[:success]%>
>>>>>>> de2bded8
              <% end %>
            </div>
          <% end %>

<<<<<<< HEAD
          <% if flash[:success] && !flash[:success].empty? %>
            <div class='success'>
              <% if flash[:success].is_a?(Array) %>
                <ul>
                  <% flash[:success].each do |message| %>
                    <li><%= message %></li>
                  <% end %>
                </ul>
              <% else %>
                <%= flash[:success] %>
              <% end %>
            </div>
          <% end %>

          <% # If the group does not have the right amount of members yet, display
             # 'group is not valid' warning.
             if !@grouping.is_valid? %>
            <p class='warning'>
              <%= t('student.invite_more_students') %>
            </p>
          <% end %>

          <%# For each member of this group, display name and status %>
          <ul>
            <% @studentmemberships.each do |member|%>
              <%= render partial: 'assignments/member',
                         locals: { member: member,
                                   grouping: @grouping } %>
            <% end %>
          </ul>

          <% if @grouping.inviter == @current_user &&
                @assignment.student_form_groups &&
                !@assignment.past_collection_date? %>
            <%# Student not reached the group max and is not working alone %>
            <% if @grouping.student_membership_number < @assignment.group_max &&
                  @group.group_name != @current_user.user_name %>
              <%= button_to_function t(:invite), 'invite(); return false;' %>
            <%# Student has reached the group max and is not working alone %>
            <% elsif @grouping.student_membership_number ==
                     @assignment.group_max &&
                     @group.group_name != @current_user.user_name %>
              <%= button_to_function t(:invite), disabled: true %>
            <% end %>
          <% end %>

          <% # Display the URL of this group's repository if applicable
             if @grouping.repository_external_commits_only? %>
            <h3><%= t('student.url_group_repository') %></h3>
            <div class='sub_block'>
              <p><%= @grouping.group.repository_external_access_url %></p>
            </div>
          <% end %>
        <% end %>

        <h3><%= t('student.group_properties') %></h3>
        <ul>
          <% if @assignment.section_groups_only %>
            <li><%= t('student.section_groups_only') %></li>
          <% end %>

          <% if @assignment.student_form_groups &&
                !@assignment.invalid_override &&
                @assignment.group_max > 1 %>
            <li><%= t('student.students_can_form_groups') %></li>
            <li>
              <%= raw( t('student.form_group',
                        group_min: @assignment.group_min,
                        group_max: @assignment.group_max)) %>
            </li>
          <% elsif @assignment.invalid_override %>
            <li><%= t('student.invalid_override') %></li>
          <% else %>
            <li><%= t('student.student_work_alone') %></li>
          <% end %>
          <% if !@grouping.nil? %>
            <li>
              <%= raw(t('student.group_credits',
                        available_grace_credits: @grouping.available_grace_credits)) %>
            </li>
=======
          <%
          # If the group does not have the right amount of members yet, display
          # "group is not valid" warning.
          if !@grouping.is_valid? %>
            <p class="warning">
              <%= I18n.t("student.invite_more_students") %>
            </p>
          <% end %>
          <%
          # For each member of this group, display name and status
          %>
          <ul>
            <% @studentmemberships.each do |member|%>
              <%= render partial: "assignments/member", locals:
                {member: member, grouping: @grouping} %>
            <% end -%>
          </ul>
          <% if @grouping.inviter == @current_user &&
                @assignment.student_form_groups &&
                !@assignment.past_collection_date? %>
            <% # Student not reached the group max and is not working alone %>
            <% if @grouping.student_membership_number < @assignment.group_max &&
                  @group.group_name != @current_user.user_name
            %>
              <%= button_to_function I18n.t(:invite), 'invite(); return false;' %>
            <% # Student has reached the group max and is not working alone %>
            <% elsif @grouping.student_membership_number ==
                     @assignment.group_max &&
                     @group.group_name != @current_user.user_name
            %>
              <%= button_to_function I18n.t(:invite), disabled: true %>
            <% end %>
          <% end %>
          <%
          # Display the URL of this group's repository if applicable

          if @grouping.repository_external_commits_only? %>
              <h3><%= I18n.t("student.url_group_repository") %></h3>
                <div class="sub_block">
                  <p><%= @grouping.group.repository_external_access_url %></p>
                </div>
          <% end %>
        <% end %>
        <h3><%= I18n.t("student.group_properties") %></h3>
        <ul>
          <% if @assignment.section_groups_only %>
        <li><%= I18n.t("student.section_groups_only") %></li>
    <% end %>
          <% if @assignment.student_form_groups &&
                !@assignment.invalid_override &&
                @assignment.group_max > 1 %>
            <li><%= I18n.t("student.students_can_form_groups") %></li>
            <li>
              <%= raw( I18n.t("student.form_group",
                        group_min: @assignment.group_min,
                        group_max: @assignment.group_max)) %>
            </li>
          <% elsif @assignment.invalid_override %>
            <li><%= I18n.t("student.invalid_override") %></li>
          <% else%>
            <li><%= I18n.t("student.student_work_alone") %></li>
          <% end %>
          <% if !@grouping.nil? %>
          <li>
            <%=raw( I18n.t("student.group_credits",
                            available_grace_credits:
                                @grouping.available_grace_credits) )%>
      </li>
>>>>>>> de2bded8
          <% end %>
        </ul>
      </div>
    </div>

<<<<<<< HEAD
    <%# HTML for Student Testing Interface %>
    <% if @assignment.enable_test %>
    <div class='block'>
      <h2><%= t('automated_tests.test') %></h2>
      <% if @grouping.nil? %>
        <div class='sub_block'>
          <%= t('automated_tests.need_group_for_test') %>
        </div>
       <% else %>
        <div class='block_content'>
          <h3><%= t('automated_tests.information') %></h3>
          <% if !@grouping.submissions.empty? %>
            <div class='sub_block'>
              <%= raw(t('automated_tests.revision_used_for_test',
                         revision: @revision_number) ) %>
            </div>
          <% end %>

          <div class='sub_block'>
            <%= raw(t('automated_tests.token.tokens_per_day',
                      tokens: @assignment.tokens_per_day)) %>
          </div>

          <div class='sub_block'>
            <% if @token.nil? %>
             <%= raw(t('automated_tests.token.tokens_not_given_yet')) %>
            <% else %>
              <% if @token.tokens == 0 %>
                <%= raw(t('automated_tests.token.tokens_no_more_available')) %>
              <% else %>
                <%= raw(t('automated_tests.token.tokens_available',
                          tokens: @token.tokens)) %>
              <% end %>
            <% end %>
          </div>

          <h3><%= t('automated_tests.run_tests') %></h3>
          <% if @grouping.assignment.submission_rule.can_collect_now? %>
            <%= t('automated_tests.due_date_is_passed') %>
            <br>
          <% else %>
            <% if @result.nil? && @test_result_files.nil? %>
              <%= t('automated_tests.need_one_file') %>
              <br>
           <% else %>
              <%# Javascript for test result window %>
              <%= render partial: 'assignments/test_result_window',
                         formats: [:html],
                         locals: { aid: @assignment.id } %>
              <div id='test_results_controls'>
                <%= render partial: 'results/common/test_selector',
                           formats: [:html],
                           locals: { test_result_files: @test_result_files,
                                     result: @result } %>
                 <br>
              </div>
              <br>
            <% end %>
            <% if @grouping.submissions.empty? %>
              <br>
              <%= link_to t('automated_tests.collect_and_test'),
                          { controller: 'assignments',
                            action: 'student_interface',
                            id: @assignment.id,
                            grouping_id: @grouping.id ,
                            revision_number: @revision_number,
                            collect: true },
                          class: 'button' %>
              <br>
            <% end %>
          <% end %>
        <% end %>
=======
    <% # HTML for Student Testing Interface %>
    <% if @assignment.enable_test %>
    <div class="block">
      <h2><%= I18n.t("automated_tests.test") %></h2>
        <% if @grouping.nil? %>
          <div class="sub_block">
            <br>
            <%= I18n.t("automated_tests.need_group_for_test") %>
            <br>
          </div>
       <% else %>
            <div class="block_content">
              <h3><%= I18n.t("automated_tests.information") %></h3>
              <% if !@grouping.submissions.empty? %>
                <div class="sub_block">
                  <%= raw( I18n.t("automated_tests.revision_used_for_test",
                                  revision: @revision_number) ) %>
                </div>
              <% end %>
              <br>
              <div class="sub_block">
                <br>
                <%= raw( I18n.t("automated_tests.token.tokens_per_day",
                                tokens: @assignment.tokens_per_day) ) %>
              </div>
              <br>
              <div class="sub_block">
                <br>
                <% if @token.nil? %>
                 <%= raw ( I18n.t("automated_tests.token.tokens_not_given_yet") ) %>
                <% else %>
                  <% if @token.tokens == 0 %>
                      <%= raw( I18n.t("automated_tests.token.tokens_no_more_available") ) %>
                  <% else %>
                      <%= raw( I18n.t("automated_tests.token.tokens_available",
                                      tokens: @token.tokens) ) %>
                  <% end %>
                <% end %>
                <br>
               </div>
             <br>
             <h3><%= I18n.t("automated_tests.run_tests") %></h3>
             <% if @grouping.assignment.submission_rule.can_collect_now? %>
               <%= I18n.t("automated_tests.due_date_is_passed") %>
               <br>
             <% else %>
               <% if @result.nil? && @test_result_files.nil? %>
                  <%= I18n.t("automated_tests.need_one_file") %>
                  <br>
               <% else %>
                  <%
                  # Javascript for test result window
                  %>
                  <%= render partial: "assignments/test_result_window",
                    formats: [:html], locals: {aid: @assignment.id} %>
                  <div id="test_results_controls">
                     <%= render partial: 'results/common/test_selector', formats: [:html],
                       locals: {test_result_files: @test_result_files, result: @result} %>
                     <br>
                  </div>
                 <br>
               <% end %>
               <% if @grouping.submissions.empty? %>
                 <br>
                 <%= link_to I18n.t("automated_tests.collect_and_test"), {controller: 'assignments', action: 'student_interface', id: @assignment.id, grouping_id: @grouping.id , revision_number: @revision_number, collect: true}, class: "button"%>
                 <br>
               <% end %>
             <% end %>
      <% end %>
>>>>>>> de2bded8
      </div>
    </div>
    <% end %>
  </div>
</div>

<<<<<<< HEAD
<% # HTML for the invite dialog
   if !@grouping.nil? && @grouping.inviter == @current_user && !@assignment.invalid_override %>
  <aside class='dialog' id='invite_dialog'>
    <%= form_tag({ action: 'invite_member',
                   id: @assignment.id },
                 { onsubmit: "document.getElementById('working').style.display = '';" }) do %>
      <h2><%= t('student.invite') %></h2>
      <p class='information'><%= t(:seperate_multiple_with_commas) %></p>
=======
<%
# HTML for the invite dialog
if !@grouping.nil? &&
   @grouping.inviter == @current_user &&
   !@assignment.invalid_override %>
  <aside class='dialog' id="invite_dialog">
    <%= form_tag({action: 'invite_member',
        id: @assignment.id},
        {onsubmit: "document.getElementById('working').style.display = '';"}) do %>
      <h2><%= I18n.t("student.invite") %></h2>
      <p class="information"><%= t(:seperate_multiple_with_commas) %></p>
>>>>>>> de2bded8
      <fieldset>
        <span><label for='invite_member'><%= t('user.user_names') %></label></span>
        <%= text_field_tag 'invite_member'%>
      </fieldset>

      <section class='dialog-actions'>
<<<<<<< HEAD
        <%= submit_tag t(:submit) %>
        <input type='reset'
               value='<%= t('cancel') %>'
=======
        <%= submit_tag I18n.t(:submit) %>
        <input type="reset"
               value="<%= I18n.t("cancel") %>"
>>>>>>> de2bded8
               onclick="invite_modal.close();
                        document.getElementById('working').style.display = 'none';">
      </section>
    <% end %>
  </aside>
<% end %><|MERGE_RESOLUTION|>--- conflicted
+++ resolved
@@ -22,7 +22,6 @@
 </div>
 
 <div class='student_columns'>
-<<<<<<< HEAD
   <div id='student_column_left'>
     <div class='block'>
       <h2><%= t('submissions') %></h2>
@@ -86,74 +85,10 @@
             <% if flash[:fail_notice] && !flash[:fail_notice].empty? %>
               <div class='notice'>
                 <%= flash[:fail_notice] %>
-=======
-  <div id="student_column_left">
-    <div class="block">
-      <h2><%= I18n.t("submissions") %></h2>
-      <div class="block_content">
-        <% if !@grouping.nil? %>
-          <% if !@grouping.is_valid? %>
-            <p class="notice">
-              <%= I18n.t("student.group_not_valid") %>
-            </p>
-          <% end %>
-          <h3><%= I18n.t("student.overview") %></h3>
-          <div class="info">
-            <%=raw( I18n.t("student.last_revision_date",
-                          last_modified_date: I18n.l(@last_modified_date,
-                          format: :long_date)) )%>
-          </div>
-          <span class="info_number">
-            <%= @num_submitted_files.to_s %>
-          </span>
-          <span class="info"><%= I18n.t("student.files") %></span> <br>
-          <%=raw( I18n.t("student.missing_required_files",
-                      missing_files: @num_missing_assignment_files.to_s) )%>
-          <br>
-        <% else %>
-          <p class="notice"><%= I18n.t("student.no_submission_yet") %></p>
-        <% end %>
-      </div>
-    </div>
-    <div class="block">
-      <%= render partial: 'read'%>
-    </div>
-  </div>
-
-  <div id="student_column_right">
-    <div class="block">
-      <h2><%= I18n.t("student.group_information") %></h2>
-      <div class="block_content">
-        <% if @grouping.nil? %>
-          <p class="notice">
-            <%= I18n.t("student.no_group_yet") %>
-            <% if @assignment.past_collection_date? %>
-              <%= I18n.t("student.grace_date_passed") %>
-            <% end %>!
-          </p>
-
-          <%
-          # Test if the student can form groupings or not
-          if !@assignment.student_form_groups %>
-            <p>
-              <%= I18n.t("student.not_allowed_to_form_group") %>
-            </p>
-          <% end %>
-
-          <%
-          # See if the student has been invited to some group
-          if @student.has_pending_groupings_for?(@assignment.id) %>
-            <h3><%= I18n.t("student.invitations") %></h3>
-
-            <% if flash[:fail_notice] && !flash[:fail_notice].empty? %>
-              <div class="notice">
-                <%=flash[:fail_notice]%>
->>>>>>> de2bded8
               </div>
             <% end %>
 
             <% @pending_grouping.each do |grouping|%>
-<<<<<<< HEAD
               <div class='sub_block'>
                 <p><%= raw(t('student.invited_by',
                              inviter_last_name: grouping.inviter.last_name,
@@ -176,7 +111,7 @@
                             { action: 'decline_invitation',
                               id: @assignment.id,
                               grouping_id: grouping.id },
-                            { class: 'delete button',
+                            { class: 'button',
                               confirm: t('student.decline_invitation') } %>
                 </div>
                 <div class='block_line'></div>
@@ -192,54 +127,11 @@
             <p><%= raw(t('student.form_group',
                          group_min: @assignment.group_min,
                          group_max: @assignment.group_max)) %>
-=======
-            <div class="sub_block">
-              <p><%= raw(I18n.t("student.invited_by", inviter_last_name: grouping.inviter.last_name, inviter_first_name: grouping.inviter.first_name)) %>
-              </p>
-              <% grouping.student_memberships.each do |member|%>
-                <ul>
-                  <%= render partial: "assignments/member", locals:
-                    {member: member, grouping: grouping} %>
-                </ul>
-              <% end -%>
-
-              <%= link_to I18n.t(:join),
-                          { action: 'join_group',
-                            id: @assignment.id,
-                            grouping_id: grouping.id },
-                          { class: 'button' } %>
-              <%= link_to I18n.t(:refuse),
-                          { action: 'decline_invitation',
-                            id: @assignment.id,
-                            grouping_id: grouping.id },
-                          { class: 'button',
-                            confirm: I18n.t("student.decline_invitation") } %>
-              </div>
-              <div class="block_line"></div>
-            <% end %>
-          <% end %>
-
-          <%
-          # If students are allowed to form groups and
-          # the grace period for this assignment has not yet passed,
-          # render UI elements for group creation
-          if !@assignment.past_collection_date? &&
-             @assignment.student_form_groups %>
-
-            <h3><%= I18n.t("student.form_own_group") %></h3>
-            <p><%= raw(I18n.t("student.form_group",
-                      group_min: @assignment.group_min,
-                      group_max: @assignment.group_max)) %>
->>>>>>> de2bded8
             </p>
 
             <% if @assignment.group_min == 1 %>
               <p>
-<<<<<<< HEAD
                 <%= link_to t('student.work_alone'),
-=======
-                <%= link_to I18n.t('student.work_alone'),
->>>>>>> de2bded8
                             { action: 'creategroup',
                               id: @assignment.id,
                               workalone: 'true' },
@@ -247,7 +139,6 @@
               </p>
             <% end %>
             <p>
-<<<<<<< HEAD
               <% if @student.has_pending_groupings_for?(@assignment.id)%>
                 <%= link_to t(:create),
                             { action: 'creategroup',
@@ -303,92 +194,10 @@
                 </ul>
               <% else %>
                 <%= flash[:fail_notice] %>
-=======
-            <% if @student.has_pending_groupings_for?(@assignment.id)%>
-              <%= link_to I18n.t(:create),
-                          { action: 'creategroup',
-                            id: @assignment.id },
-                          { class: 'button',
-                            confirm: I18n.t("student.decline_invitation2") } %>
-            <% else %>
-              <%= link_to I18n.t(:create),
-                          { action: 'creategroup',
-                            id: @assignment.id },
-                          { class: 'button' } %>
-            <% end %>
-            </p>
-          <%end %>
-        <% else %>
-          <%
-          # Since the student has a group already, we display
-          # information about the group only
-          %>
-
-          <%
-          # Check if groupname should be displayed
-          %>
-          <h3>
-            <% if @assignment.group_name_displayed %>
-              <%= @group.group_name %>
-            <% else %>
-              <%= I18n.t("student.your_group") %>
-            <% end %>
-            <%
-            # If a group is valid, the current user is the inviter of the group and
-            # she is the _only_ member of this group, she should be possible to delete
-            # her group, provided there haven't been any files submitted.
-            if !@grouping.nil? &&
-                @grouping.deletable_by?(@current_user) %>
-              <%= link_to(I18n.t(:delete),
-                {action: 'deletegroup', id: @assignment.id},
-                {confirm: I18n.t("student.confirm_delete_group") ,
-                title: I18n.t("student.delete_your_group"), class: "delete"})
-              %>
-            <% end %>
-          </h3>
-          <%
-          # Display group properties are read only warning
-          # when the due date and grace period (if any) have
-          # passed.
-          if @assignment.past_collection_date? &&
-             @assignment.student_form_groups &&
-             !@assignment.invalid_override &&
-             @assignment.group_max > 1
-             %>
-            <p class="information">
-              <%= I18n.t("student.modification_limited") %>
-            </p>
-          <% end %>
-          <% if flash[:fail_notice] && !flash[:fail_notice].empty? %>
-            <div class="notice">
-              <% if flash[:fail_notice].is_a?(Array) %>
-                <ul>
-                  <% flash[:fail_notice].each do |message| %>
-                    <li><%=message%></li>
-                  <% end %>
-                </ul>
-              <% else %>
-                <%=flash[:fail_notice]%>
               <% end %>
             </div>
           <% end %>
 
-          <% if flash[:success] && !flash[:success].empty? %>
-            <div class="success">
-              <% if flash[:success].is_a?(Array) %>
-                <ul>
-                  <% flash[:success].each do |message| %>
-                    <li><%=message%></li>
-                  <% end %>
-                </ul>
-              <% else %>
-                <%=flash[:success]%>
->>>>>>> de2bded8
-              <% end %>
-            </div>
-          <% end %>
-
-<<<<<<< HEAD
           <% if flash[:success] && !flash[:success].empty? %>
             <div class='success'>
               <% if flash[:success].is_a?(Array) %>
@@ -469,82 +278,11 @@
               <%= raw(t('student.group_credits',
                         available_grace_credits: @grouping.available_grace_credits)) %>
             </li>
-=======
-          <%
-          # If the group does not have the right amount of members yet, display
-          # "group is not valid" warning.
-          if !@grouping.is_valid? %>
-            <p class="warning">
-              <%= I18n.t("student.invite_more_students") %>
-            </p>
-          <% end %>
-          <%
-          # For each member of this group, display name and status
-          %>
-          <ul>
-            <% @studentmemberships.each do |member|%>
-              <%= render partial: "assignments/member", locals:
-                {member: member, grouping: @grouping} %>
-            <% end -%>
-          </ul>
-          <% if @grouping.inviter == @current_user &&
-                @assignment.student_form_groups &&
-                !@assignment.past_collection_date? %>
-            <% # Student not reached the group max and is not working alone %>
-            <% if @grouping.student_membership_number < @assignment.group_max &&
-                  @group.group_name != @current_user.user_name
-            %>
-              <%= button_to_function I18n.t(:invite), 'invite(); return false;' %>
-            <% # Student has reached the group max and is not working alone %>
-            <% elsif @grouping.student_membership_number ==
-                     @assignment.group_max &&
-                     @group.group_name != @current_user.user_name
-            %>
-              <%= button_to_function I18n.t(:invite), disabled: true %>
-            <% end %>
-          <% end %>
-          <%
-          # Display the URL of this group's repository if applicable
-
-          if @grouping.repository_external_commits_only? %>
-              <h3><%= I18n.t("student.url_group_repository") %></h3>
-                <div class="sub_block">
-                  <p><%= @grouping.group.repository_external_access_url %></p>
-                </div>
-          <% end %>
-        <% end %>
-        <h3><%= I18n.t("student.group_properties") %></h3>
-        <ul>
-          <% if @assignment.section_groups_only %>
-        <li><%= I18n.t("student.section_groups_only") %></li>
-    <% end %>
-          <% if @assignment.student_form_groups &&
-                !@assignment.invalid_override &&
-                @assignment.group_max > 1 %>
-            <li><%= I18n.t("student.students_can_form_groups") %></li>
-            <li>
-              <%= raw( I18n.t("student.form_group",
-                        group_min: @assignment.group_min,
-                        group_max: @assignment.group_max)) %>
-            </li>
-          <% elsif @assignment.invalid_override %>
-            <li><%= I18n.t("student.invalid_override") %></li>
-          <% else%>
-            <li><%= I18n.t("student.student_work_alone") %></li>
-          <% end %>
-          <% if !@grouping.nil? %>
-          <li>
-            <%=raw( I18n.t("student.group_credits",
-                            available_grace_credits:
-                                @grouping.available_grace_credits) )%>
-      </li>
->>>>>>> de2bded8
           <% end %>
         </ul>
       </div>
     </div>
 
-<<<<<<< HEAD
     <%# HTML for Student Testing Interface %>
     <% if @assignment.enable_test %>
     <div class='block'>
@@ -617,84 +355,12 @@
             <% end %>
           <% end %>
         <% end %>
-=======
-    <% # HTML for Student Testing Interface %>
-    <% if @assignment.enable_test %>
-    <div class="block">
-      <h2><%= I18n.t("automated_tests.test") %></h2>
-        <% if @grouping.nil? %>
-          <div class="sub_block">
-            <br>
-            <%= I18n.t("automated_tests.need_group_for_test") %>
-            <br>
-          </div>
-       <% else %>
-            <div class="block_content">
-              <h3><%= I18n.t("automated_tests.information") %></h3>
-              <% if !@grouping.submissions.empty? %>
-                <div class="sub_block">
-                  <%= raw( I18n.t("automated_tests.revision_used_for_test",
-                                  revision: @revision_number) ) %>
-                </div>
-              <% end %>
-              <br>
-              <div class="sub_block">
-                <br>
-                <%= raw( I18n.t("automated_tests.token.tokens_per_day",
-                                tokens: @assignment.tokens_per_day) ) %>
-              </div>
-              <br>
-              <div class="sub_block">
-                <br>
-                <% if @token.nil? %>
-                 <%= raw ( I18n.t("automated_tests.token.tokens_not_given_yet") ) %>
-                <% else %>
-                  <% if @token.tokens == 0 %>
-                      <%= raw( I18n.t("automated_tests.token.tokens_no_more_available") ) %>
-                  <% else %>
-                      <%= raw( I18n.t("automated_tests.token.tokens_available",
-                                      tokens: @token.tokens) ) %>
-                  <% end %>
-                <% end %>
-                <br>
-               </div>
-             <br>
-             <h3><%= I18n.t("automated_tests.run_tests") %></h3>
-             <% if @grouping.assignment.submission_rule.can_collect_now? %>
-               <%= I18n.t("automated_tests.due_date_is_passed") %>
-               <br>
-             <% else %>
-               <% if @result.nil? && @test_result_files.nil? %>
-                  <%= I18n.t("automated_tests.need_one_file") %>
-                  <br>
-               <% else %>
-                  <%
-                  # Javascript for test result window
-                  %>
-                  <%= render partial: "assignments/test_result_window",
-                    formats: [:html], locals: {aid: @assignment.id} %>
-                  <div id="test_results_controls">
-                     <%= render partial: 'results/common/test_selector', formats: [:html],
-                       locals: {test_result_files: @test_result_files, result: @result} %>
-                     <br>
-                  </div>
-                 <br>
-               <% end %>
-               <% if @grouping.submissions.empty? %>
-                 <br>
-                 <%= link_to I18n.t("automated_tests.collect_and_test"), {controller: 'assignments', action: 'student_interface', id: @assignment.id, grouping_id: @grouping.id , revision_number: @revision_number, collect: true}, class: "button"%>
-                 <br>
-               <% end %>
-             <% end %>
-      <% end %>
->>>>>>> de2bded8
       </div>
     </div>
     <% end %>
   </div>
 </div>
 
-<<<<<<< HEAD
 <% # HTML for the invite dialog
    if !@grouping.nil? && @grouping.inviter == @current_user && !@assignment.invalid_override %>
   <aside class='dialog' id='invite_dialog'>
@@ -703,34 +369,15 @@
                  { onsubmit: "document.getElementById('working').style.display = '';" }) do %>
       <h2><%= t('student.invite') %></h2>
       <p class='information'><%= t(:seperate_multiple_with_commas) %></p>
-=======
-<%
-# HTML for the invite dialog
-if !@grouping.nil? &&
-   @grouping.inviter == @current_user &&
-   !@assignment.invalid_override %>
-  <aside class='dialog' id="invite_dialog">
-    <%= form_tag({action: 'invite_member',
-        id: @assignment.id},
-        {onsubmit: "document.getElementById('working').style.display = '';"}) do %>
-      <h2><%= I18n.t("student.invite") %></h2>
-      <p class="information"><%= t(:seperate_multiple_with_commas) %></p>
->>>>>>> de2bded8
       <fieldset>
         <span><label for='invite_member'><%= t('user.user_names') %></label></span>
         <%= text_field_tag 'invite_member'%>
       </fieldset>
 
       <section class='dialog-actions'>
-<<<<<<< HEAD
         <%= submit_tag t(:submit) %>
         <input type='reset'
                value='<%= t('cancel') %>'
-=======
-        <%= submit_tag I18n.t(:submit) %>
-        <input type="reset"
-               value="<%= I18n.t("cancel") %>"
->>>>>>> de2bded8
                onclick="invite_modal.close();
                         document.getElementById('working').style.display = 'none';">
       </section>
