--- conflicted
+++ resolved
@@ -286,81 +286,6 @@
     </div>
   </div>
 
-<<<<<<< HEAD
-=======
-  <% # HTML for Student Testing Interface %>
-  <% if @assignment.enable_test %>
-  <div class="block">
-    <h2><%= I18n.t("automated_tests.test") %></h2>
-  <% if @grouping.nil? %>
-          <div class="sub_block">
-            <br />
-            <%= I18n.t("automated_tests.need_group_for_test") %>
-            <br />
-          </div>
-  <% else %>
-          <div class="block_content">
-            <h3><%= I18n.t("automated_tests.information") %></h3>
-            <% if !@grouping.submissions.empty? %>
-              <div class="sub_block">
-                <%= raw( I18n.t("automated_tests.revision_used_for_test",
-                                :revision => @revision_number) ) %>
-              </div>
-            <% end %>
-            <br />
-            <div class="sub_block">
-              <br />
-              <%= raw( I18n.t("automated_tests.token.tokens_per_day",
-                              :tokens => @assignment.tokens_per_day) ) %>
-            </div>
-            <br />
-            <div class="sub_block">
-              <br />
-              <% if @token.nil? %>
-               <%= raw ( I18n.t("automated_tests.token.tokens_not_given_yet") ) %>
-              <% else %>
-                <% if @token.tokens == 0 %>
-                    <%= raw( I18n.t("automated_tests.token.tokens_no_more_available") ) %>
-                <% else %>
-                    <%= raw( I18n.t("automated_tests.token.tokens_available",
-                                    :tokens => @token.tokens) ) %>
-                <% end %>
-              <% end %>
-              <br />
-             </div>
-           <br />
-           <h3><%= I18n.t("automated_tests.run_tests") %></h3>
-           <% if @grouping.assignment.submission_rule.can_collect_now? %>
-             <%= I18n.t("automated_tests.due_date_is_passed") %>
-             <br />
-           <% else %>
-             <% if @result.nil? && @test_result_files.nil? %>
-                <%= I18n.t("automated_tests.need_one_file") %>
-                <br />
-             <% else %>
-                <%
-                # Javascript for test result window
-                %>
-                <%= render :partial => "assignments/test_result_window.html", :locals => {:aid => @assignment.id} %>
-                <div id="test_results_controls">
-                   <%= render :partial => 'results/common/test_selector', :locals => {:test_result_files => @test_result_files, :result => @result} %>
-                   <br />
-                </div>
-               <br />
-             <% end %>
-             <% if @grouping.submissions.empty? %>
-               <br />
-               <%= link_to I18n.t("automated_tests.collect_and_test"), {:controller => 'assignments', :action => 'student_interface', :id => @assignment.id, :grouping_id => @grouping.id , :revision_number => @revision_number, :collect => true}, :class => "button"%>
-               <br />
-             <% end %>
-           <% end %>
-    <% end %>
-    </div>
-  </div>
-  <% end %>
-</div>
-
->>>>>>> f4f18344
 <%
 # HTML for the invite dialog
 
