<%= render partial: 'submissions_table', formats: [:'js.jsx'], handlers: [:erb] %>

<% content_for :title do %>
  <%= t('browse_submissions.submissions',
        short_identifier: sanitize(@assignment.short_identifier)) %>
  <div class='title-help submissions_help'>
    <p class='help-message-title submissions_help'>
      <% if @current_user.ta? %>
        <%= t('assignment.help.submissions_graders') %>
      <% else %>
        <%= t('assignment.help.submissions_admins') %>
      <% end %>
    </p>
  </div>
<% end %>



<% @heading_buttons = [] %>

<% if @current_user.admin? %>
  <% if @assignment.submission_rule.can_collect_now? %>
    <% @heading_buttons.push(
    {
<<<<<<< HEAD
=======
      link_text: t('collect_submissions.collect_all'),
      link_path: collect_all_submissions_assignment_submissions_path(@assignment.id),
      html_options: { data: { confirm: t('collect_submissions.results_loss_warning') } }
    }) %>
  <% end %>
  <% @heading_buttons +=
  [
    {
>>>>>>> ead501fc
      link_text: t('browse_submissions.csv_report'),
      link_path: download_simple_csv_report_assignment_submissions_path(@assignment)
    },
    {
      link_text: t('browse_submissions.detailed_csv_report'),
      link_path: download_detailed_csv_report_assignment_submissions_path(@assignment)
    },
    {
      link_text: t('browse_submissions.subversion_repo_list'),
      link_path: download_svn_repo_list_assignment_submissions_path(@assignment)
    },
    {
      link_text: t('browse_submissions.subversion_checkout_file'),
      link_path: download_svn_checkout_commands_assignment_submissions_path(@assignment)
    }
  ] %>
<% end %>

<% if all_assignments_marked? %>
  <% @heading_buttons.push(
  {
    link_text: t('browse_submissions.download_groupings_files'),
    link_path: download_groupings_files_assignment_submissions_path(
               groupings: @groupings),
    html_options: {id: "download_all_submissions_link" }
  }) %>
<% else %>
  <% @heading_buttons.push(
  {
    link_text: t('browse_submissions.download_groupings_files'),
    link_path: download_groupings_files_assignment_submissions_path(
               groupings: @groupings),
    html_options: { id: 'download_all_submissions_link' }
  }) %>
<% end %>



<% content_for :additional_headings do %>
  <% if @current_user.ta? %>
    <span class='menu_bar'></span>
    <%= t('browse_submissions.how_many_marked',
          num_marked: @assignment.get_num_marked(@current_user.id),
          num_assigned: @assignment.get_num_assigned(@current_user.id)) %>
  <% end %>
<% end %>

<% content_for :wrap_left_content do %>
<<<<<<< HEAD
    <div id="notice">
      <div id="job-messenger"></div>
    </div>
    <div id='submissions_table'></div>
=======
  <div id="notice">
    <div id="job-messenger"></div>
  </div>
  <div id='submissions_table'></div>
>>>>>>> ead501fc
<% end %>
<script>
  jQuery(document).ready(function() {
    var downloadGroupingsFiles = function(){
      window.location.href = "<%= download_groupings_files_assignment_submissions_path(
          groupings: @groupings); %>";
    };

    jQuery('#download_all_submissions_link').on('click', function () {
      jQuery.ajax({
        url: '<%= check_collect_status_assignment_submissions_path(groupings: @groupings) %>',
        type: 'GET',
        success: function (data) {
          if (data.collect_status !== true) {
            var proceed = confirm('<%= t('collect_submissions.collection_incomplete_warning') %>');

            if (proceed !== true) {
              return;
            }
          }
          downloadGroupingsFiles();
        },
        error: function () {
          alert('<%= t('collect_submissions.check_collection_status_error') %>');
        }
      });
      return false;
    });
  });
</script><|MERGE_RESOLUTION|>--- conflicted
+++ resolved
@@ -22,17 +22,6 @@
   <% if @assignment.submission_rule.can_collect_now? %>
     <% @heading_buttons.push(
     {
-<<<<<<< HEAD
-=======
-      link_text: t('collect_submissions.collect_all'),
-      link_path: collect_all_submissions_assignment_submissions_path(@assignment.id),
-      html_options: { data: { confirm: t('collect_submissions.results_loss_warning') } }
-    }) %>
-  <% end %>
-  <% @heading_buttons +=
-  [
-    {
->>>>>>> ead501fc
       link_text: t('browse_submissions.csv_report'),
       link_path: download_simple_csv_report_assignment_submissions_path(@assignment)
     },
@@ -81,17 +70,10 @@
 <% end %>
 
 <% content_for :wrap_left_content do %>
-<<<<<<< HEAD
-    <div id="notice">
-      <div id="job-messenger"></div>
-    </div>
-    <div id='submissions_table'></div>
-=======
-  <div id="notice">
-    <div id="job-messenger"></div>
+  <div id='notice'>
+    <div id='job-messenger'></div>
   </div>
   <div id='submissions_table'></div>
->>>>>>> ead501fc
 <% end %>
 <script>
   jQuery(document).ready(function() {
