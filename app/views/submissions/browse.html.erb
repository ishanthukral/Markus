--- conflicted
+++ resolved
@@ -19,20 +19,9 @@
 <% @heading_buttons = [] %>
 
 <% if @current_user.admin? %>
-  <% if @assignment.submission_rule.can_collect_now? %>
-    <% @heading_buttons.push(
-    {
-<<<<<<< HEAD
-=======
-      link_text: t('collect_submissions.collect_all'),
-      link_path: collect_all_submissions_assignment_submissions_path(@assignment.id),
-      html_options: { data: { confirm: t('collect_submissions.results_loss_warning'), remote: true } }
-    }) %>
-  <% end %>
   <% @heading_buttons +=
   [
     {
->>>>>>> 1bf2d4b0
       link_text: t('browse_submissions.csv_report'),
       link_path: download_simple_csv_report_assignment_submissions_path(@assignment)
     },
