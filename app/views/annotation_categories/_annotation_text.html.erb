<li id='annotation_text_<%= annotation_text.id %>'>
  <div id='annotation_text_<%= annotation_text.id %>_control'>
    <p><%= simple_format(annotation_text.content) %></p>

    <div class='annotation_text_details'>
      <%= link_to_function t(:edit),
                           "jQuery('#annotation_text_' + #{annotation_text.id} + '_control').hide();
                            jQuery('#annotation_text_' + #{annotation_text.id} + '_edit').show();",
        class: 'button inline-button' %>
      <%= button_to t(:delete),
                    delete_annotation_text_assignment_annotation_category_path(id: annotation_text.id),
                    method: 'delete',
                    confirm: t('annotations.delete.annotation_text'),
                    remote: true,
                    class: 'inline-button' %>
    </div>
    <div class='annotation_text_details'>
      <p><%= t('annotations.created_by') %>
        <% if annotation_text.get_creator.nil? %>
          <%= 'N/A' %>
        <% else %>
          <%= annotation_text.get_creator.user_name %>
        <% end %>
      </p>
    </div>
    <div class='annotation_text_details'>
      <p><%= t('annotations.last_edited_by') %>
        <% if annotation_text.get_last_editor.nil? %>
          <%= 'N/A' %>
        <% else %>
          <%= annotation_text.get_last_editor.user_name %>
        <% end %>
      </p>
    </div>
  </div>
<<<<<<< HEAD

=======
>>>>>>> c11151a7
  <div id='annotation_text_<%= annotation_text.id %>_edit' style='display:none;'>
    <%= form_for annotation_text,
                 url: update_annotation_assignment_annotation_category_path(id: annotation_text.id),
                 method: 'put',
                 remote: true do |f| %>
      <%= f.text_area(:content, cols: 50, rows: 5) %>
      <%= f.submit t(:save) , data: { disable_with: t('working') } %>
<<<<<<< HEAD
      <input type='reset'
             value='<%= t(:cancel) %>'
=======
      <input type='reset' value='<%= t(:cancel) %>'
>>>>>>> c11151a7
             onclick="jQuery('#annotation_text_' + <%= annotation_text.id %> + '_edit').hide();
                      jQuery('#annotation_text_' + <%= annotation_text.id %> + '_control').show();">
    <% end %>
  </div>
</li><|MERGE_RESOLUTION|>--- conflicted
+++ resolved
@@ -33,10 +33,7 @@
       </p>
     </div>
   </div>
-<<<<<<< HEAD
 
-=======
->>>>>>> c11151a7
   <div id='annotation_text_<%= annotation_text.id %>_edit' style='display:none;'>
     <%= form_for annotation_text,
                  url: update_annotation_assignment_annotation_category_path(id: annotation_text.id),
@@ -44,12 +41,9 @@
                  remote: true do |f| %>
       <%= f.text_area(:content, cols: 50, rows: 5) %>
       <%= f.submit t(:save) , data: { disable_with: t('working') } %>
-<<<<<<< HEAD
+
       <input type='reset'
              value='<%= t(:cancel) %>'
-=======
-      <input type='reset' value='<%= t(:cancel) %>'
->>>>>>> c11151a7
              onclick="jQuery('#annotation_text_' + <%= annotation_text.id %> + '_edit').hide();
                       jQuery('#annotation_text_' + <%= annotation_text.id %> + '_control').show();">
     <% end %>
