<<<<<<< HEAD
<%= render partial: 'boot',
           formats: [:js],
           handlers: [:erb] %>

<div class='title_bar'>
=======
<% content_for :head do %>
  <%= render partial: 'boot',
             formats: [:js],
             handlers: [:erb] %>
<% end %>

<div id="title_bar">
>>>>>>> b08f799a
  <h1>
    <%= t('annotations.title',
          assignment_short_identifier: @assignment.short_identifier) %>
  </h1>
  <div class='heading_buttons'>
    <% path = add_annotation_category_assignment_annotation_categories_path(
                id: @assignment.id) %>

    <%= link_to_function t('annotations.add_annotation_category'),
                         onclick: "add_annotation_category('#{path}')" %>
    <span class='menu_bar'></span>
    <%= link_to_function t('download'), 'modal_download.open();' %>
    <span class='menu_bar'></span>
    <%= link_to_function t('upload'), 'modal_upload.open();' %>
  </div>
</div>

<div class='wrapper'>
  <div id='annotation_category_pane'>
    <div class='sortable'>
      <header>
        <span><%= t('annotations.annotation_category') %></span>
      </header>
      <ul id='annotation_category_pane_list'>
        <% if @annotation_categories.length > 0 %>
            <% @annotation_categories.each do |annotation_category| %>
              <%= render partial: 'annotation_category',
                         locals: { annotation_category: annotation_category } %>
            <% end %>
        <% else %>
          <div id='no_annotation_categories_info' class='information'>
            <%= t('annotations.no_annotation_categories') %>
          </div>
        <% end %>
      </ul>
    </div>
  </div>

  <div id='annotations_pane'>
    <div id='annotation_list_holder'>
      <div id='annotations_help'>
        <h2><%= t(:help) %></h2>
        <p><%= t('annotations.help_message') %></p>
      </div>
    </div>
  </div>
</div>

<aside class='dialog' id='upload_dialog' >
  <h1><%= t('annotations.upload.upload_annotations') %></h1>
  <%= t('annotations.upload.upload_message_csv').html_safe %>
  <%= form_tag({ action: 'csv_upload',
                 id: @assignment.id },
               { multipart: true }) do %>
    <p><%= file_field_tag :annotation_category_list_csv, size: 0 %></p>
    <div>
      <%= I18n.t('encoding') %>
      <%= select_tag(:encoding, options_for_select(@encodings)) %>
    </div>

    <section class='dialog-actions'>
      <%= submit_tag t(:upload), data: { disable_with: t(:uploading_please_wait) } %>
      <input type='reset' value='<%= t(:cancel) %>' onclick='modal_upload.close();' />
    </section>
  <% end %>

  <%= t('annotations.upload.upload_message_yml').html_safe %>
  <%= form_tag({ action: 'yml_upload',
                 id: @assignment.id },
               { multipart: true }) do %>
    <p><%= file_field_tag :annotation_category_list_yml, size: 0 %></p>
    <div>
      <%= I18n.t('encoding') %>
      <%= select_tag(:encoding, options_for_select(@encodings)) %>
    </div>

    <section class='dialog-actions'>
      <%= submit_tag t(:upload), data: { disable_with: t(:uploading_please_wait) } %>
      <input type='reset' value='<%= t(:cancel) %>' onclick='modal_upload.close();' />
    </section>
  <% end %>
</aside>

<aside class='dialog' id='download_dialog'>
  <h1><%= t('annotations.download.download_annotations') %></h1>
  <ul>
    <li>
      <%= link_to t('annotations.download.download_csv'),
                  { ction: 'download',
                    d: @assignment.id,
                    ormat: 'csv' },
                  onclick: 'modal_download.close();' %>
    </li>
    <li>
      <%= link_to t('annotations.download.download_yml'),
                  { action: 'download',
                    id: @assignment.id,
                    format: 'yml' },
                  onclick: 'modal_download.close();' %>
    </li>
  </ul>

  <section class='dialog-actions'>
    <input type='reset' value='<%= t(:cancel) %>' onclick='modal_download.close();'>
  </section>
</aside><|MERGE_RESOLUTION|>--- conflicted
+++ resolved
@@ -1,18 +1,17 @@
-<<<<<<< HEAD
+<% content_for :head do %>
+  <%= stylesheet_link_tag('livepipe/tabs') %>
+<% end %>
+
+<% # UI LIBRARIES %>
+<%= javascript_include_tag 'livepipe/livepipe',
+                           'livepipe/window',
+                           'livepipe/tabs' %>
+
 <%= render partial: 'boot',
            formats: [:js],
            handlers: [:erb] %>
 
 <div class='title_bar'>
-=======
-<% content_for :head do %>
-  <%= render partial: 'boot',
-             formats: [:js],
-             handlers: [:erb] %>
-<% end %>
-
-<div id="title_bar">
->>>>>>> b08f799a
   <h1>
     <%= t('annotations.title',
           assignment_short_identifier: @assignment.short_identifier) %>
