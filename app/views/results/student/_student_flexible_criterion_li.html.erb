<<<<<<< HEAD
<li id='<%= "mark_criterion_#{mark_criterion.id}" %>' class='flexible_criterion'>
=======
<li id='<%= "flexible_criterion_#{mark_criterion.id}" %>' class='flexible_criterion'>
>>>>>>> 247ed419
  <%= render partial: 'results/common/flexible_criterion',
             locals: { mark_criterion: mark_criterion,
                       mark: mark,
                       old_mark: old_mark,
                       view: 'student'} %>

<<<<<<< HEAD
  <% if mark_criterion.description != '' %>
      <div id='<%="criterion_info_#{mark_criterion.id}"%>'
           class='criterion_info mark_flexible'
=======
  <% unless mark_criterion.description == '' or mark_criterion.description == nil  %>
      <div id='<%="criterion_info_#{mark_criterion.id}"%>'
           class='criterion_info mark-flexible'
>>>>>>> 247ed419
           data-id='<%=mark_criterion.id%>' >
        <%= mark_criterion.description %>
      </div>
  <% end %>
</li><|MERGE_RESOLUTION|>--- conflicted
+++ resolved
@@ -1,23 +1,13 @@
-<<<<<<< HEAD
-<li id='<%= "mark_criterion_#{mark_criterion.id}" %>' class='flexible_criterion'>
-=======
 <li id='<%= "flexible_criterion_#{mark_criterion.id}" %>' class='flexible_criterion'>
->>>>>>> 247ed419
   <%= render partial: 'results/common/flexible_criterion',
              locals: { mark_criterion: mark_criterion,
                        mark: mark,
                        old_mark: old_mark,
                        view: 'student'} %>
 
-<<<<<<< HEAD
-  <% if mark_criterion.description != '' %>
-      <div id='<%="criterion_info_#{mark_criterion.id}"%>'
-           class='criterion_info mark_flexible'
-=======
   <% unless mark_criterion.description == '' or mark_criterion.description == nil  %>
       <div id='<%="criterion_info_#{mark_criterion.id}"%>'
            class='criterion_info mark-flexible'
->>>>>>> 247ed419
            data-id='<%=mark_criterion.id%>' >
         <%= mark_criterion.description %>
       </div>
