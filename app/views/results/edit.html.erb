--- conflicted
+++ resolved
@@ -135,7 +135,6 @@
   </aside>
 <% end %>
 
-<<<<<<< HEAD
 <% if @grouping.past_due_date? %>
   <p class="warning">
     <%= t(:past_due_date_edit_result_warning,
@@ -151,7 +150,7 @@
 
 <div id="file_selector">
   <%= render :partial => 'results/common/file_selector', :locals => {:files => @files, :can_download => true} %>
-  <!-- Old testing infrastructure - not in used now 
+  <!-- Old testing infrastructure - not in used now
   <% if false %>
   <% if @assignment.enable_test %>
     <div id="test_results_controls">
@@ -160,14 +159,14 @@
   <% end %>
   <% end %>
   -->
-=======
+</div>
+
 <div class='title_bar'>
   <h1>
     <%= t('results.title',
           { assignment_name: @assignment.short_identifier,
             group_name: @grouping.get_group_name }) %>
   </h1>
->>>>>>> d9d6ae02
 </div>
 
 <div class='wrapLeft'>
@@ -215,7 +214,7 @@
     <%= render partial: 'results/marker/marker_panes',
                locals: { extra_marks_points: @extra_marks_points,
                          extra_marks_percentage: @extra_marks_percentage,
-                         annotation_categories: 
+                         annotation_categories:
                            @assignment.annotation_categories,
                          result: @result,
                          assignment: @assignment,
