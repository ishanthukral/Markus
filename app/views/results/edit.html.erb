<% content_for :head do %>
  <%= stylesheet_link_tag('common/SyntaxHighlighter') %>
  <%= stylesheet_link_tag('grader') %>
  <%= stylesheet_link_tag('pdfjs/viewer') %>

  <%= javascript_include_tag 'Results/file_selector' %>
  <%= javascript_include_tag 'panes' %>
  <%= javascript_include_tag 'pdfjs' %>

  <%= javascript_tag do -%>
    PDFJS.workerSrc = "<%= @host %>/assets/pdfjs_lib/pdf.worker.js";
  <% end -%>
<% end %>

<% # UI LIBRARIES %>
<%= javascript_include_tag 'DropDownMenu/DropDownMenu' %>

<!-- MathML -->
<%= javascript_include_tag 'https://cdn.mathjax.org/mathjax/latest/MathJax.js?config=TeX-AMS-MML_HTMLorMML'%>
<%= javascript_include_tag 'MathJax/mathjax_helpers' %>

<% # EDITING MARKS FUNCTIONS AND BOOT SCRIPTS%>
<%= javascript_include_tag 'Grader/file_selector',
                           'Grader/marking',
                           'Grader/mouse_selections' %>

<% # This file can't be cached %>
<%= javascript_include_tag 'Grader/tabs_boot'%>

<% # SourceCodeGlower, ImageAnnotations, and SyntaxHighlighter brushes %>
<%= render partial: 'results/common/syntax_highlighter_brushes',
           formats: [:html],
           handlers: [:erb] %>

<script>
  var modalNotesGroup = null;

  jQuery(document).ready(function() {
    window.modalNotesGroup = new ModalMarkus('#notes_dialog');
    window.modalDownloadFiles = new ModalMarkus('#download_files_dialog');

    // Set up the 'working' notices
    jQuery('#working').ajaxStart(function() {
      this.style.display = '';
      window.onbeforeunload = check_working;
    }).ajaxStop(function() {
      this.style.display = 'none';
      window.onbeforeunload = null;
    });

    // If the mark_description div is empty, that means it isn't marked
    // Hide the criterion that AREN'T empty (i.e. are marked)
    // Check if the marks are released, if they are there is nothing to hide
    <% unless @result.released_to_students %>
<<<<<<< HEAD
      if (jQuery('.mark_criterion_level_container').length != 0) {
        jQuery('.mark_criterion_level_container').each(function() {
          expand_unmarked(this, 'RubricCriterion');
        });
      }
      if (jQuery('.mark_grade_input').length != 0) {
        jQuery('.mark_grade_input').each(function() {
          expand_unmarked(this, 'FlexibleCriterion');
        });
      }
=======
      jQuery('.mark_criterion_level_container').each(function() {
        expand_unmarked(this, 'RubricCriterion');
      });
      jQuery('.mark_grade_input').each(function() {
        expand_unmarked(this, 'FlexibleCriterion');
      });
>>>>>>> 96483395
    <% end %>
  });

  function check_working() {
    return '<%= t(:still_working_warning) %>';
  }
</script>

<% # Javascript for showing/hiding old marks %>
<%= render partial: 'results/common/old_marks_view_functions',
           formats: [:html] %>

<% # Javascript for feedback file window %>
<%= render partial: 'assignments/feedback_file_window',
           formats: [:js] %>           

<%= render partial: 'results/common/annotations',
           formats: [:js] %>

<%= render partial: 'results/marker/setup_annotation_categories',
           formats: [:js],
           locals: { categories: @assignment.annotation_categories } %>

<%= render partial: 'results/marker/boot',
           formats: [:js],
           locals: { first_file: @first_file } %>

<!-- Dialogs -->
<aside class='dialog' id='notes_dialog'></aside>
<aside class='dialog' id='download_files_dialog'>
  <h1><%= 'Download Files' %></h1>

  <%= render partial: 'results/common/download_file_selector',
             locals: { files: @files,
                       can_download: true } %>

</aside>
<% if @current_user.admin? %>
  <aside class='dialog' id='create_new_tag'>
    <%= javascript_include_tag 'Tags/text_updater.js',
                               id: 'create_script',
                               text_id: 'description',
                               info_id: 'descript_amount',
                               num_char: '120' %>

    <h1><%= t('tags.create.create_new') %></h1>
    <p><%= t('tags.create.tag_prompt') %></p>
    <%= form_for :create_new,
                 url: assignment_tags_path(@assignment),
                 html: { multipart: true } do |f| %>
        <div>
          <p><%= f.text_field :name,
                              placeholder: t('tags.create.name_prompt') %></p>
        </div>
        <div>
          <p class='alignleft'><%= t('tags.create.tag_description') %></p>
          <p id='descript_amount' class='alignright'>0/120</p>
          <p class="clear-alignment"><%= f.text_area :description,
                                                  id: 'description',
                                                  cols: 30,
                                                  rows: 3,
                                                  maxlength: 120,
                                                  onKeyDown: 'updateCharCount()',
                                                  placeholder: t('tags.create.descript_prompt') %></p>
        </div>
        <section class='dialog-actions'>
          <%= hidden_field_tag 'grouping_id', @grouping.id %>
          <%= f.submit t('tags.create.button_text') %>
          <input type='reset'
                 value='<%= t(:cancel) %>'
                 onclick='modal_create_new.close();'>
        </section>
    <% end %>
  </aside>
  <aside class='dialog' id='delete_tags'>
    <h1><%= t('tags.delete.delete_tags') %></h1>
    <p><%= t('tags.delete.tag_prompt') %></p>
    <%= form_for :delete,
                 url: assignment_tags_path(@assignment),
                 html: { multipart: true } do |f| %>

    <% end %>
    <input type='reset'
           value='<%= t(:cancel) %>'
           onclick='modal_delete_tags.close();'>
  </aside>
<% end %>

<div class='title_bar'>
  <h1>
    <%= t('results.title',
          { assignment_name: @assignment.short_identifier,
            group_name: @current_user.student? ? t('assignment.review') : @grouping.get_group_name }) %>
  </h1>

  <div class='heading_buttons'>
    <% unless @current_user.is_reviewer_for?(@assignment.pr_assignment, @result) %>
      <%= link_to t(:download),
                  'javascript:void(0);',
                  onclick:'modalDownloadFiles.open();' %>
    <% end %>
  </div>
</div>

<div class='wrapLeft'>
  <% if flash[:fail_notice] %>
    <p class='error'><%= flash[:fail_notice] %></p>
  <% end %>

  <% if @result.released_to_students %>
    <p class='notice'><%= t(:marks_released_notice) %></p>
  <% end %>

  <% if @grouping.past_due_date? %>
    <p class='warning'>
      <%= t(:past_due_date_edit_result_warning,
            href: link_to(t(:last_commit),
                          repo_browser_assignment_submission_path(
                             @assignment, @grouping))).html_safe %>
    </p>
  <% end %>

  <%= render partial: 'results/common/submission_selector',
             locals: { group: @group,
                       result: @result,
                       assignment: @assignment,
                       previous_grouping: @previous_grouping,
                       next_grouping: @next_grouping } %>

  <%= render partial: 'results/common/errors' %>

  <% if !@result.released_to_students %>
    <%= render partial: 'results/marker/marker_panes',
               locals: { extra_marks_points: @extra_marks_points,
                         extra_marks_percentage: @extra_marks_percentage,
                         annotation_categories:
                           @assignment.annotation_categories.includes(:annotation_texts),
                         result: @result,
                         assignment: @assignment,
                         marks_map: @marks_map,
                         old_marks_map: @old_marks_map,
                         mark_criteria:@mark_criteria,
                         submission: @submission,
                         old_result: @old_result,
                         test_results: @test_results,
                         files: @files,
                         feedback_files: @feedback_files} %>
  <% else %>
    <%= render partial: 'results/result_summary',
               formats: [:html],
               handlers: [:erb] %>
  <% end %>
</div><|MERGE_RESOLUTION|>--- conflicted
+++ resolved
@@ -52,25 +52,12 @@
     // Hide the criterion that AREN'T empty (i.e. are marked)
     // Check if the marks are released, if they are there is nothing to hide
     <% unless @result.released_to_students %>
-<<<<<<< HEAD
-      if (jQuery('.mark_criterion_level_container').length != 0) {
-        jQuery('.mark_criterion_level_container').each(function() {
-          expand_unmarked(this, 'RubricCriterion');
-        });
-      }
-      if (jQuery('.mark_grade_input').length != 0) {
-        jQuery('.mark_grade_input').each(function() {
-          expand_unmarked(this, 'FlexibleCriterion');
-        });
-      }
-=======
       jQuery('.mark_criterion_level_container').each(function() {
         expand_unmarked(this, 'RubricCriterion');
       });
       jQuery('.mark_grade_input').each(function() {
         expand_unmarked(this, 'FlexibleCriterion');
       });
->>>>>>> 96483395
     <% end %>
   });
 
