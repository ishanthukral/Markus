<table id="summary_criteria_pane_list" class="marks_summary_pane_list">
<<<<<<< HEAD
<thead>
  <th><%=t("summary_table.title")%></th>
  <th><%=t("summary_table.max_value")%></th>
  <th>=&nbsp;<%=t("summary_table.grade")%></th>
</thead>
<% @mark_criteria.each do |criterion| -%>
<%
   mark = marks_map[criterion.id]
   if mark.nil? or mark.mark.nil?
     mark_value = 0
   else
     mark_value = mark.mark
   end

%>

<tr class="<%= cycle('mark_summary_holderA', 'mark_summary_holderB') %>" id="<%= "mark_#{mark.id}_summary" %>">
    <td><%= criterion.flexible_criterion_name %></td>
    <td><%= criterion.max %></td>
    <td><span id="mark_<%= mark.id %>_summary_mark"><%= mark_value %></span> / <%=  criterion.max %></td>

</tr>

<% end -%>

<% if @assignment.has_test_scripts?%>

<tr class="<%= cycle('mark_summary_holderA', 'mark_summary_holderB') %>" id="<%= "test_script_summary" %>">
    <td><%=t("summary_table.test_script_title")%></td>
    <td><%= h(@assignment.total_test_script_marks * 1.0) %></td>
    <td><span id="test_script_summary_mark"><%= h(@submission.result.get_total_test_script_marks * 1.0) %></span> / <%=  h(@assignment.total_test_script_marks * 1.0) %></td>

</tr>

<% end -%>

=======
  <thead>
    <tr>
      <th><%=t("summary_table.title")%></th>
      <th><%=t("summary_table.max_value")%></th>
      <th>=&nbsp;<%=t("summary_table.grade")%></th>
    </tr>
  </thead>
  <% @mark_criteria.each do |criterion| -%>
  <%
     mark = marks_map[criterion.id]
     if mark.nil? or mark.mark.nil?
       mark_value = 0
     else
       mark_value = mark.mark
     end
  %>
    <tr id="<%= "mark_#{mark.id}_summary" %>">
      <td><%= criterion.flexible_criterion_name %></td>
      <td><%= criterion.max %></td>
      <td><span id="mark_<%= mark.id %>_summary_mark"><%= mark_value %></span> / <%=  criterion.max %></td>
    </tr>
  <% end -%>
>>>>>>> d9d6ae02
</table>  <!-- Summary Criteria Pane List -->
<|MERGE_RESOLUTION|>--- conflicted
+++ resolved
@@ -1,42 +1,4 @@
 <table id="summary_criteria_pane_list" class="marks_summary_pane_list">
-<<<<<<< HEAD
-<thead>
-  <th><%=t("summary_table.title")%></th>
-  <th><%=t("summary_table.max_value")%></th>
-  <th>=&nbsp;<%=t("summary_table.grade")%></th>
-</thead>
-<% @mark_criteria.each do |criterion| -%>
-<%
-   mark = marks_map[criterion.id]
-   if mark.nil? or mark.mark.nil?
-     mark_value = 0
-   else
-     mark_value = mark.mark
-   end
-
-%>
-
-<tr class="<%= cycle('mark_summary_holderA', 'mark_summary_holderB') %>" id="<%= "mark_#{mark.id}_summary" %>">
-    <td><%= criterion.flexible_criterion_name %></td>
-    <td><%= criterion.max %></td>
-    <td><span id="mark_<%= mark.id %>_summary_mark"><%= mark_value %></span> / <%=  criterion.max %></td>
-
-</tr>
-
-<% end -%>
-
-<% if @assignment.has_test_scripts?%>
-
-<tr class="<%= cycle('mark_summary_holderA', 'mark_summary_holderB') %>" id="<%= "test_script_summary" %>">
-    <td><%=t("summary_table.test_script_title")%></td>
-    <td><%= h(@assignment.total_test_script_marks * 1.0) %></td>
-    <td><span id="test_script_summary_mark"><%= h(@submission.result.get_total_test_script_marks * 1.0) %></span> / <%=  h(@assignment.total_test_script_marks * 1.0) %></td>
-
-</tr>
-
-<% end -%>
-
-=======
   <thead>
     <tr>
       <th><%=t("summary_table.title")%></th>
@@ -58,6 +20,16 @@
       <td><%= criterion.max %></td>
       <td><span id="mark_<%= mark.id %>_summary_mark"><%= mark_value %></span> / <%=  criterion.max %></td>
     </tr>
+
+    <% if @assignment.has_test_scripts?%>
+
+    <tr class="<%= cycle('mark_summary_holderA', 'mark_summary_holderB') %>" id="<%= "test_script_summary" %>">
+        <td><%=t("summary_table.test_script_title")%></td>
+        <td><%= h(@assignment.total_test_script_marks * 1.0) %></td>
+        <td><span id="test_script_summary_mark"><%= h(@submission.result.get_total_test_script_marks * 1.0) %></span> / <%=  h(@assignment.total_test_script_marks * 1.0) %></td>
+
+    </tr>
+
+    <% end -%>
   <% end -%>
->>>>>>> d9d6ae02
 </table>  <!-- Summary Criteria Pane List -->
