--- conflicted
+++ resolved
@@ -20,15 +20,6 @@
     <span> / <%= assignment.max_mark(@result.is_a_review? ? :peer : :ta) %></span>
   </div>
 
-<<<<<<< HEAD
-  <div class='submission_rule_pane'>
-    <div class='submission_rule_label'>
-      <strong><%= t('marker.marks.submission_rule') %>:</strong>
-    </div>
-    <div id='submission_rule_viewer'>
-      <%= render partial: assignment.submission_rule.grader_tab_partial,
-                 locals: { grouping: result.submission.grouping } %>
-=======
   <% unless @result.is_a_review? %>
     <div class='submission_rule_pane'>
       <div class='submission_rule_label'>
@@ -38,7 +29,6 @@
         <%= render partial: assignment.submission_rule.grader_tab_partial,
                    locals: { grouping: result.submission.grouping } %>
       </div>
->>>>>>> 96f111b4
     </div>
 
     <div class='extra_marks_pane'>
@@ -87,15 +77,6 @@
       <span> / <%= assignment.max_mark(@result.is_a_review? ? :peer : :ta) %></span>
     </div>
 
-<<<<<<< HEAD
-    <div class='submission_rule_pane'>
-      <div class='submission_rule_label'>
-        <strong><%= t('marker.marks.submission_rule') %>:</strong>
-      </div>
-      <div id='submission_rule_viewer'>
-      <%= render partial: assignment.submission_rule.grader_tab_partial,
-                 locals: { grouping: result.submission.grouping } %>
-=======
     <% unless @result.is_a_review? %>
       <div class='submission_rule_pane'>
         <div class='submission_rule_label'>
@@ -105,7 +86,6 @@
         <%= render partial: assignment.submission_rule.grader_tab_partial,
                    locals: { grouping: result.submission.grouping } %>
         </div>
->>>>>>> 96f111b4
       </div>
 
 
