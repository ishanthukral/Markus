<%
# Erb template for display rubric criterion in the grader view
%>

<li id='<%= "mark_criterion_#{mark_criterion.id}" %>' class='rubric_criterion expanded'>
  <div class='criterion_title' id='<%= "mark_criterion_title_#{mark_criterion.id}" %>' onclick='<%= "focus_mark_criterion(#{mark_criterion.id})" %>'>
    <div id='<%= "mark_criterion_title_#{mark_criterion.id}_expand" %>'
      class='criterion_expand' >
      - &nbsp;
    </div>
    <%= render partial: 'results/common/rubric_criterion',
               locals: {mark_criterion: mark_criterion,
                        mark: mark,
                        old_mark: old_mark} %>

    <div id='<%= "criterion_info_#{mark_criterion.id}" %>'>
      <div class='mark_criterion_level_container' data-id='<%= mark_criterion.id %>'>
        <div class='cursor_hand'>
          <table id='mark_<%= mark.id %>_table'>
           <%
             (0...RubricCriterion::RUBRIC_LEVELS).each do |num_levels|
              if (!old_mark.nil? && num_levels == (old_mark.mark.nil? ? old_mark.mark : old_mark.mark / mark_criterion.weight))
                td_class = 'rubric_criterion_level_old_mark'
              elsif (num_levels == (mark.mark.nil? ? mark.mark : mark.mark / mark_criterion.weight))
                td_class = 'rubric_criterion_level_selected'
              else
                td_class = 'rubric_criterion_level'
              end

              level_name = mark_criterion['level_' + num_levels.to_s + '_name']
              level_desc = mark_criterion['level_' + num_levels.to_s + '_description']

              if level_desc && !level_desc.empty? -%>
                <tr>
<<<<<<< HEAD
                  <td id='mark_<%= mark.id %>_<%= num_levels %>' class='<%= td_class %>'
                      <% if @current_user.student? %>
                        <% action_path_to_use = update_mark_assignment_results_path(
                              mark_id: mark.id, mark: num_levels, id: result.id) %>
                      <% else %>
                        <% action_path_to_use = update_mark_assignment_submission_results_path(
                              mark_id: mark.id, mark: num_levels, id: result.id, submission_id: result.submission.id) %>
                      <% end %>
                      data-action='<%= action_path_to_use %>'
                      onclick='update_rubric_mark(this, <%= mark.id %>, <%= num_levels %>)'
                      data-id='<%= mark_criterion.id %>' >
=======
                  <td id='mark_<%=mark.id%>_<%=num_levels%>' class='<%=td_class%>'
                      data-action='
                        <%= result.is_a_review? ?
                              update_mark_assignment_results_path(
                                  mark_id: mark.id, mark: num_levels, id: result.id) :
                              update_mark_assignment_submission_results_path(
                                  mark_id: mark.id, mark: num_levels, id: result.id) %>'
                      onclick='update_rubric_mark(this, <%=mark.id%>, <%=num_levels%>)'
                      data-id='<%=mark_criterion.id%>' >
>>>>>>> 7e655806
                    <div class='description'>
                       <strong> <%= level_name %></strong>
                       &nbsp;<%= level_desc %>
                    </div>
                    <div class='mark'><%=num_levels * mark_criterion.weight%> / <%=mark_criterion.max_mark%></div>
                   </td>
                </tr>
              <% end -%>
            <% end -%>
          </table>
        </div>
      </div>
    </div>
  </div>
</li><|MERGE_RESOLUTION|>--- conflicted
+++ resolved
@@ -32,34 +32,22 @@
 
               if level_desc && !level_desc.empty? -%>
                 <tr>
-<<<<<<< HEAD
                   <td id='mark_<%= mark.id %>_<%= num_levels %>' class='<%= td_class %>'
-                      <% if @current_user.student? %>
+                      <% if result.is_a_review? %>
                         <% action_path_to_use = update_mark_assignment_results_path(
                               mark_id: mark.id, mark: num_levels, id: result.id) %>
                       <% else %>
                         <% action_path_to_use = update_mark_assignment_submission_results_path(
-                              mark_id: mark.id, mark: num_levels, id: result.id, submission_id: result.submission.id) %>
+                              mark_id: mark.id, mark: num_levels, id: result.id) %>
                       <% end %>
                       data-action='<%= action_path_to_use %>'
                       onclick='update_rubric_mark(this, <%= mark.id %>, <%= num_levels %>)'
                       data-id='<%= mark_criterion.id %>' >
-=======
-                  <td id='mark_<%=mark.id%>_<%=num_levels%>' class='<%=td_class%>'
-                      data-action='
-                        <%= result.is_a_review? ?
-                              update_mark_assignment_results_path(
-                                  mark_id: mark.id, mark: num_levels, id: result.id) :
-                              update_mark_assignment_submission_results_path(
-                                  mark_id: mark.id, mark: num_levels, id: result.id) %>'
-                      onclick='update_rubric_mark(this, <%=mark.id%>, <%=num_levels%>)'
-                      data-id='<%=mark_criterion.id%>' >
->>>>>>> 7e655806
                     <div class='description'>
                        <strong> <%= level_name %></strong>
                        &nbsp;<%= level_desc %>
                     </div>
-                    <div class='mark'><%=num_levels * mark_criterion.weight%> / <%=mark_criterion.max_mark%></div>
+                    <div class='mark'><%= num_levels * mark_criterion.weight %> / <%= mark_criterion.max_mark %></div>
                    </td>
                 </tr>
               <% end -%>
