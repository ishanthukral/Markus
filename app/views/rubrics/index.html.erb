--- conflicted
+++ resolved
@@ -103,17 +103,10 @@
 </div>
 
 <div id="upload_dialog"> 
-<<<<<<< HEAD
-  <h1><%= t('rubric_criteria.upload.title') %></h1>
-  <p><%= t('rubric_criteria.upload.prompt') %></p>
-  <%= form_for :upload, :url => {:controller=>"rubrics",
-                                :action => 'upload',
-=======
   <h1><%= t('rubric_criteria.upload.csv_title') %></h1>
   <p><%= t('rubric_criteria.upload.csv_prompt') %></p>
   <% form_for :csv_upload, :url => {:controller=>"rubrics",
                                 :action => 'csv_upload',
->>>>>>> 3e570182
                                 :id => @assignment.id},
                                 :html => {:multipart => true, :size => 1 } do |f| %>
     <p><%= f.file_field :rubric %></p>
