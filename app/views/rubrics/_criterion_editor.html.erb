--- conflicted
+++ resolved
@@ -38,11 +38,7 @@
      <%= t('criteria_edit_total_mark', criterion_total_mark: criterion.weight*4) %>
     </span>
     <br>
-<<<<<<< HEAD
-      <h4><span><%= t('visibility') %></span></h4>
-=======
     <h4><span><%= t('visibility') %></span></h4>
->>>>>>> 441e389e
     <div>
       <%= f.check_box :ta_visible,
                       onclick: 'set_onbeforeunload(true);' %>
