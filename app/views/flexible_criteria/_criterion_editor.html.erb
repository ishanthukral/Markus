<%= render 'shared/flash_message' %>

<div class='float_right'>
  <%= button_to t(:delete),
      assignment_flexible_criterion_path(id: criterion.id),
      data: { confirm: t(:remove_criteria_message) },
      method: :delete,
      class: 'delete',
      title: t(:remove_criteria_title),
      remote: true %>
</div>

<h2>
  <span id='selected_criterion_name'>
    <%= criterion.name %>
  </span>
</h2>

<%= form_for criterion,
<<<<<<< HEAD
             url: assignment_criterion_path(id: criterion.id,
                                            criterion_type: 'FlexibleCriterion'),
             method: :patch,
             remote: true do |f| %>
=======
             as: :flexible_criterion,
             url: { controller: 'flexible_criteria',
                    action: 'update',
                    id: criterion.id },
             html: { remote: true } do |f| %>
>>>>>>> 732c6ed7

  <div class='error' id='criterion_<%= criterion.id %>_error' style='display:none;'></div>

  <div class='main_flexible_criteria_edit'>

    <span id="<%= "criterion_inputs_#{criterion.id}" %>">
      <%= f.label :name, t(:criterion)%>
      <%= f.text_field :name %>
    </span>
    <br>
    <span id='criterion_max_mark_edit_<%= criterion.id %>' class='criterion_max_mark_edit'>
      <%= f.label :max_mark, t('flexible_criteria.max_mark')%>
      <%= f.text_field :max_mark %>
    </span>
    <br>
    <span id='criterion_description_edit_<%= criterion.id %>' class='criterion_description_edit'>
      <%= f.label :description, t('flexible_criteria.description') %>
      <%= f.text_area :description, size: '50x6' %>
    </span>
    <br>
    <span><%= t('flexible_criteria.description_hint') %></span>
    <br>
    <br>
    <h4><span><%= t('visibility') %></span></h4>
    <h5>
      <%= f.check_box :ta_visible %>
      <%= f.label :ta_visible,
                  t('flexible_criteria.ta_visible') %>
      <br>
      <%= f.check_box :peer_visible %>
      <%= f.label :peer_visible,
                  t('flexible_criteria.peer_visible') %>
    </h5>
    <%= f.submit t('criteria.save'), data: { disable_with: t('working') } %>
  </div>
<% end %>

<% if !criterion.description.nil? && !criterion.description.empty? %>
  <div id='flexible_criteria_preview'>
    <h3><%= t(:preview) %></h3>
    <div id='criterion_description_preview_<%= criterion.id %>' class='criterion_description_preview'>
      <%= sanitize(criterion.description) %>
    </div>
  </div>
<% end %><|MERGE_RESOLUTION|>--- conflicted
+++ resolved
@@ -17,18 +17,11 @@
 </h2>
 
 <%= form_for criterion,
-<<<<<<< HEAD
+             as: :flexible_criterion,
              url: assignment_criterion_path(id: criterion.id,
-                                            criterion_type: 'FlexibleCriterion'),
+                                            criterion_type: criterion.class.to_s),
              method: :patch,
              remote: true do |f| %>
-=======
-             as: :flexible_criterion,
-             url: { controller: 'flexible_criteria',
-                    action: 'update',
-                    id: criterion.id },
-             html: { remote: true } do |f| %>
->>>>>>> 732c6ed7
 
   <div class='error' id='criterion_<%= criterion.id %>_error' style='display:none;'></div>
 
