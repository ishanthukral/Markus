--- conflicted
+++ resolved
@@ -1,4 +1,4 @@
-<script type="text/javascript">
+<script>
 //<![CDATA[
 
 var groupings_table = null;
@@ -137,34 +137,33 @@
     }
   });
 
+  document.getElementById('working').style.display = '';
+
+  var loading_graders  = true;
+  var loading_students = true;
+
   jQuery.ajax({
     url:      '<%= populate_graders_grade_entry_form_marks_graders_path(@grade_entry_form) %>',
     type:     'POST',
     dataType: 'script',
-    data: { 'authenticity_token': AUTH_TOKEN }
+    data:     { 'authenticity_token': AUTH_TOKEN }
   }).done(function() {
-    $('loading_graders_list').hide();
+    loading_graders = false;
+    if (!loading_students) {
+      document.getElementById('working').style.display = 'none';
+    }
   });
 
-<<<<<<< HEAD
   jQuery.ajax({
     url:      '<%= populate_grade_entry_form_marks_graders_path(@grade_entry_form) %>',
     type:     'POST',
     dataType: 'script',
-    data: { 'authenticity_token': AUTH_TOKEN }
+    data:     { 'authenticity_token': AUTH_TOKEN }
   }).done(function() {
-    $('loading_list').hide();
-=======
-  new Ajax.Request('<%= populate_grade_entry_form_marks_graders_path(@grade_entry_form) %>', {
-    asynchronous: true,
-    evalScripts: true,
-    onComplete: function(request){
+    loading_students = false;
+    if (!loading_graders) {
       document.getElementById('working').style.display = 'none';
-    },
-    parameters: {
-      'authenticity_token': AUTH_TOKEN
     }
->>>>>>> 762441dd
   });
 });
 
