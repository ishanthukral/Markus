--- conflicted
+++ resolved
@@ -5,52 +5,6 @@
   def index
     @assignment = Assignment.find(params[:assignment_id])
     @criteria = @assignment.get_criteria.order(:position)
-  end
-
-<<<<<<< HEAD
-  def create
-    @assignment = Assignment.find(params[:assignment_id])
-    @criteria = @assignment.get_criteria
-    @criterion = RubricCriterion.new
-    @criterion.assignment = @assignment
-    @criterion.max_mark = RubricCriterion::DEFAULT_MAX_MARK
-    @criterion.set_default_levels
-    @criterion.position = @assignment.next_criterion_position
-    unless @criterion.update_attributes(rubric_criterion_params)
-      @errors = @criterion.errors
-      render 'criteria/add_criterion_error', formats: [:js], handlers: [:erb]
-      return
-    end
-    @criteria.reload
-    render 'criteria/create_and_edit', formats: [:js], handlers: [:erb]
-  end
-
-  def destroy
-    @criterion = RubricCriterion.find(params[:id])
-    @assignment = @criterion.assignment
-    @criteria = @assignment.get_criteria
-    #delete all marks associated with this criterion
-    @criterion.destroy
-    flash[:success] = I18n.t('criterion_deleted_success')
-    render 'criteria/destroy', formats: [:js], handlers: [:erb]
-=======
-  def update
-    begin
-      @criterion = RubricCriterion.find(params[:id])
-      unless @criterion.update(rubric_criterion_params.deep_merge(params.require(:rubric_criterion)
-                                                                      .permit(:max_mark)
-                                                                      .transform_values { |x|  (Float(x) * 4).to_s }))
-        @errors = @criterion.errors
-        render 'criteria/errors', formats: [:js], handlers: [:erb]
-        return
-      end
-    rescue ArgumentError
-      flash.now[:error] = t('weight_not_number')
-      return
-    end
-    flash.now[:success] = t('criterion_saved_success')
-    render 'criteria/update', formats: [:js], handlers: [:erb]
->>>>>>> 4aa56653
   end
 
   def download_csv
