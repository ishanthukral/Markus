# Manages actions relating to assigning graders.
class MarksGradersController < ApplicationController
  include MarksGradersHelper

  before_filter :authorize_only_for_admin

  def populate
    @grade_entry_form = GradeEntryForm.find(params[:grade_entry_form_id])
    @students = students_with_assoc
    render json: get_marks_graders_student_table_info(@students,
                                                      @grade_entry_form)
  end

  def populate_graders
    @grade_entry_form = GradeEntryForm.find(params[:grade_entry_form_id])
    render json: get_marks_graders_table_info(@grade_entry_form)
  end

  def index
    @grade_entry_form = GradeEntryForm.find(params[:grade_entry_form_id])
    @section_column = ''
    if Section.all.size > 0
<<<<<<< HEAD
      @section_column = "section: {display: \"" +
          I18n.t(:'user.section') +
          "\", sortable: true},"
=======
      @section_column = "{
        id: 'section',
        content: '" + I18n.t(:'user.section') + "',
        sortable: true,
        searchable: true
      },"
>>>>>>> 367f5ad4
    end
  end

  # Assign TAs to Students via a csv file
  def csv_upload_grader_groups_mapping
    if !request.post? || params[:grader_mapping].nil?
      flash[:error] = I18n.t('csv.student_to_grader')
      redirect_to action: 'index',
                  grade_entry_form_id: params[:grade_entry_form_id]
      return
    end

    begin
      invalid_lines =
        GradeEntryStudent.assign_tas_by_csv(params[:grader_mapping].read,
                                            params[:grade_entry_form_id],
                                            params[:encoding])

      if invalid_lines.size > 0
        flash[:error] =
          I18n.t('graders.lines_not_processed') + invalid_lines.join(', ')
      end
    rescue CSV::MalformedCSVError
      flash[:error] = t('csv.upload.malformed_csv')
    rescue ArgumentError
      flash[:error] = I18n.t('csv.upload.non_text_file_with_csv_extension')
    end

    redirect_to action: 'index', grade_entry_form_id: params[:grade_entry_form_id]
  end

  #Download grader/student mappings in CSV format.
  def download_grader_students_mapping
    grade_entry_form = GradeEntryForm.find(params[:grade_entry_form_id])
    students = students_with_assoc

    file_out = CSV.generate do |csv|
      students.each do |student|
        # csv format is student_name, ta1_name, ta2_name, ... etc
        student_array = [student.user_name]
        grade_entry_student = student.grade_entry_students.find do |entry|
          entry.grade_entry_form_id == grade_entry_form.id
        end
        unless grade_entry_student.nil?
          grade_entry_student.tas.order(:user_name).each do |ta|
            student_array.push(ta.user_name)
          end
        end

        csv << student_array
      end
    end

    send_data(file_out, type: 'text/csv', disposition: 'inline')
  end

  # These actions act on all currently selected graders & students
  def global_actions
    @grade_entry_form = GradeEntryForm.find(params[:grade_entry_form_id])
    student_ids = params[:students]
    grader_ids = params[:graders]

    case params[:current_table]
      when 'groups_table'
        if params[:students].nil? || params[:students].size == 0
         # If there is a global action than there should be a student selected
          if params[:global_actions]
            @global_action_warning = t('assignment.group.select_a_student')
            render partial: 'shared/global_action_warning', formats: [:js],
                   handlers: [:erb]
            return
          end
        end

        case params[:global_actions]
        when 'assign'
          if params[:graders].nil? || params[:graders].size == 0
            @global_action_warning = t('assignment.group.select_a_grader')
            render partial: 'shared/global_action_warning', formats: [:js],
                   handlers: [:erb]
            return
          end
          assign_all_graders(student_ids, grader_ids, @grade_entry_form)
          return
        when 'unassign'
          unassign_graders(params[:gests])
          return
        when 'random_assign'
          if params[:graders].nil? or params[:graders].size ==  0
            @global_action_warning = t('assignment.group.select_a_grader')
            render partial: 'shared/global_action_warning', formats: [:js],
                   handlers: [:erb]
            return
          end
          randomly_assign_graders(student_ids, grader_ids, @grade_entry_form)
          return
        end
    end
  end

  private

  def students_with_assoc
    Student.includes(
      :section,
      grade_entry_students: { grade_entry_student_tas: 'ta' })
  end

  def randomly_assign_graders(student_ids, grader_ids, form)
    GradeEntryStudent.randomly_assign_tas(student_ids, grader_ids, form)
    render nothing: true
  end

  def assign_all_graders(student_ids, grader_ids, form)
    GradeEntryStudent.assign_all_tas(student_ids, grader_ids, form)
    render nothing: true
  end

  def unassign_graders(gest_ids)
    GradeEntryStudent.unassign_tas(gest_ids)
    render nothing: true
  end
end<|MERGE_RESOLUTION|>--- conflicted
+++ resolved
@@ -20,18 +20,9 @@
     @grade_entry_form = GradeEntryForm.find(params[:grade_entry_form_id])
     @section_column = ''
     if Section.all.size > 0
-<<<<<<< HEAD
       @section_column = "section: {display: \"" +
           I18n.t(:'user.section') +
           "\", sortable: true},"
-=======
-      @section_column = "{
-        id: 'section',
-        content: '" + I18n.t(:'user.section') + "',
-        sortable: true,
-        searchable: true
-      },"
->>>>>>> 367f5ad4
     end
   end
 
