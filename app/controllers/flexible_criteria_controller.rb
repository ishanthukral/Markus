class FlexibleCriteriaController < ApplicationController

  before_filter      :authorize_only_for_admin

  def index
    @assignment = Assignment.find(params[:assignment_id])
    if @assignment.past_all_due_dates?
      flash[:notice] = I18n.t('past_due_date_warning')
    end
    @criteria = @assignment.get_criteria.order(:position)
  end

  def update
    @criterion = FlexibleCriterion.find(params[:id])
    unless @criterion.update_attributes(flexible_criterion_params)
      @errors = @criterion.errors
      render 'criteria/errors', formats: [:js], handlers: [:erb]
      return
    end
    flash.now[:success] = I18n.t('criterion_saved_success')
    render 'criteria/update', formats: [:js], handlers: [:erb]
  end

<<<<<<< HEAD
  def create
    @assignment = Assignment.find(params[:assignment_id])
    @criteria = @assignment.get_criteria
    @criterion = FlexibleCriterion.new
    @criterion.assignment = @assignment
    @criterion.max_mark = FlexibleCriterion::DEFAULT_MAX_MARK
    @criterion.position = @assignment.next_criterion_position
    unless @criterion.update_attributes(flexible_criterion_params)
      @errors = @criterion.errors
      render 'criteria/add_criterion_error', formats: [:js], handlers: [:erb]
      return
    end
    @criteria.reload
    render 'criteria/create_and_edit', formats: [:js], handlers: [:erb]
=======
  def destroy
    @criterion = FlexibleCriterion.find(params[:id])
    @assignment = @criterion.assignment
    @criteria = @assignment.get_criteria
    # TODO delete all marks associated with this criterion
    # Will be possible when Mark gets its association with FlexibleCriterion.
    @criterion.destroy
    flash.now[:success] = I18n.t('criterion_deleted_success')
    render 'criteria/destroy', formats: [:js], handlers: [:erb]
>>>>>>> 6b168f1c
  end

  def download
    @assignment = Assignment.find(params[:assignment_id])
    criteria = @assignment.get_criteria.order(:position)
    file_out = MarkusCSV.generate(criteria) do |criterion|
      [criterion.name, criterion.max_mark, criterion.description]
    end
    send_data(file_out,
              type: 'text/csv',
              filename: "#{@assignment.short_identifier}_flexible_criteria.csv",
              disposition: 'inline')
  end

  def upload
    file = params[:upload][:flexible]
    @assignment = Assignment.find(params[:assignment_id])
    encoding = params[:encoding]
    if request.post? && !file.blank?
      FlexibleCriterion.transaction do
        result = MarkusCSV.parse(file.read, encoding: encoding) do |row|
          next if CSV.generate_line(row).strip.empty?
          FlexibleCriterion.create_or_update_from_csv_row(row, @assignment)
        end
        unless result[:invalid_lines].empty?
          flash_message(:error, result[:invalid_lines])
        end
        unless result[:valid_lines].empty?
          flash_message(:success, result[:valid_lines])
        end
      end
    end
    redirect_to action: 'index', assignment_id: @assignment.id
  end

  private

  def flexible_criterion_params
    params.require(:flexible_criterion).permit(:name,
                                               :description,
                                               :position,
                                               :max_mark,
                                               :ta_visible,
                                               :peer_visible)
  end
end<|MERGE_RESOLUTION|>--- conflicted
+++ resolved
@@ -19,34 +19,6 @@
     end
     flash.now[:success] = I18n.t('criterion_saved_success')
     render 'criteria/update', formats: [:js], handlers: [:erb]
-  end
-
-<<<<<<< HEAD
-  def create
-    @assignment = Assignment.find(params[:assignment_id])
-    @criteria = @assignment.get_criteria
-    @criterion = FlexibleCriterion.new
-    @criterion.assignment = @assignment
-    @criterion.max_mark = FlexibleCriterion::DEFAULT_MAX_MARK
-    @criterion.position = @assignment.next_criterion_position
-    unless @criterion.update_attributes(flexible_criterion_params)
-      @errors = @criterion.errors
-      render 'criteria/add_criterion_error', formats: [:js], handlers: [:erb]
-      return
-    end
-    @criteria.reload
-    render 'criteria/create_and_edit', formats: [:js], handlers: [:erb]
-=======
-  def destroy
-    @criterion = FlexibleCriterion.find(params[:id])
-    @assignment = @criterion.assignment
-    @criteria = @assignment.get_criteria
-    # TODO delete all marks associated with this criterion
-    # Will be possible when Mark gets its association with FlexibleCriterion.
-    @criterion.destroy
-    flash.now[:success] = I18n.t('criterion_deleted_success')
-    render 'criteria/destroy', formats: [:js], handlers: [:erb]
->>>>>>> 6b168f1c
   end
 
   def download
