--- conflicted
+++ resolved
@@ -8,23 +8,6 @@
       flash[:notice] = I18n.t('past_due_date_warning')
     end
     @criteria = @assignment.get_criteria.order(:position)
-  end
-
-<<<<<<< HEAD
-  def edit
-    @criterion = FlexibleCriterion.find(params[:id])
-    render 'criteria/edit', formats: [:js], handlers: [:erb]
-=======
-  def update
-    @criterion = FlexibleCriterion.find(params[:id])
-    unless @criterion.update_attributes(flexible_criterion_params)
-      @errors = @criterion.errors
-      render 'criteria/errors', formats: [:js], handlers: [:erb]
-      return
-    end
-    flash.now[:success] = I18n.t('criterion_saved_success')
-    render 'criteria/update', formats: [:js], handlers: [:erb]
->>>>>>> 732c6ed7
   end
 
   def create
