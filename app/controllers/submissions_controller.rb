require 'zip'

class SubmissionsController < ApplicationController
  include SubmissionsHelper

  helper_method :all_assignments_marked?

  before_filter :authorize_only_for_admin,
                except: [:server_time,
                         :populate_file_manager_react,
                         :browse,
                         :file_manager,
                         :update_files,
                         :download,
                         :downloads,
                         :collect_and_begin_grading,
                         :download_groupings_files,
                         :check_collect_status,
                         :manually_collect_and_begin_grading,
                         :collect_ta_submissions,
                         :repo_browser,
                         :update_submissions,
                         :populate_submissions_table]
  before_filter :authorize_for_ta_and_admin,
                only: [:browse,
                       :collect_and_begin_grading,
                       :manually_collect_and_begin_grading,
                       :collect_ta_submissions,
                       :repo_browser,
                       :download_groupings_files,
                       :check_collect_status,
                       :update_submissions,
                       :populate_submissions_table]
  before_filter :authorize_for_student,
                only: [:file_manager,
                       :update_files,
                       :populate_file_manager_react]
  before_filter :authorize_for_user, only: [:download, :downloads]

  def repo_browser
    @assignment = Assignment.find(params[:assignment_id])
    @grouping = Grouping.find(params[:id])
    @assignment = @grouping.assignment
    @path = params[:path] || '/'
    @previous_path = File.split(@path).first
    @repository_name = @grouping.group.repository_name
    repo = @grouping.group.repo

    begin
      if params[:revision_number]
        @revision_number = params[:revision_number].to_i
      elsif params[:revision_timestamp]
        @revision_number = repo.get_revision_by_timestamp(
            Time.parse(params[:revision_timestamp])).revision_number
      else
        @revision_number = repo.get_latest_revision.revision_number
      end
      if @revision_number == 0
        @revision_number = 1
      end
      @revision = repo.get_revision(@revision_number)
      @revision_timestamp = @revision.timestamp
    rescue Exception => e
      flash[:error] = e.message
      @revision_number = repo.get_latest_revision.revision_number
      @revision_timestamp = repo.get_latest_revision.timestamp
    end
    # Generate a revisions' history with date and num
    @revisions_history = []

    # Good idea from git branch. But SubversionRepository has
    # no get_all_revisions method... yet (TODO)
    # hmm. Let's make rev_number a method and have it return an array.
    # repo.get_all_revisions.each do |revision|
    #  @revisions_history << {num: revision.revision_number,
    #                         date: revision.timestamp}
    rev_number = repo.get_latest_revision.revision_number + 1
    assign_path = File.join(@assignment.repository_folder, @path)
    rev_number.times do |rev|
      begin
        revision = repo.get_revision(rev)
        unless revision.path_exists?(assign_path)
          raise 'error'
        end
      rescue Exception
        revision = nil
      end
      if revision && (!revision.changed_files_at_path(assign_path).empty? ||
                      !revision.changed_filenames_at_path(assign_path).empty?)
        @revisions_history << { num: revision.revision_number,
                                date: revision.timestamp }
        unless params[:revision_number] || params[:revision_timestamp]
          @revision_number = revision.revision_number
          @revision_timestamp = revision.timestamp
        end
      end
    end

    if @revisions_history.empty?
      rev_number.times do |rev|
        begin
          revision = repo.get_revision(rev)
          unless revision.path_exists?(assign_path)
            raise 'error'
          end
        rescue Exception
          revision = nil
        end
        if revision
          @revisions_history << { num: revision.revision_number,
                                  date: revision.timestamp }
          unless params[:revision_number] || params[:revision_timestamp]
            @revision_number = revision.revision_number
            @revision_timestamp = revision.timestamp
          end
        end
      end
    end

    last_rev = @grouping.submissions
    @last_submission = nil
    if !last_rev.empty?
      selected = @revisions_history.select do |rev|
        rev[:num] == last_rev.last.revision_number
      end

      @last_submission = selected.empty? ? nil : last_rev.last
    end

    respond_to do |format|
      format.html
      format.json do
        render json: get_repo_browser_table_info(@assignment, @revision,
                                                 @revision_number, @path,
                                                 @previous_path,
                                                 @grouping.id)
      end
    end

    repo.close
  end

  def file_manager
    @assignment = Assignment.find(params[:assignment_id])
    @grouping = current_user.accepted_grouping_for(@assignment.id)
    if @grouping.nil?
      redirect_to controller: 'assignments',
                  action: 'student_interface',
                  id: params[:id]
      return
    end

    user_group = @grouping.group
    @path = params[:path] || '/'

    # Some vars need to be set in update_files too, so do this in a
    # helper. See update_files action where this is used as well.
    set_filebrowser_vars(user_group, @assignment)
  end

  def populate_file_manager_react
    @assignment = Assignment.find(params[:assignment_id])
    @grouping = current_user.accepted_grouping_for(@assignment.id)
    user_group = @grouping.group
    revision_number= params[:revision_number]
    @path = params[:path] || '/'
    @previous_path = File.split(@path).first

    repo = user_group.repo
    if revision_number.nil?
      @revision = repo.get_latest_revision
    else
      @revision = repo.get_revision(revision_number.to_i)
    end

    full_path = File.join(@assignment.repository_folder, @path)
    if @revision.path_exists?(full_path)
      files = @revision.files_at_path(full_path)
      files_info = get_files_info(files, @assignment.id, revision_number, @path,
                                  @grouping.id)

      directories = @revision.directories_at_path(full_path)
      directories_info = get_directories_info(directories, revision_number,
                                              @path, @grouping.id)
      render json: files_info + directories_info
    else
      render json: []
    end
  end

  def manually_collect_and_begin_grading
    @grouping = Grouping.find(params[:id])
    @revision_number = params[:current_revision_number].to_i
    apply_late_penalty = params[:apply_late_penalty]
    submission = SubmissionCollector.instance.manually_collect_submission(
      @grouping, @revision_number, apply_late_penalty, false)
    redirect_to edit_assignment_submission_result_path(
      assignment_id: @grouping.assignment_id,
      submission_id: submission.id,
      id: submission.get_latest_result.id)
  end

  def collect_and_begin_grading
    assignment = Assignment.find(params[:assignment_id])
    grouping = Grouping.find(params[:id])

    if assignment.submission_rule.can_collect_grouping_now?(grouping)
      # Push grouping to the priority queue
      SubmissionCollector.instance.push_grouping_to_priority_queue(grouping)
      flash[:success] = I18n.t('collect_submissions.priority_given')
    else
      flash[:error] = I18n.t('browse_submissions.could_not_collect',
                             group_name: grouping.group.group_name)
    end
    redirect_to action:   'browse',
                id:       assignment.id
  end

  def collect_all_submissions
    assignment = Assignment.includes(:groupings).find(params[:assignment_id])
    if assignment.submission_rule.can_collect_all_now?
      submission_collector = SubmissionCollector.instance
      submission_collector.push_groupings_to_queue(assignment.groupings)
      success =
          I18n.t('collect_submissions.collection_job_started',
                 assignment_identifier: assignment.short_identifier)
      render json: { success: success }
    else
      error = I18n.t('collect_submissions.could_not_collect',
                             assignment_identifier: assignment.short_identifier)
      render json: { error: error }
    end
  end

<<<<<<< HEAD
  def collect_submissions
    if !params.has_key?(:groupings) || params[:groupings].empty?
      render text: t('results.must_select_a_group_to_collect'), status: 400
      return
    end
=======
  def uncollect_all_submissions
    assignment = Assignment.includes(:groupings).find(params[:assignment_id])
    @current_job = UncollectSubmissions.perform_later(assignment)
    respond_to do |format|
      format.js {}
    end
  end

  def collect_section_submissions
>>>>>>> 2e4f3b26
    assignment = Assignment.includes(:groupings).find(params[:assignment_id])
    groupings = assignment.groupings.find(params[:groupings])
    partition = groupings.partition do |grouping|
      section = grouping.inviter.present? ? grouping.inviter.section : nil
      assignment.submission_rule.can_collect_now?(section)
    end
    if partition[0].count > 0
      submission_collector = SubmissionCollector.instance
      submission_collector.push_groupings_to_queue(partition[0])
      success = I18n.t('collect_submissions.collection_job_started_for_groups',
                       assignment_identifier: assignment.short_identifier)
    end
    if partition[1].count > 0
      error = I18n.t('collect_submissions.could_not_collect_some',
                       assignment_identifier: assignment.short_identifier)
    end
    render json: { success: success, error: error }
  end

  def collect_ta_submissions
    assignment = Assignment.find(params[:assignment_id])
    if assignment.submission_rule.can_collect_all_now?
      groupings = assignment.groupings
                            .joins(:tas)
                            .where(users: { id: current_user.id })
      submission_collector = SubmissionCollector.instance
      submission_collector.push_groupings_to_queue(groupings)
      flash[:success] =
          I18n.t('collect_submissions.collection_job_started',
                 assignment_identifier: assignment.short_identifier)
    else
      flash[:error] = I18n.t('collect_submissions.could_not_collect',
                             assignment_identifier: assignment.short_identifier)
    end
    redirect_to action: 'browse',
                id: assignment.id
  end

  # The table of submissions for an assignment and related actions and links.
  def browse
    @assignment = Assignment.find(params[:assignment_id])
    @groupings = Grouping.get_groupings_for_assignment(@assignment,
                                                       current_user)
    @sections = Section.order(:name)
    @available_sections = Hash.new
    if @assignment.submission_rule.can_collect_now?
      @available_sections[t('groups.unassigned_students')] = 0
    end
    if Section.all.size > 0
      @section_column = "{
        id: 'section',
        content: '#{t(:'browse_submissions.section')}',
        sortable: true
      },"
      Section.all.each do |section|
        if @assignment.submission_rule.can_collect_now?(section)
          @available_sections[section.name] = section.id
        end
      end 
    else
      @section_column = ''
    end

    if @assignment.submission_rule.type == 'GracePeriodSubmissionRule'
      @grace_credit_column = "{
        id: 'grace_credits_used',
        content: '#{t(:'browse_submissions.grace_credits_used')}',
        sortable: true,
        compare: compare_numeric_values,
        searchable: false
      },"
    else
      @grace_credit_column = ''
    end

    if @assignment.past_all_collection_dates?
      flash_now(:notice, t('browse_submissions.grading_can_begin'))
    else
      if @assignment.section_due_dates_type
        section_due_dates = Hash.new
        now = Time.zone.now
        Section.all.each do |section|
          collection_time = @assignment.submission_rule
                                       .calculate_collection_time(section)
          collection_time = now if now >= collection_time
          if section_due_dates[collection_time].nil?
            section_due_dates[collection_time] = Array.new
          end
          section_due_dates[collection_time].push(section.name)
        end
        section_due_dates.each do |collection_time, sections|
          sections = sections.join(', ')
          if(collection_time == now)
            flash_now(:notice, t('browse_submissions.grading_can_begin_for_sections',
                                 sections: sections))
          else
            flash_now(:notice, t('browse_submissions.grading_can_begin_after_for_sections',
                                 time: I18n.l(collection_time, format: :long_date),
                                 sections: sections))
          end
        end
      else
        collection_time = @assignment.submission_rule.calculate_collection_time
        flash_now(:notice, t('browse_submissions.grading_can_begin_after',
                             time: I18n.l(collection_time, format: :long_date)))
      end
    end
    render layout: 'assignment_content'
  end

  def populate_submissions_table
    assignment = Assignment.find(params[:assignment_id])
    groupings = Grouping.get_groupings_for_assignment(assignment,
                                                      current_user)

    render json: get_submissions_table_info(assignment, groupings)
  end

  # update_files action handles transactional submission of files.
  #
  # Note that you shouldn't use redirect_to in this action. This
  # is due to @file_manager_errors, which carries over some state
  # to the file_manager view (via render calls). We need to do
  # this, because we were storing transaction errors in the flash
  # hash (i.e. they were stored in the browser's cookie), and in
  # some circumstances, this produces a cookie overflow error
  # when the state stored in the cookie exceeds 4k in serialized
  # form. This was happening prior to the fix of Github issue #30.
  def update_files
    assignment_id = params[:assignment_id]
    @assignment = Assignment.find(assignment_id)
    unless @assignment.allow_web_submits
      raise t('student.submission.external_submit_only')
    end

    # We'll use this hash to carry over some error state to the
    # file_manager view.
    @file_manager_errors = Hash.new
    required_files = AssignmentFile.where(
                           assignment_id: @assignment).pluck(:filename)
    students_filename = []
    @path = params[:path] || '/'
    @grouping = current_user.accepted_grouping_for(assignment_id)
    unless @grouping.is_valid?
      # can't use redirect_to here. See comment of this action for more details.
      set_filebrowser_vars(@grouping.group, @assignment)
      render :file_manager, id: assignment_id
      return
    end
    unless params[:new_files].nil?
      params[:new_files].each do |f|
        if f.size > MarkusConfigurator.markus_config_max_file_size
          @file_manager_errors[:size_conflict] =
            "Error occured while uploading file \"" +
             f.original_filename +
             '": The size of the uploaded file exceeds the maximum of ' +
             "#{(MarkusConfigurator.markus_config_max_file_size/ 1000000.00)
	          .round(2)}" +
             'MB.'
          render :file_manager
          return
        end
      end
    end
    @grouping.group.access_repo do |repo|

      assignment_folder = File.join(@assignment.repository_folder, @path)

      # Get the revision numbers for the files that we've seen - these
      # values will be the "expected revision numbers" that we'll provide
      # to the transaction to ensure that we don't overwrite a file that's
      # been revised since the user last saw it.
      file_revisions =
          params[:file_revisions].nil? ? {} : params[:file_revisions]
      file_revisions.merge!(file_revisions) do |_key, v1, _v2|
        v1.to_i rescue v1
      end

      # The files that will be deleted
      delete_files = params[:delete_files].nil? ? [] : params[:delete_files]

      # The files that will be added
      new_files = params[:new_files].nil? ? {} : params[:new_files]

      # Create transaction, setting the author.  Timestamp is implicit.
      txn = repo.get_transaction(current_user.user_name)

      log_messages = []
      begin
        if new_files.empty?
          # delete files marked for deletion
          delete_files.each do |filename|
            txn.remove(File.join(assignment_folder, filename),
                       file_revisions[filename])
            log_messages.push("Student '#{current_user.user_name}'" +
                              " deleted file '#{filename}' for assignment" +
                              " '#{@assignment.short_identifier}'.")
          end
        end

        # Add new files and replace existing files
        revision = repo.get_latest_revision
        files = revision.files_at_path(
          File.join(@assignment.repository_folder, @path))
        filenames = files.keys


        new_files.each do |file_object|
          filename = file_object.original_filename
          # sanitize_file_name in SubmissionsHelper
          if filename.nil?
            raise I18n.t('student.submission.invalid_file_name')
          end

          # Branch on whether the file is new or a replacement
          if filenames.include? filename
            file_object.rewind
            txn.replace(File.join(assignment_folder, filename), file_object.read,
                        file_object.content_type, revision.revision_number)
            log_messages.push("Student '#{current_user.user_name}'" +
                              " replaced content of file '#{filename}'" +
                              ' for assignment' +
                              " '#{@assignment.short_identifier}'.")
          else
            students_filename << filename
            # Sometimes the file pointer of file_object is at the end of the file.
            # In order to avoid empty uploaded files, rewind it to be save.
            file_object.rewind
            txn.add(File.join(assignment_folder,
                              sanitize_file_name(filename)),
                    file_object.read, file_object.content_type)
            log_messages.push("Student '#{current_user.user_name}'" +
                              ' submitted file' +
                              " '#{filename}'" +
                              ' for assignment ' +
                              "'#{@assignment.short_identifier}'.")
          end
        end

        # check if only required files are allowed for a submission
        unless students_filename.length < 1 ||
               required_files.length == 0 ||
               !@assignment.only_required_files
          if !(students_filename - required_files).empty?
            @file_manager_errors[:size_conflict] =
            I18n.t('assignment.upload_file_requirement')
            render :file_manager
            return
          else
            required_files = required_files - students_filename
          end
        end
        # finish transaction
        unless txn.has_jobs?
          flash[:transaction_warning] =
              I18n.t('student.submission.no_action_detected')
          # can't use redirect_to here. See comment of this action for details.
          set_filebrowser_vars(@grouping.group, @assignment)
          render :file_manager, id: assignment_id
          return
        end
        if repo.commit(txn)
          flash[:success] = I18n.t('update_files.success')
          # flush log messages
          m_logger = MarkusLogger.instance
          log_messages.each do |msg|
            m_logger.log(msg)
          end
        else
          @file_manager_errors[:update_conflicts] = txn.conflicts
        end

        # Are we past collection time?
        if @assignment.submission_rule.can_collect_now?(current_user.section)
          flash[:commit_notice] =
              @assignment.submission_rule.commit_after_collection_message
        end
        # can't use redirect_to here. See comment of this action for details.
        set_filebrowser_vars(@grouping.group, @assignment)
        render :file_manager, id: assignment_id

      rescue Exception => e
        m_logger = MarkusLogger.instance
        m_logger.log(e.message)
        # can't use redirect_to here. See comment of this action for details.
        @file_manager_errors[:commit_error] = e.message
        set_filebrowser_vars(@grouping.group, @assignment)
        render :file_manager, id: assignment_id
      end
    end
  end

  def download
    @assignment = Assignment.find(params[:id])
    # find_appropriate_grouping can be found in SubmissionsHelper
    @grouping = find_appropriate_grouping(@assignment.id, params)

    revision_number = params[:revision_number]
    path = params[:path] || '/'
    @grouping.group.access_repo do |repo|
      if revision_number.nil?
        @revision = repo.get_latest_revision
      else
        @revision = repo.get_revision(revision_number.to_i)
      end

      begin
        file = @revision.files_at_path(File.join(@assignment.repository_folder,
                                                 path))[params[:file_name]]
        file_contents = repo.download_as_string(file)
      rescue Exception => e
        render text: I18n.t('student.submission.missing_file',
                            file_name: params[:file_name], message: e.message)
        return
      end

      if SubmissionFile.is_binary?(file_contents)
        # If the file appears to be binary, send it as a download
        send_data file_contents,
                  disposition: 'attachment',
                  filename: params[:file_name]
      else
        # Otherwise, sanitize it for HTML and blast it out to the screen
        sanitized_contents = ERB::Util.html_escape(file_contents)
        render text: sanitized_contents, layout: 'sanitized_html'
      end
    end
  end

  ##
  # Download all files from all groupings in a .zip file.
  ##
  def download_groupings_files
    assignment = Assignment.find(params[:assignment_id])

    ## create the zip name with the user name to have less chance to delete
    ## a currently downloading file
    short_id = assignment.short_identifier
    zip_name = short_id + '_' + current_user.user_name + '.zip'
    ## check if there is a '/' in the file name to replace by '_'
    zip_path = 'tmp/' + zip_name.tr('/', '_')

    ## delete the old file if it exists
    File.delete(zip_path) if File.exist?(zip_path)

    grouping_ids = params[:groupings]

    ## if there is no grouping, render a message
    if grouping_ids.blank?
      render text: t('student.submission.no_groupings_available')
      return
    end

    groupings = Grouping.where(id: grouping_ids)
      .includes(:group,
                current_submission_used: {
                  submission_files: {
                    submission: { grouping: :group }
                  }
                })

    ## build the zip file
    Zip::File.open(zip_path, Zip::File::CREATE) do |zip_file|

      groupings.each do |grouping|
        ## retrieve the submitted files
        submission = grouping.current_submission_used
        next unless submission
        files = submission.submission_files

        ## create the grouping directory
        sub_folder = grouping.group.repo_name
        zip_file.mkdir(sub_folder) unless zip_file.find_entry(sub_folder)

        files.each do |file|

          ## retrieve the file and print an error on redirect back if there is
          begin
            file_content = file.retrieve_file
          rescue Exception => e
            flash[:error] = e.message
            redirect_to :back
            return
          end

          ## create the file inside the sub folder
          zip_file.get_output_stream(File.join(sub_folder,
                                               file.filename)) do |f|
            f.puts file_content
          end

        end
      end
    end

    ## Send the Zip file
    send_file zip_path, disposition: 'inline', filename: zip_name
  end

  ##
  # Check the status of collection for all groupings
  ##
  def check_collect_status
    grouping_ids = params[:groupings]

    ## if there is no grouping, render a message
    if grouping_ids.blank?
      render text: t('student.submission.no_groupings_available')
      return
    end

    groupings = Grouping.where(id: grouping_ids)
                        .includes(:group,
                                  current_submission_used: {
                                    submission_files: {
                                      submission: { grouping: :group }
                                    }
                                  })

    ## check collection is completed for all groupings
    all_groupings_collected = groupings.all?(&:is_collected?)
    render json: { collect_status: all_groupings_collected }
  end

  ##
  # Download all files from a repository folder in a Zip file.
  ##
  def downloads
    @assignment = Assignment.find(params[:assignment_id])
    @grouping = find_appropriate_grouping(@assignment.id, params)

    revision_number = params[:revision_number]
    repo_folder = @assignment.repository_folder
    full_path = File.join(repo_folder, params[:path] || '/')
    zip_name = "#{repo_folder}-#{@grouping.group.repo_name}"
    @grouping.group.access_repo do |repo|
      @revision = if revision_number.nil?
                    repo.get_latest_revision
                  else
                    repo.get_revision(revision_number.to_i)
                  end
      zip_path = "tmp/#{@assignment.short_identifier}_" +
          "#{@grouping.group.group_name}_r#{@revision.revision_number}.zip"

      if revision_number && revision_number.to_i == 0
        render text: t('student.submission.no_revision_available')
        return
      end

      no_files = false

      # Open Zip file and fill it with all the files in the repo_folder
      Zip::File.open(zip_path, Zip::File::CREATE) do |zip_file|

        no_files = downloads_subdirectories('',
                                            full_path,
                                            zip_file, zip_name, repo)
      end

      if no_files != true
        # Send the Zip file
        send_file zip_path, disposition: 'inline', filename: zip_name + '.zip'
      end

    end
  end

  # Given a subdirectory, its path, and an already created zip_file,
  # fill the subdirectory within the zip_file with all of its files.
  # Recursively fills the subdirectory with files and folders within
  # it.
  # Helper method for downloads.
  def downloads_subdirectories(subdirectory, subdirectory_path, zip_file,
                               zip_name, repo)
    files = @revision.files_at_path(subdirectory_path)
    # In order to recursively download all files, find the sub-directories
    directories = @revision.directories_at_path(subdirectory_path)

    if files.count == 0
      if subdirectory == ''
        render text: t('student.submission.no_files_available')
        return true
      end
      # No files in subdirectory
      return
    end

    files.each do |file|
      begin
        file_contents = repo.download_as_string(file.last)
      rescue
        return
      end

      zip_file.get_output_stream(File.join(zip_name, subdirectory +
          file.first)) do |f|
        f.puts file_contents
      end
    end

    # Now recursively call this function on all sub directories.
    directories.each do |new_subdirectory|
      begin
        # Recursively fill this sub-directory
        zip_file.mkdir(zip_name + '/' + subdirectory +
                           new_subdirectory[0]) unless
            zip_file.find_entry(zip_name + '/' + subdirectory +
                                    new_subdirectory[0])
        downloads_subdirectories(subdirectory + new_subdirectory[0] +
                                     '/',
                                 directories[new_subdirectory[0]].path +
                                     new_subdirectory[0] + '/',
                                 zip_file, zip_name, repo)
      end
    end
  end

  # Release or unrelease submissions
  def update_submissions
    if !params.has_key?(:groupings) || params[:groupings].empty?
      render text: t('results.must_select_a_group'), status: 400
      return
    end
    assignment = Assignment.find(params[:assignment_id])
    groupings = assignment.groupings.find(params[:groupings])
    release = params[:release_results]

    begin
      changed = set_release_on_results(groupings, release)

      if changed > 0
        assignment.update_results_stats

        # These flashes don't get rendered. Find another way to display?
        flash[:success] = I18n.t('results.successfully_changed',
                                 changed: changed)
        if release
          MarkusLogger.instance.log(
            'Marks released for assignment' +
            " '#{assignment.short_identifier}', ID: '" +
            "#{assignment.id}' for #{changed} group(s).")
        else
          MarkusLogger.instance.log(
            'Marks unreleased for assignment' +
            " '#{assignment.short_identifier}', ID: '" +
            "#{assignment.id}' for #{changed} group(s).")
        end
      end

      head :ok
    rescue => e
      render text: e.message, status: 400
    end
  end

  # See Assignment.get_simple_csv_report for details
  def download_simple_csv_report
    assignment = Assignment.find(params[:assignment_id])
    send_data assignment.get_simple_csv_report,
              disposition: 'attachment',
              type: 'application/vnd.ms-excel',
              filename: "#{assignment.short_identifier}_simple_report.csv"
  end

  # See Assignment.get_detailed_csv_report for details
  def download_detailed_csv_report
    assignment = Assignment.find(params[:assignment_id])
    send_data assignment.get_detailed_csv_report,
              disposition: 'attachment',
              type: 'application/vnd.ms-excel',
              filename: "#{assignment.short_identifier}_detailed_report.csv"
  end

  # See Assignment.get_svn_checkout_commands for details
  def download_svn_checkout_commands
    assignment = Assignment.find(params[:assignment_id])
    svn_commands = assignment.get_svn_checkout_commands
    send_data svn_commands.join("\n"),
              disposition: 'attachment',
              type: 'application/vnd.ms-excel',
              filename: "#{assignment.short_identifier}_svn_checkouts.csv"
  end

  # See Assignment.get_svn_repo_list for details
  def download_svn_repo_list
    assignment = Assignment.find(params[:assignment_id])
    send_data assignment.get_svn_repo_list,
              disposition: 'attachment',
              type: 'text/plain',
              filename: "#{assignment.short_identifier}_svn_repo_list"
  end

  # This action is called periodically from file_manager.
  def server_time
    render text: I18n.l(Time.zone.now, format: :long_date)
  end

  private

  # Used in update_files and file_manager actions
  def set_filebrowser_vars(user_group, assignment)
    user_group.access_repo do |repo|
      @revision = repo.get_latest_revision
      @files = @revision.files_at_path(File.join(@assignment.repository_folder,
                                                 @path))
      @missing_assignment_files = []
      assignment.assignment_files.each do |assignment_file|
        unless @revision.path_exists?(File.join(assignment.repository_folder,
                                                assignment_file.filename))
          @missing_assignment_files.push(assignment_file)
        end
      end
    end
  end
end<|MERGE_RESOLUTION|>--- conflicted
+++ resolved
@@ -232,13 +232,6 @@
     end
   end
 
-<<<<<<< HEAD
-  def collect_submissions
-    if !params.has_key?(:groupings) || params[:groupings].empty?
-      render text: t('results.must_select_a_group_to_collect'), status: 400
-      return
-    end
-=======
   def uncollect_all_submissions
     assignment = Assignment.includes(:groupings).find(params[:assignment_id])
     @current_job = UncollectSubmissions.perform_later(assignment)
@@ -247,8 +240,11 @@
     end
   end
 
-  def collect_section_submissions
->>>>>>> 2e4f3b26
+  def collect_submissions
+    if !params.has_key?(:groupings) || params[:groupings].empty?
+      render text: t('results.must_select_a_group_to_collect'), status: 400
+      return
+    end
     assignment = Assignment.includes(:groupings).find(params[:assignment_id])
     groupings = assignment.groupings.find(params[:groupings])
     partition = groupings.partition do |grouping|
