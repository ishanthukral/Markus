--- conflicted
+++ resolved
@@ -81,12 +81,8 @@
       if params[:revision_number]
         @revision_number = params[:revision_number].to_i
       elsif params[:revision_timestamp]
-<<<<<<< HEAD
-        @revision_number = repo.get_revision_by_timestamp(Time.parse(params[:revision_timestamp])).revision_number
-=======
         @revision_number = repo.get_revision_by_timestamp(
             Time.parse(params[:revision_timestamp])).revision_number
->>>>>>> 707ec944
       else
         @revision_number = repo.get_latest_revision.revision_number
       end
