require 'zip'

class SubmissionsController < ApplicationController
  include SubmissionsHelper

  helper_method :all_assignments_marked?

  before_filter :authorize_only_for_admin,
                except: [:server_time,
                         :populate_file_manager_react,
                         :browse,
                         :file_manager,
                         :update_files,
                         :download,
                         :downloads,
                         :collect_and_begin_grading,
                         :download_groupings_files,
                         :check_collect_status,
                         :manually_collect_and_begin_grading,
                         :collect_ta_submissions,
                         :repo_browser,
                         :update_submissions,
                         :populate_submissions_table]
  before_filter :authorize_for_ta_and_admin,
                only: [:browse,
                       :collect_and_begin_grading,
                       :manually_collect_and_begin_grading,
                       :collect_ta_submissions,
                       :repo_browser,
                       :download_groupings_files,
                       :check_collect_status,
                       :update_submissions,
                       :populate_submissions_table]
  before_filter :authorize_for_student,
                only: [:file_manager,
                       :update_files,
                       :populate_file_manager_react]
  before_filter :authorize_for_user, only: [:download, :downloads]

  def repo_browser
    @assignment = Assignment.find(params[:assignment_id])
    @grouping = Grouping.find(params[:id])
    @assignment = @grouping.assignment
    @path = params[:path] || '/'
    @previous_path = File.split(@path).first
    @repository_name = @grouping.group.repository_name
    repo = @grouping.group.repo

    begin
      if params[:revision_number]
        @revision_number = params[:revision_number].to_i
      elsif params[:revision_timestamp]
        @revision_number = repo.get_revision_by_timestamp(
            Time.parse(params[:revision_timestamp])).revision_number
      else
        @revision_number = repo.get_latest_revision.revision_number
      end
      if @revision_number == 0
        @revision_number = 1
      end
      @revision = repo.get_revision(@revision_number)
      @revision_timestamp = @revision.timestamp
    rescue Exception => e
      flash[:error] = e.message
      @revision_number = repo.get_latest_revision.revision_number
      @revision_timestamp = repo.get_latest_revision.timestamp
    end
    # Generate a revisions' history with date and num
    @revisions_history = []

    # Good idea from git branch. But SubversionRepository has
    # no get_all_revisions method... yet (TODO)
    # hmm. Let's make rev_number a method and have it return an array.
    # repo.get_all_revisions.each do |revision|
    #  @revisions_history << {num: revision.revision_number,
    #                         date: revision.timestamp}
    rev_number = repo.get_latest_revision.revision_number + 1
    assign_path = File.join(@assignment.repository_folder, @path)
    rev_number.times do |rev|
      begin
        revision = repo.get_revision(rev)
        unless revision.path_exists?(assign_path)
          raise 'error'
        end
      rescue Exception
        revision = nil
      end
      if revision && (!revision.changed_files_at_path(assign_path).empty? ||
                      !revision.changed_filenames_at_path(assign_path).empty?)
        @revisions_history << { num: revision.revision_number,
                                date: revision.timestamp }
        unless params[:revision_number] || params[:revision_timestamp]
          @revision_number = revision.revision_number
          @revision_timestamp = revision.timestamp
        end
      end
    end

    if @revisions_history.empty?
      rev_number.times do |rev|
        begin
          revision = repo.get_revision(rev)
          unless revision.path_exists?(assign_path)
            raise 'error'
          end
        rescue Exception
          revision = nil
        end
        if revision
          @revisions_history << { num: revision.revision_number,
                                  date: revision.timestamp }
          unless params[:revision_number] || params[:revision_timestamp]
            @revision_number = revision.revision_number
            @revision_timestamp = revision.timestamp
          end
        end
      end
    end

    last_rev = @grouping.submissions
    @last_submission = nil
    if !last_rev.empty?
      selected = @revisions_history.select do |rev|
        rev[:num] == last_rev.last.revision_number
      end

      @last_submission = selected.empty? ? nil : last_rev.last
    end

    respond_to do |format|
      format.html
      format.json do
        render json: get_repo_browser_table_info(@assignment, @revision,
                                                 @revision_number, @path,
                                                 @previous_path,
                                                 @grouping.id)
      end
    end

    repo.close
  end

  def file_manager
    @assignment = Assignment.find(params[:assignment_id])
    @grouping = current_user.accepted_grouping_for(@assignment.id)
    if @grouping.nil?
      redirect_to controller: 'assignments',
                  action: 'student_interface',
                  id: params[:id]
      return
    end

    user_group = @grouping.group
    @path = params[:path] || '/'

    # Some vars need to be set in update_files too, so do this in a
    # helper. See update_files action where this is used as well.
    set_filebrowser_vars(user_group, @assignment)
  end

  def populate_file_manager_react
    @assignment = Assignment.find(params[:assignment_id])
    @grouping = current_user.accepted_grouping_for(@assignment.id)
    user_group = @grouping.group
    revision_number= params[:revision_number]
    @path = params[:path] || '/'
    @previous_path = File.split(@path).first

    repo = user_group.repo
    if revision_number.nil?
      @revision = repo.get_latest_revision
    else
      @revision = repo.get_revision(revision_number.to_i)
    end

    full_path = File.join(@assignment.repository_folder, @path)
    if @revision.path_exists?(full_path)
      files = @revision.files_at_path(full_path)
      files_info = get_files_info(files, @assignment.id, revision_number, @path,
                                  @grouping.id)

      directories = @revision.directories_at_path(full_path)
      directories_info = get_directories_info(directories, revision_number,
                                              @path, @grouping.id)
      render json: files_info + directories_info
    else
      render json: []
    end
  end

  def manually_collect_and_begin_grading
    @grouping = Grouping.find(params[:id])
    @revision_number = params[:current_revision_number].to_i
    apply_late_penalty = params[:apply_late_penalty]
    submission = Submission.create_by_revision_number(@grouping, @revision_number)
     submission.collect_single(@grouping, @revision_number, apply_late_penalty)
    redirect_to action: 'browse',
                id: @grouping.assignment_id
  end

  def collect_and_begin_grading
    assignment = Assignment.find(params[:assignment_id])
    grouping = Grouping.find(params[:id])
    redirect_to action: 'browse',
                id: assignment.id
  end

  def collect_all_submissions
<<<<<<< HEAD
    assignment = Assignment.includes(:groupings).find(params[:assignment_id])
    if assignment.submission_rule.can_collect_all_now?
      submission_collector = SubmissionCollector.instance
      submission_collector.push_groupings_to_queue(assignment.groupings)
      success =
          I18n.t('collect_submissions.collection_job_started',
                 assignment_identifier: assignment.short_identifier)
      render json: { success: success }
    else
      error = I18n.t('collect_submissions.could_not_collect',
                             assignment_identifier: assignment.short_identifier)
      render json: { error: error }
    end
  end

  def uncollect_all_submissions
    assignment = Assignment.includes(:groupings).find(params[:assignment_id])
    @current_job = UncollectSubmissions.perform_later(assignment)
    respond_to do |format|
      format.js {}
    end
  end

  def collect_submissions
    if !params.has_key?(:groupings) || params[:groupings].empty?
      render text: t('results.must_select_a_group_to_collect'), status: 400
      return
    end
    assignment = Assignment.includes(:groupings).find(params[:assignment_id])
    groupings = assignment.groupings.find(params[:groupings])
    partition = groupings.partition do |grouping|
      section = grouping.inviter.present? ? grouping.inviter.section : nil
      assignment.submission_rule.can_collect_now?(section)
    end
    if partition[0].count > 0
      submission_collector = SubmissionCollector.instance
      submission_collector.push_groupings_to_queue(partition[0])
      success = I18n.t('collect_submissions.collection_job_started_for_groups',
                       assignment_identifier: assignment.short_identifier)
    end
    if partition[1].count > 0
      error = I18n.t('collect_submissions.could_not_collect_some',
                       assignment_identifier: assignment.short_identifier)
    end
    render json: { success: success, error: error }
=======
    @assignment = Assignment.includes(:groupings).find(params[:assignment_id])
    @assignment.done!('false')
    @current_job = SubmissionsJob.perform_later(@assignment)
    respond_to do |format|
      format.json {}
    end
>>>>>>> ead501fc
  end

  def collect_ta_submissions
    assignment = Assignment.find(params[:assignment_id])
    if assignment.submission_rule.can_collect_all_now?
      groupings = assignment.groupings
                            .joins(:tas)
                            .where(users: { id: current_user.id })
      submission_collector = SubmissionCollector.instance
      flash[:success] =
          I18n.t('collect_submissions.collection_job_started',
                 assignment_identifier: assignment.short_identifier)
    else
      flash[:error] = I18n.t('collect_submissions.could_not_collect',
                             assignment_identifier: assignment.short_identifier)
    end
    redirect_to action: 'browse',
                id: assignment.id
  end

  # The table of submissions for an assignment and related actions and links.
  def browse
    @assignment = Assignment.find(params[:assignment_id])
    @groupings = Grouping.get_groupings_for_assignment(@assignment,
                                                       current_user)
    @sections = Section.order(:name)
    @available_sections = Hash.new
    if @assignment.submission_rule.can_collect_now?
      @available_sections[t('groups.unassigned_students')] = 0
    end
    if Section.all.size > 0
      @section_column = "{
        id: 'section',
        content: '#{t(:'browse_submissions.section')}',
        sortable: true
      },"
      Section.all.each do |section|
        if @assignment.submission_rule.can_collect_now?(section)
          @available_sections[section.name] = section.id
        end
      end 
    else
      @section_column = ''
    end

    if @assignment.submission_rule.type == 'GracePeriodSubmissionRule'
      @grace_credit_column = "{
        id: 'grace_credits_used',
        content: '#{t(:'browse_submissions.grace_credits_used')}',
        sortable: true,
        compare: compare_numeric_values,
        searchable: false
      },"
    else
      @grace_credit_column = ''
    end

    if @assignment.past_all_collection_dates?
      flash_now(:notice, t('browse_submissions.grading_can_begin'))
    else
      if @assignment.section_due_dates_type
        section_due_dates = Hash.new
        now = Time.zone.now
        Section.all.each do |section|
          collection_time = @assignment.submission_rule
                                       .calculate_collection_time(section)
          collection_time = now if now >= collection_time
          if section_due_dates[collection_time].nil?
            section_due_dates[collection_time] = Array.new
          end
          section_due_dates[collection_time].push(section.name)
        end
        section_due_dates.each do |collection_time, sections|
          sections = sections.join(', ')
          if(collection_time == now)
            flash_now(:notice, t('browse_submissions.grading_can_begin_for_sections',
                                 sections: sections))
          else
            flash_now(:notice, t('browse_submissions.grading_can_begin_after_for_sections',
                                 time: I18n.l(collection_time, format: :long_date),
                                 sections: sections))
          end
        end
      else
        collection_time = @assignment.submission_rule.calculate_collection_time
        flash_now(:notice, t('browse_submissions.grading_can_begin_after',
                             time: I18n.l(collection_time, format: :long_date)))
      end
    end
    render layout: 'assignment_content'
  end

  def populate_submissions_table
    assignment = Assignment.find(params[:assignment_id])
    groupings = Grouping.get_groupings_for_assignment(assignment,
                                                      current_user)

    render json: get_submissions_table_info(assignment, groupings)
  end

  # update_files action handles transactional submission of files.
  #
  # Note that you shouldn't use redirect_to in this action. This
  # is due to @file_manager_errors, which carries over some state
  # to the file_manager view (via render calls). We need to do
  # this, because we were storing transaction errors in the flash
  # hash (i.e. they were stored in the browser's cookie), and in
  # some circumstances, this produces a cookie overflow error
  # when the state stored in the cookie exceeds 4k in serialized
  # form. This was happening prior to the fix of Github issue #30.
  def update_files
    assignment_id = params[:assignment_id]
    @assignment = Assignment.find(assignment_id)
    unless @assignment.allow_web_submits
      raise t('student.submission.external_submit_only')
    end

    # We'll use this hash to carry over some error state to the
    # file_manager view.
    @file_manager_errors = Hash.new
    required_files = AssignmentFile.where(
                           assignment_id: @assignment).pluck(:filename)
    students_filename = []
    @path = params[:path] || '/'
    @grouping = current_user.accepted_grouping_for(assignment_id)
    unless @grouping.is_valid?
      # can't use redirect_to here. See comment of this action for more details.
      set_filebrowser_vars(@grouping.group, @assignment)
      render :file_manager, id: assignment_id
      return
    end
    unless params[:new_files].nil?
      params[:new_files].each do |f|
        if f.size > MarkusConfigurator.markus_config_max_file_size
          @file_manager_errors[:size_conflict] =
            "Error occured while uploading file \"" +
             f.original_filename +
             '": The size of the uploaded file exceeds the maximum of ' +
             "#{(MarkusConfigurator.markus_config_max_file_size/ 1000000.00)
	          .round(2)}" +
             'MB.'
          render :file_manager
          return
        end
      end
    end
    @grouping.group.access_repo do |repo|

      assignment_folder = File.join(@assignment.repository_folder, @path)

      # Get the revision numbers for the files that we've seen - these
      # values will be the "expected revision numbers" that we'll provide
      # to the transaction to ensure that we don't overwrite a file that's
      # been revised since the user last saw it.
      file_revisions =
          params[:file_revisions].nil? ? {} : params[:file_revisions]
      file_revisions.merge!(file_revisions) do |_key, v1, _v2|
        v1.to_i rescue v1
      end

      # The files that will be deleted
      delete_files = params[:delete_files].nil? ? [] : params[:delete_files]

      # The files that will be added
      new_files = params[:new_files].nil? ? {} : params[:new_files]

      # Create transaction, setting the author.  Timestamp is implicit.
      txn = repo.get_transaction(current_user.user_name)

      log_messages = []
      begin
        if new_files.empty?
          # delete files marked for deletion
          delete_files.each do |filename|
            txn.remove(File.join(assignment_folder, filename),
                       file_revisions[filename])
            log_messages.push("Student '#{current_user.user_name}'" +
                              " deleted file '#{filename}' for assignment" +
                              " '#{@assignment.short_identifier}'.")
          end
        end

        # Add new files and replace existing files
        revision = repo.get_latest_revision
        files = revision.files_at_path(
          File.join(@assignment.repository_folder, @path))
        filenames = files.keys


        new_files.each do |file_object|
          filename = file_object.original_filename
          # sanitize_file_name in SubmissionsHelper
          if filename.nil?
            raise I18n.t('student.submission.invalid_file_name')
          end

          # Branch on whether the file is new or a replacement
          if filenames.include? filename
            file_object.rewind
            txn.replace(File.join(assignment_folder, filename), file_object.read,
                        file_object.content_type, revision.revision_number)
            log_messages.push("Student '#{current_user.user_name}'" +
                              " replaced content of file '#{filename}'" +
                              ' for assignment' +
                              " '#{@assignment.short_identifier}'.")
          else
            students_filename << filename
            # Sometimes the file pointer of file_object is at the end of the file.
            # In order to avoid empty uploaded files, rewind it to be save.
            file_object.rewind
            txn.add(File.join(assignment_folder,
                              sanitize_file_name(filename)),
                    file_object.read, file_object.content_type)
            log_messages.push("Student '#{current_user.user_name}'" +
                              ' submitted file' +
                              " '#{filename}'" +
                              ' for assignment ' +
                              "'#{@assignment.short_identifier}'.")
          end
        end

        # check if only required files are allowed for a submission
        unless students_filename.length < 1 ||
               required_files.length == 0 ||
               !@assignment.only_required_files
          if !(students_filename - required_files).empty?
            @file_manager_errors[:size_conflict] =
            I18n.t('assignment.upload_file_requirement')
            render :file_manager
            return
          else
            required_files = required_files - students_filename
          end
        end
        # finish transaction
        unless txn.has_jobs?
          flash[:transaction_warning] =
              I18n.t('student.submission.no_action_detected')
          # can't use redirect_to here. See comment of this action for details.
          set_filebrowser_vars(@grouping.group, @assignment)
          render :file_manager, id: assignment_id
          return
        end
        if repo.commit(txn)
          flash[:success] = I18n.t('update_files.success')
          # flush log messages
          m_logger = MarkusLogger.instance
          log_messages.each do |msg|
            m_logger.log(msg)
          end
        else
          @file_manager_errors[:update_conflicts] = txn.conflicts
        end

        # Are we past collection time?
        if @assignment.submission_rule.can_collect_now?(current_user.section)
          flash[:commit_notice] =
              @assignment.submission_rule.commit_after_collection_message
        end
        # can't use redirect_to here. See comment of this action for details.
        set_filebrowser_vars(@grouping.group, @assignment)
        render :file_manager, id: assignment_id

      rescue Exception => e
        m_logger = MarkusLogger.instance
        m_logger.log(e.message)
        # can't use redirect_to here. See comment of this action for details.
        @file_manager_errors[:commit_error] = e.message
        set_filebrowser_vars(@grouping.group, @assignment)
        render :file_manager, id: assignment_id
      end
    end
  end

  def download
    @assignment = Assignment.find(params[:id])
    # find_appropriate_grouping can be found in SubmissionsHelper
    @grouping = find_appropriate_grouping(@assignment.id, params)

    revision_number = params[:revision_number]
    path = params[:path] || '/'
    @grouping.group.access_repo do |repo|
      if revision_number.nil?
        @revision = repo.get_latest_revision
      else
        @revision = repo.get_revision(revision_number.to_i)
      end

      begin
        file = @revision.files_at_path(File.join(@assignment.repository_folder,
                                                 path))[params[:file_name]]
        file_contents = repo.download_as_string(file)
      rescue Exception => e
        render text: I18n.t('student.submission.missing_file',
                            file_name: params[:file_name], message: e.message)
        return
      end

      if SubmissionFile.is_binary?(file_contents)
        # If the file appears to be binary, send it as a download
        send_data file_contents,
                  disposition: 'attachment',
                  filename: params[:file_name]
      else
        # Otherwise, sanitize it for HTML and blast it out to the screen
        sanitized_contents = ERB::Util.html_escape(file_contents)
        render text: sanitized_contents, layout: 'sanitized_html'
      end
    end
  end

  ##
  # Download all files from all groupings in a .zip file.
  ##
  def download_groupings_files
    assignment = Assignment.find(params[:assignment_id])

    ## create the zip name with the user name to have less chance to delete
    ## a currently downloading file
    short_id = assignment.short_identifier
    zip_name = short_id + '_' + current_user.user_name + '.zip'
    ## check if there is a '/' in the file name to replace by '_'
    zip_path = 'tmp/' + zip_name.tr('/', '_')

    ## delete the old file if it exists
    File.delete(zip_path) if File.exist?(zip_path)

    grouping_ids = params[:groupings]

    ## if there is no grouping, render a message
    if grouping_ids.blank?
      render text: t('student.submission.no_groupings_available')
      return
    end

    groupings = Grouping.where(id: grouping_ids)
      .includes(:group,
                current_submission_used: {
                  submission_files: {
                    submission: { grouping: :group }
                  }
                })

    ## build the zip file
    Zip::File.open(zip_path, Zip::File::CREATE) do |zip_file|

      groupings.each do |grouping|
        ## retrieve the submitted files
        submission = grouping.current_submission_used
        next unless submission
        files = submission.submission_files

        ## create the grouping directory
        sub_folder = grouping.group.repo_name
        zip_file.mkdir(sub_folder) unless zip_file.find_entry(sub_folder)

        files.each do |file|

          ## retrieve the file and print an error on redirect back if there is
          begin
            file_content = file.retrieve_file
          rescue Exception => e
            flash[:error] = e.message
            redirect_to :back
            return
          end

          ## create the file inside the sub folder
          zip_file.get_output_stream(File.join(sub_folder,
                                               file.filename)) do |f|
            f.puts file_content
          end

        end
      end
    end

    ## Send the Zip file
    send_file zip_path, disposition: 'inline', filename: zip_name
  end

  ##
  # Check the status of collection for all groupings
  ##
  def check_collect_status
    grouping_ids = params[:groupings]

    ## if there is no grouping, render a message
    if grouping_ids.blank?
      render text: t('student.submission.no_groupings_available')
      return
    end

    groupings = Grouping.where(id: grouping_ids)
                        .includes(:group,
                                  current_submission_used: {
                                    submission_files: {
                                      submission: { grouping: :group }
                                    }
                                  })

    ## check collection is completed for all groupings
    all_groupings_collected = groupings.all?(&:is_collected?)
    render json: { collect_status: all_groupings_collected }
  end

  ##
  # Download all files from a repository folder in a Zip file.
  ##
  def downloads
    @assignment = Assignment.find(params[:assignment_id])
    @grouping = find_appropriate_grouping(@assignment.id, params)

    revision_number = params[:revision_number]
    repo_folder = @assignment.repository_folder
    full_path = File.join(repo_folder, params[:path] || '/')
    zip_name = "#{repo_folder}-#{@grouping.group.repo_name}"
    @grouping.group.access_repo do |repo|
      @revision = if revision_number.nil?
                    repo.get_latest_revision
                  else
                    repo.get_revision(revision_number.to_i)
                  end
      zip_path = "tmp/#{@assignment.short_identifier}_" +
          "#{@grouping.group.group_name}_r#{@revision.revision_number}.zip"

      if revision_number && revision_number.to_i == 0
        render text: t('student.submission.no_revision_available')
        return
      end

      no_files = false

      # Open Zip file and fill it with all the files in the repo_folder
      Zip::File.open(zip_path, Zip::File::CREATE) do |zip_file|

        no_files = downloads_subdirectories('',
                                            full_path,
                                            zip_file, zip_name, repo)
      end

      if no_files != true
        # Send the Zip file
        send_file zip_path, disposition: 'inline', filename: zip_name + '.zip'
      end

    end
  end

  # Given a subdirectory, its path, and an already created zip_file,
  # fill the subdirectory within the zip_file with all of its files.
  # Recursively fills the subdirectory with files and folders within
  # it.
  # Helper method for downloads.
  def downloads_subdirectories(subdirectory, subdirectory_path, zip_file,
                               zip_name, repo)
    files = @revision.files_at_path(subdirectory_path)
    # In order to recursively download all files, find the sub-directories
    directories = @revision.directories_at_path(subdirectory_path)

    if files.count == 0
      if subdirectory == ''
        render text: t('student.submission.no_files_available')
        return true
      end
      # No files in subdirectory
      return
    end

    files.each do |file|
      begin
        file_contents = repo.download_as_string(file.last)
      rescue
        return
      end

      zip_file.get_output_stream(File.join(zip_name, subdirectory +
          file.first)) do |f|
        f.puts file_contents
      end
    end

    # Now recursively call this function on all sub directories.
    directories.each do |new_subdirectory|
      begin
        # Recursively fill this sub-directory
        zip_file.mkdir(zip_name + '/' + subdirectory +
                           new_subdirectory[0]) unless
            zip_file.find_entry(zip_name + '/' + subdirectory +
                                    new_subdirectory[0])
        downloads_subdirectories(subdirectory + new_subdirectory[0] +
                                     '/',
                                 directories[new_subdirectory[0]].path +
                                     new_subdirectory[0] + '/',
                                 zip_file, zip_name, repo)
      end
    end
  end

  # Release or unrelease submissions
  def update_submissions
    if !params.has_key?(:groupings) || params[:groupings].empty?
      render text: t('results.must_select_a_group'), status: 400
      return
    end
    assignment = Assignment.find(params[:assignment_id])
    groupings = assignment.groupings.find(params[:groupings])
    release = params[:release_results]

    begin
      changed = set_release_on_results(groupings, release)

      if changed > 0
        assignment.update_results_stats

        # These flashes don't get rendered. Find another way to display?
        flash[:success] = I18n.t('results.successfully_changed',
                                 changed: changed)
        if release
          MarkusLogger.instance.log(
            'Marks released for assignment' +
            " '#{assignment.short_identifier}', ID: '" +
            "#{assignment.id}' for #{changed} group(s).")
        else
          MarkusLogger.instance.log(
            'Marks unreleased for assignment' +
            " '#{assignment.short_identifier}', ID: '" +
            "#{assignment.id}' for #{changed} group(s).")
        end
      end

      head :ok
    rescue => e
      render text: e.message, status: 400
    end
  end

  # See Assignment.get_simple_csv_report for details
  def download_simple_csv_report
    assignment = Assignment.find(params[:assignment_id])
    students = Student.all
    out_of = assignment.total_mark
    file_out = MarkusCSV.generate(students) do |student|
      result = [student.user_name]
      grouping = student.accepted_grouping_for(assignment.id)
      if grouping.nil? || !grouping.has_submission?
        result.push('')
      else
        submission = grouping.current_submission_used
        result.push(submission.get_latest_result.total_mark / out_of * 100)
      end
      result
    end

    send_data file_out,
              disposition: 'attachment',
              type: 'text/csv',
              filename: "#{assignment.short_identifier}_simple_report.csv"
  end

  # See Assignment.get_detailed_csv_report for details
  def download_detailed_csv_report
    assignment = Assignment.find(params[:assignment_id])
    send_data assignment.get_detailed_csv_report,
              disposition: 'attachment',
              type: 'text/csv',
              filename: "#{assignment.short_identifier}_detailed_report.csv"
  end

  # See Assignment.get_svn_checkout_commands for details
  def download_svn_checkout_commands
    assignment = Assignment.find(params[:assignment_id])
    svn_commands = assignment.get_svn_checkout_commands
    send_data svn_commands.join("\n"),
              disposition: 'attachment',
              type: 'application/vnd.ms-excel',
              filename: "#{assignment.short_identifier}_svn_checkouts.csv"
  end

  # See Assignment.get_svn_repo_list for details
  def download_svn_repo_list
    assignment = Assignment.find(params[:assignment_id])
    send_data assignment.get_svn_repo_list,
              disposition: 'attachment',
              type: 'text/plain',
              filename: "#{assignment.short_identifier}_svn_repo_list"
  end

  # This action is called periodically from file_manager.
  def server_time
    render text: I18n.l(Time.zone.now, format: :long_date)
  end

  private

  # Used in update_files and file_manager actions
  def set_filebrowser_vars(user_group, assignment)
    user_group.access_repo do |repo|
      @revision = repo.get_latest_revision
      @files = @revision.files_at_path(File.join(@assignment.repository_folder,
                                                 @path))
      @missing_assignment_files = []
      assignment.assignment_files.each do |assignment_file|
        unless @revision.path_exists?(File.join(assignment.repository_folder,
                                                assignment_file.filename))
          @missing_assignment_files.push(assignment_file)
        end
      end
    end
  end
end<|MERGE_RESOLUTION|>--- conflicted
+++ resolved
@@ -206,9 +206,9 @@
   end
 
   def collect_all_submissions
-<<<<<<< HEAD
     assignment = Assignment.includes(:groupings).find(params[:assignment_id])
     if assignment.submission_rule.can_collect_all_now?
+
       submission_collector = SubmissionCollector.instance
       submission_collector.push_groupings_to_queue(assignment.groupings)
       success =
@@ -242,6 +242,8 @@
       assignment.submission_rule.can_collect_now?(section)
     end
     if partition[0].count > 0
+      assignment.done!('false')
+      @current_job = SubmissionsJob.perform_later(assignment)
       submission_collector = SubmissionCollector.instance
       submission_collector.push_groupings_to_queue(partition[0])
       success = I18n.t('collect_submissions.collection_job_started_for_groups',
@@ -252,14 +254,6 @@
                        assignment_identifier: assignment.short_identifier)
     end
     render json: { success: success, error: error }
-=======
-    @assignment = Assignment.includes(:groupings).find(params[:assignment_id])
-    @assignment.done!('false')
-    @current_job = SubmissionsJob.perform_later(@assignment)
-    respond_to do |format|
-      format.json {}
-    end
->>>>>>> ead501fc
   end
 
   def collect_ta_submissions
