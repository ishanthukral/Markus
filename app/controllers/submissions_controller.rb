include CsvHelper


class SubmissionsController < ApplicationController
  include SubmissionsHelper
  include PaginationHelper

  before_filter :authorize_only_for_admin,
                :except => [:server_time,
                            :populate_file_manager,
                            :browse,
                            :index,
                            :file_manager,
                            :update_files,
                            :download,
                            :s_table_paginate,
                            :collect_and_begin_grading,
                            :manually_collect_and_begin_grading,
                            :collect_ta_submissions,
                            :repo_browser,
                            :populate_repo_browser,
                            :update_converted_pdfs,
                            :update_submissions]
  before_filter :authorize_for_ta_and_admin,
                :only => [:browse,
                          :index,
                          :s_table_paginate,
                          :collect_and_begin_grading,
                          :manually_collect_and_begin_grading,
                          :collect_ta_submissions,
                          :repo_browser,
                          :populate_repo_browser,
                          :update_converted_pdfs,
                          :update_submissions]
  before_filter :authorize_for_student,
                :only => [:file_manager,
                          :populate_file_manager,
                          :update_files]
  before_filter :authorize_for_user, :only => [:download]

  S_TABLE_PARAMS = {
    :model => Grouping,
    :per_pages => [15, 30, 50, 100, 150, 500, 1000],
    :filters => {
      'none' => {
        :display => I18n.t("browse_submissions.show_all"),
        :proc => lambda { |params, to_include|
          return params[:assignment].groupings.all(:include => to_include)}},
      'unmarked' => {
        :display => I18n.t("browse_submissions.show_unmarked"),
        :proc => lambda { |params, to_include| return params[:assignment].groupings.all(:include => [to_include]).select{|g| !g.has_submission? || (g.has_submission? && g.current_submission_used.get_latest_result.marking_state == Result::MARKING_STATES[:unmarked]) } }},
      'partial' => {
        :display => I18n.t("browse_submissions.show_partial"),
        :proc => lambda { |params, to_include| return params[:assignment].groupings.all(:include => [to_include]).select{|g| g.has_submission? && g.current_submission_used.get_latest_result.marking_state == Result::MARKING_STATES[:partial] } }},
      'complete' => {
        :display => I18n.t("browse_submissions.show_complete"),
        :proc => lambda { |params, to_include| return params[:assignment].groupings.all(:include => [to_include]).select{|g| g.has_submission? && g.current_submission_used.get_latest_result.marking_state == Result::MARKING_STATES[:complete] } }},
      'released' => {
        :display => I18n.t("browse_submissions.show_released"),
        :proc => lambda { |params, to_include| return params[:assignment].groupings.all(:include => [to_include]).select{|g| g.has_submission? && g.current_submission_used.get_latest_result.released_to_students} }},
      'assigned' => {
        :display => I18n.t("browse_submissions.show_assigned_to_me"),
        :proc => lambda { |params, to_include| return params[:assignment].ta_memberships.find_all_by_user_id(params[:user_id], :include => [:grouping => to_include]).collect{|m| m.grouping} }}
    },
    :sorts => {
      'group_name' => lambda { |a,b| a.group.group_name.downcase <=> b.group.group_name.downcase},
      'repo_name' => lambda { |a,b| a.group.repo_name.downcase <=> b.group.repo_name.downcase },
      'revision_timestamp' => lambda { |a,b|
        return -1 if !a.has_submission?
        return 1 if !b.has_submission?
        return a.current_submission_used.revision_timestamp <=> b.current_submission_used.revision_timestamp
      },
      # Ordering for marking state: 
      #   Released (icon: "sent mail") - complete & released_to_student
      #   Complete (icon: green circle check mark) - complete
      #   Remark Requested (icon: speech bubble exclamation mark) - partial & remark_submitted
      #   Partial (icon: pencil) - partial
      #   Unmarked (icon : pencil) - unmarked
      'marking_state' => lambda { |a,b|
        return -1 if !a.has_submission?
        return 1 if !b.has_submission?
        return -1 if a.current_submission_used.get_latest_result.released_to_students == true
        return 1 if b.current_submission_used.get_latest_result.released_to_students == true
        if a.current_submission_used.get_latest_result.marking_state == Result::MARKING_STATES[:partial] && 
          b.current_submission_used.get_latest_result.marking_state == Result::MARKING_STATES[:partial]
            return -1 if a.current_submission_used.remark_submitted?
            return 1 if b.current_submission_used.remark_submitted?
            return 0
        end 
        return a.current_submission_used.get_latest_result.marking_state <=> 
          b.current_submission_used.get_latest_result.marking_state
      },
      'total_mark' => lambda { |a,b|
        return -1 if !a.has_submission?
        return 1 if !b.has_submission?
        return a.current_submission_used.get_latest_result.total_mark <=> 
          b.current_submission_used.get_latest_result.total_mark
      },
      'grace_credits_used' => lambda { |a,b|
        return a.grace_period_deduction_single <=> b.grace_period_deduction_single
      },
      'section' => lambda { |a,b|
        return -1 if !a.section
        return 1 if !b.section
        return a.section <=> b.section
      }
    }
  }

  def repo_browser
    @assignment = Assignment.find(params[:assignment_id])
    @grouping = Grouping.find(params[:id])
    @assignment = @grouping.assignment
    @path = params[:path] || '/'
    @previous_path = File.split(@path).first
    @repository_name = @grouping.group.repository_name
    repo = @grouping.group.repo
    begin
      if !params[:revision_timestamp].nil?
        @revision_number = repo.get_revision_by_timestamp(Time.parse(params[:revision_timestamp])).revision_number
      elsif !params[:revision_number].nil?
        @revision_number = params[:revision_number].to_i
      else
        @revision_number = repo.get_latest_revision.revision_number
      end
      @revision = repo.get_revision(@revision_number)
      @revision_timestamp = @revision.timestamp
      repo.close
    rescue Exception => e
      flash[:error] = e.message
      @revision_number = repo.get_latest_revision.revision_number
      @revision_timestamp = repo.get_latest_revision.timestamp
      repo.close
    end
  end

  def populate_repo_browser
    @grouping = Grouping.find(params[:id])
    @assignment = @grouping.assignment
    @path = params[:path] || '/'
    @revision_number = params[:revision_number]
    @previous_path = File.split(@path).first
    @grouping.group.access_repo do |repo|
      begin
        @revision = repo.get_revision(params[:revision_number].to_i)
        @directories = @revision.directories_at_path(File.join(@assignment.repository_folder, @path))
        @files = @revision.files_at_path(File.join(@assignment.repository_folder, @path))
      rescue Exception => @find_revision_error
        render :template => 'submissions/repo_browser/find_revision_error'
        return
      end
      @table_rows = {}
      @files.sort.each do |file_name, file|
        @table_rows[file.id] = construct_repo_browser_table_row(file_name, file)
      end
      @directories.sort.each do |directory_name, directory|
        @table_rows[directory.id] = construct_repo_browser_directory_table_row(directory_name, directory)
      end
      render :template => 'submissions/repo_browser/populate_repo_browser'
    end
  end

  def file_manager
    @assignment = Assignment.find(params[:assignment_id])
    @grouping = current_user.accepted_grouping_for(@assignment.id)

    if @grouping.nil?
      redirect_to :controller => 'assignments',
                  :action => 'student_interface',
                  :id => params[:id]
      return
    end

    user_group = @grouping.group
    @path = params[:path] || '/'

    # Some vars need to be set in update_files too, so do this in a
    # helper. See update_files action where this is used as well.
    set_filebrowser_vars(user_group, @assignment)
  end

  def populate_file_manager
    @assignment = Assignment.find(params[:assignment_id])
    @grouping = current_user.accepted_grouping_for(@assignment.id)
    user_group = @grouping.group
    revision_number= params[:revision_number]
    @path = params[:path] || '/'
    @previous_path = File.split(@path).first

    user_group.access_repo do |repo|
      if revision_number.nil?
        @revision = repo.get_latest_revision
      else
       @revision = repo.get_revision(revision_number.to_i)
      end
      @directories = @revision.directories_at_path(File.join(@assignment.repository_folder, @path))
      @files = @revision.files_at_path(File.join(@assignment.repository_folder, @path))
      @table_rows = {}
      @files.sort.each do |file_name, file|
        @table_rows[file.object_id] = construct_file_manager_table_row(file_name, file)
      end
      if @grouping.repository_external_commits_only?
        @directories.sort.each do |directory_name, directory|
          @table_rows[directory.object_id] = construct_file_manager_dir_table_row(directory_name, directory)
        end
      end
      render :file_manager_populate
    end
  end

  def manually_collect_and_begin_grading
    @grouping = Grouping.find(params[:id])
    @revision_number = params[:current_revision_number].to_i
    SubmissionCollector.instance.manually_collect_submission(@grouping,
      @revision_number)
    redirect_to :action => 'update_converted_pdfs', :id => @grouping.id
  end

  def collect_and_begin_grading
    
    assignment = Assignment.find(params[:assignment_id])
    grouping = Grouping.find(params[:id])
    
    if assignment.submission_rule.can_collect_grouping_now?(grouping)
      #Push grouping to the priority queue
      SubmissionCollector.instance.push_grouping_to_priority_queue(grouping)
      flash[:success] = I18n.t('collect_submissions.priority_given')
    else
      flash[:error] = I18n.t('browse_submissions.could_not_collect',
                             :group_name => grouping.group.group_name)
    end
    redirect_to :action   => 'browse', 
                :id       => assignment.id
  end

  def collect_all_submissions
    assignment = Assignment.find(params[:assignment_id], :include => [:groupings])
    if assignment.submission_rule.can_collect_now?
      submission_collector = SubmissionCollector.instance
      submission_collector.push_groupings_to_queue(assignment.groupings)
      flash[:success] = I18n.t('collect_submissions.collection_job_started',
                               :assignment_identifier => assignment.short_identifier)
    else
      flash[:error] = I18n.t('collect_submissions.could_not_collect',
                             :assignment_identifier => assignment.short_identifier)
    end
    redirect_to :action => 'browse', 
                :id => assignment.id
  end

  def collect_ta_submissions
    assignment = Assignment.find(params[:assignment_id])
<<<<<<< HEAD
    if assignment.submission_rule.can_collect_now?
      groupings = assignment.groupings.find(:all, :include => :tas, :conditions => ['users.id = ?', current_user.id])
=======
    if !assignment.submission_rule.can_collect_now?
      flash[:error] = I18n.t("collect_submissions.could_not_collect",
        :assignment_identifier => assignment.short_identifier)
    else
      groupings = assignment.groupings.all(:include => :tas, :conditions => ["users.id = ?", current_user.id])
>>>>>>> 827ad1da
      submission_collector = SubmissionCollector.instance
      submission_collector.push_groupings_to_queue(groupings)
      flash[:success] = I18n.t('collect_submissions.collection_job_started',
                               :assignment_identifier => assignment.short_identifier)
    else
      flash[:error] = I18n.t('collect_submissions.could_not_collect',
                             :assignment_identifier => assignment.short_identifier)
    end
    redirect_to :action => 'browse',
                :id => assignment.id
  end

  def update_converted_pdfs
    @grouping = Grouping.find(params[:grouping_id])
    @submission = @grouping.current_submission_used
    @pdf_count= 0
    @converted_count = 0
    unless @submission.nil?
      @submission.submission_files.each do |file|
        if file.is_pdf?
          @pdf_count += 1
          if file.is_converted
            @converted_count += 1
          end
        end
      end
    end
  end

  def browse
    if current_user.ta?
      params[:filter] = 'assigned'
    else
      if params[:filter] == nil or params[:filter].blank?
        params[:filter] = 'none'
      end
    end
    
    @assignment = Assignment.find(params[:assignment_id])
    
    @c_per_page = current_user.id.to_s + '_' + @assignment.id.to_s + '_per_page'
    if params[:per_page].present?
       cookies[@c_per_page] = params[:per_page] 
    elsif cookies[@c_per_page].present?
       params[:per_page] = cookies[@c_per_page]
    end 

    @c_sort_by = current_user.id.to_s + '_' + @assignment.id.to_s + '_sort_by'
    if params[:sort_by].present?
       cookies[@c_sort_by] = params[:sort_by]
    elsif cookies[@c_sort_by].present?
       params[:sort_by] = cookies[@c_sort_by]
    else
       params[:sort_by] = 'group_name' 
    end
 
    @groupings, @groupings_total = handle_paginate_event(
      S_TABLE_PARAMS,                                     # the data structure to handle filtering and sorting
        { :assignment => @assignment,                     # the assignment to filter by
          :user_id => current_user.id},                   # the submissions accessable by the current user
      params)                                             # additional parameters that affect things like sorting

    #Eager load all data only for those groupings that will be displayed
    sorted_groupings = @groupings
    @groupings = Grouping.all(:conditions => {:id => sorted_groupings},
                              :include =>
                                  [:assignment, :group, :grace_period_deductions,
                                   {:current_submission_used => :results},
                                   {:accepted_student_memberships => :user}])

    #re-sort @groupings by the previous order, because eager loading query
    #messed up the grouping order
    @groupings = sorted_groupings.map do |sorted_grouping|
      @groupings.detect do |unsorted_grouping|
        unsorted_grouping == sorted_grouping
      end
    end
    
    if cookies[@c_per_page].blank?
       cookies[@c_per_page] = params[:per_page]
    end
    
    if cookies[@c_sort_by].blank?
       cookies[@c_sort_by] = params[:sort_by]
    end
 
    @current_page = params[:page].to_i()
    @per_page = cookies[@c_per_page] 
    @filters = get_filters(S_TABLE_PARAMS)
    @per_pages = S_TABLE_PARAMS[:per_pages]
    @desc = params[:desc]
    @filter = params[:filter]
    @sort_by = cookies[@c_sort_by]
  end

  def index
    @assignments = Assignment.all(:order => :id)
    render :index, :layout => 'sidebar'
  end

  # update_files action handles transactional submission of files.
  #
  # Note that you shouldn't use redirect_to in this action. This
  # is due to @file_manager_errors, which carries over some state
  # to the file_manager view (via render calls). We need to do
  # this, because we were storing transaction errors in the flash
  # hash (i.e. they were stored in the browser's cookie), and in
  # some circumstances, this produces a cookie overflow error
  # when the state stored in the cookie exceeds 4k in serialized
  # form. This was happening prior to the fix of Github issue #30.
  def update_files
    # We'll use this hash to carry over some error state to the
    # file_manager view.
    @file_manager_errors = Hash.new
    assignment_id = params[:assignment_id]
    @assignment = Assignment.find(assignment_id)
    @path = params[:path] || '/'
    @grouping = current_user.accepted_grouping_for(assignment_id)
    if @grouping.repository_external_commits_only?
      raise I18n.t('student.submission.external_submit_only')
    end
    unless @grouping.is_valid?
      # can't use redirect_to here. See comment of this action for more details.
      set_filebrowser_vars(@grouping.group, @assignment)
      render :file_manager, :id => assignment_id
      return
    end
    @grouping.group.access_repo do |repo|

      assignment_folder = File.join(@assignment.repository_folder, @path)

      # Get the revision numbers for the files that we've seen - these
      # values will be the "expected revision numbers" that we'll provide
      # to the transaction to ensure that we don't overwrite a file that's
      # been revised since the user last saw it.
      file_revisions = params[:file_revisions].nil? ? [] : params[:file_revisions]

      # The files that will be replaced - just give an empty array
      # if params[:replace_files] is nil
      replace_files = params[:replace_files].nil? ? {} : params[:replace_files]

      # The files that will be deleted
      delete_files = params[:delete_files].nil? ? {} : params[:delete_files]

      # The files that will be added
      new_files = params[:new_files].nil? ? {} : params[:new_files]

      # Create transaction, setting the author.  Timestamp is implicit.
      txn = repo.get_transaction(current_user.user_name)

      log_messages = []
      begin
        # delete files marked for deletion
        delete_files.keys.each do |filename|
          txn.remove(File.join(assignment_folder, filename), file_revisions[filename])
          log_messages.push("Student '#{current_user.user_name}' deleted file '#{filename}' for assignment '#{@assignment.short_identifier}'.")
        end

        # Replace files
        replace_files.each do |filename, file_object|
          # Sometimes the file pointer of file_object is at the end of the file.
          # In order to avoid empty uploaded files, rewind it to be save.
          file_object.rewind
          txn.replace(File.join(assignment_folder, filename), file_object.read, file_object.content_type, file_revisions[filename])
          log_messages.push("Student '#{current_user.user_name}' replaced content of file '#{filename}' for assignment '#{@assignment.short_identifier}'.")
        end

        # Add new files
        new_files.each do |file_object|
          # sanitize_file_name in SubmissionsHelper
          if file_object.original_filename.nil?
            raise I18n.t('student.submission.invalid_file_name')
          end
          # Sometimes the file pointer of file_object is at the end of the file.
          # In order to avoid empty uploaded files, rewind it to be save.
          file_object.rewind
          txn.add(File.join(assignment_folder, sanitize_file_name(file_object.original_filename)), file_object.read, file_object.content_type)
          log_messages.push("Student '#{current_user.user_name}' submitted file '#{file_object.original_filename}' for assignment '#{@assignment.short_identifier}'.")
        end

        # finish transaction
        unless txn.has_jobs?
          flash[:transaction_warning] = I18n.t('student.submission.no_action_detected')
          # can't use redirect_to here. See comment of this action for more details.
          set_filebrowser_vars(@grouping.group, @assignment)
          render :file_manager, :id => assignment_id
          return
        end
        if repo.commit(txn)
          flash[:success] = I18n.t('update_files.success')
          # flush log messages
          m_logger = MarkusLogger.instance
          log_messages.each do |msg|
            m_logger.log(msg)
          end
        else
          @file_manager_errors[:update_conflicts] = txn.conflicts
        end

        # Are we past collection time?
        if @assignment.submission_rule.can_collect_now?
          flash[:commit_notice] = @assignment.submission_rule.commit_after_collection_message(@grouping)
        end
        # can't use redirect_to here. See comment of this action for more details.
        set_filebrowser_vars(@grouping.group, @assignment)
        render :file_manager, :id => assignment_id

      rescue Exception => e
        m_logger = MarkusLogger.instance
        m_logger.log(e.message)
        # can't use redirect_to here. See comment of this action for more details.
        @file_manager_errors[:commit_error] = e.message
        set_filebrowser_vars(@grouping.group, @assignment)
        render :file_manager, :id => assignment_id
      end
    end
  end

  def download
    @assignment = Assignment.find(params[:id])
    # find_appropriate_grouping can be found in SubmissionsHelper

    @grouping = find_appropriate_grouping(@assignment.id, params)

    revision_number = params[:revision_number]
    path = params[:path] || '/'
    @grouping.group.access_repo do |repo|
      if revision_number.nil?
        @revision = repo.get_latest_revision
      else
        @revision = repo.get_revision(revision_number.to_i)
      end

      begin
       file = @revision.files_at_path(File.join(@assignment.repository_folder, path))[params[:file_name]]
       file_contents = repo.download_as_string(file)
      rescue Exception => e
        render :text => I18n.t('student.submission.missing_file', :file_name => params[:file_name], :message => e.message)
        return
      end

      if SubmissionFile.is_binary?(file_contents)
        # If the file appears to be binary, send it as a download
        send_data file_contents, :disposition => 'attachment', :filename => params[:file_name]
      else
        # Otherwise, blast it out to the screen
        render :text => file_contents, :layout => 'sanitized_html'
      end
    end
  end

  def update_submissions
    
    return unless request.post?
    assignment = Assignment.find(params[:assignment_id])
    errors = []
    groupings = []
    if params[:ap_select_full] == 'true'
      # We should have been passed a filter
      if params[:filter].blank?
        raise I18n.t('student.submission.expect_filter')
      end
      # Get all Groupings for this filter
      groupings = S_TABLE_PARAMS[:filters][params[:filter]][:proc].call({:assignment => assignment, :user_id => current_user.id}, {})
    else
      # User selected particular Grouping IDs
      if params[:groupings].nil?
        errors.push(I18n.t('results.must_select_a_group')) unless !params[:collect_section].nil? 
      else
        groupings = assignment.groupings.find(params[:groupings])
      end
    end

    log_message = ''
    if params[:release_results]
      changed = set_release_on_results(groupings, true, errors)
      log_message = "Marks released for assignment '#{assignment.short_identifier}', ID: '" +
                    "#{assignment.id}' (for #{changed} groups)."
    elsif params[:unrelease_results]
      changed = set_release_on_results(groupings, false, errors)
      log_message = "Marks unreleased for assignment '#{assignment.short_identifier}', ID: '" +
                    "#{assignment.id}' (for #{changed} groups)."
    elsif params[:collect_section]
      if params[:section_to_collect] == ''
        errors.push(I18n.t('collect_submissions.must_select_a_section'))
      else
        collected = collect_submissions_for_section(params[:section_to_collect], assignment, errors)
        if collected > 0
          flash[:success] = I18n.t('collect_submissions.successfully_collected', :collected => collected)
        end
      end
    end


    unless groupings.empty?
      assignment.set_results_statistics
    end

    if changed && changed > 0
      flash[:success] = I18n.t('results.successfully_changed', {:changed => changed})
      m_logger = MarkusLogger.instance
      m_logger.log(log_message)
    end
    flash[:errors] = errors

    redirect_to :action => 'browse',
                :id => params[:id],
                :per_page => params[:per_page],
                :filter   => params[:filter],
                :sort_by  => params[:sort_by] 
  end

  def unrelease
    return unless request.post?
    if params[:groupings].nil?
      flash[:release_results] = I18n.t('assignment.group.select_a_group')
    else
      params[:groupings].each do |g|
        g.unrelease_results
      end
      m_logger = MarkusLogger.instance
      assignment = Assignment.find(params[:id])
      m_logger.log("Marks unreleased for assignment '#{assignment.short_identifier}', ID: '" +
                   "#{assignment.id}' (for #{params[:groupings].length} groups).")
    end
    redirect_to :action => 'browse', 
                :id => params[:id]
  end

  # See Assignment.get_simple_csv_report for details
  def download_simple_csv_report
    assignment = Assignment.find(params[:assignment_id])
    send_data assignment.get_simple_csv_report,
              :disposition => 'attachment',
              :type => 'application/vnd.ms-excel',
              :filename => "#{assignment.short_identifier} simple report.csv"
  end

  # See Assignment.get_detailed_csv_report for details
  def download_detailed_csv_report
    assignment = Assignment.find(params[:assignment_id])
    send_data assignment.get_detailed_csv_report,
              :disposition => 'attachment',
              :type => 'application/vnd.ms-excel',
              :filename => "#{assignment.short_identifier} detailed report.csv"
  end

  # See Assignment.get_svn_export_commands for details
  def download_svn_export_commands
    assignment = Assignment.find(params[:assignment_id])
    svn_commands = assignment.get_svn_export_commands
    send_data svn_commands.join("\n"),
              :disposition => 'attachment',
              :type => 'text/plain',
              :filename => "#{assignment.short_identifier}_svn_exports"
  end

  # See Assignment.get_svn_repo_list for details
  def download_svn_repo_list
    assignment = Assignment.find(params[:assignment_id])
    send_data assignment.get_svn_repo_list,
              :disposition => 'attachment',
              :type => 'text/plain',
              :filename => "#{assignment.short_identifier}_svn_repo_list"
  end

  # This action is called periodically from file_manager.
  def server_time
    render :partial => 'server_time'
  end

  private

  # Used in update_files and file_manager actions
  def set_filebrowser_vars(user_group, assignment)
    user_group.access_repo do |repo|
      @revision = repo.get_latest_revision
      @files = @revision.files_at_path(File.join(@assignment.repository_folder, @path))
      @missing_assignment_files = []
      assignment.assignment_files.each do |assignment_file|
        unless @revision.path_exists?(File.join(assignment.repository_folder,
                                             assignment_file.filename))
          @missing_assignment_files.push(assignment_file)
        end
      end
    end
  end
end<|MERGE_RESOLUTION|>--- conflicted
+++ resolved
@@ -250,16 +250,10 @@
 
   def collect_ta_submissions
     assignment = Assignment.find(params[:assignment_id])
-<<<<<<< HEAD
     if assignment.submission_rule.can_collect_now?
-      groupings = assignment.groupings.find(:all, :include => :tas, :conditions => ['users.id = ?', current_user.id])
-=======
-    if !assignment.submission_rule.can_collect_now?
-      flash[:error] = I18n.t("collect_submissions.could_not_collect",
-        :assignment_identifier => assignment.short_identifier)
-    else
-      groupings = assignment.groupings.all(:include => :tas, :conditions => ["users.id = ?", current_user.id])
->>>>>>> 827ad1da
+      groupings = assignment.groupings.all(:include => :tas,
+                                           :conditions => ['users.id = ?',
+                                                           current_user.id])
       submission_collector = SubmissionCollector.instance
       submission_collector.push_groupings_to_queue(groupings)
       flash[:success] = I18n.t('collect_submissions.collection_job_started',
