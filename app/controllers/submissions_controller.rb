--- conflicted
+++ resolved
@@ -51,18 +51,11 @@
     repo = @grouping.group.repo
 
     begin
-<<<<<<< HEAD
       if params[:revision_timestamp]
         @revision_number = repo.get_revision_by_timestamp(
             Time.parse(params[:revision_timestamp])).revision_number
       elsif params[:revision_number]
-=======
-      if params[:revision_number]
->>>>>>> dacd1f06
         @revision_number = params[:revision_number].to_i
-      elsif params[:revision_timestamp]
-        @revision_number = repo.get_revision_by_timestamp(
-            Time.parse(params[:revision_timestamp])).revision_number
       else
         @revision_number = repo.get_latest_revision.revision_number
       end
@@ -78,13 +71,13 @@
     end
     # Generate a revisions' history with date and num
     @revisions_history = []
-<<<<<<< HEAD
-
+
+    # Good idea from git branch. But SubversionRepository has
+    # no get_all_revisions method... yet (TODO)
     # hmm. Let's make rev_number a method and have it return an array.
-    repo.get_all_revisions.each do |revision|
-      @revisions_history << {num: revision.revision_number,
-                             date: revision.timestamp}
-=======
+    #repo.get_all_revisions.each do |revision|
+    #  @revisions_history << {num: revision.revision_number,
+    #                         date: revision.timestamp}
     rev_number = repo.get_latest_revision.revision_number + 1
     rev_number.times.each do |rev|
       begin
@@ -100,41 +93,8 @@
         @revisions_history << { num: revision.revision_number,
                                 date: revision.timestamp }
       end
->>>>>>> dacd1f06
-    end
-
-<<<<<<< HEAD
-  def populate_repo_browser
-    @grouping = Grouping.find(params[:id])
-    @assignment = @grouping.assignment
-    @path = params[:path] != '/' ? params[:path] + '/' : '/'
-    @previous_path = File.split(@path).first
-    @grouping.group.access_repo do |repo|
-      if params[:revision_number]
-        @revision_number = params[:revision_number].to_i
-      else
-        @revision_number = repo.get_latest_revision.revision_number
-      end
-      @revision = repo.get_revision(@revision_number)
-
-      @directories =
-          @revision.directories_at_path(File.join(@assignment.repository_folder,
-                                                  @path))
-      @files = @revision.files_at_path(File.join(@assignment.repository_folder,
-                                                 @path))
-      @table_rows = {}
-      @files.sort.each do |file_name, file|
-        @table_rows[file.object_id] =
-            construct_repo_browser_table_row(file_name, file)
-      end
-      @directories.sort.each do |directory_name, directory|
-        @table_rows[directory.object_id] =
-            construct_repo_browser_directory_table_row(directory_name,
-                                                       directory)
-      end
-      respond_to do |format|
-        format.js
-=======
+    end
+
     respond_to do |format|
       format.html
       format.json do
@@ -142,7 +102,6 @@
                                                  @revision_number, @path,
                                                  @previous_path,
                                                  @grouping.id)
->>>>>>> dacd1f06
       end
     end
 
@@ -182,18 +141,10 @@
       else
         @revision = repo.get_revision(revision_number.to_i)
       end
-<<<<<<< HEAD
       @directories = @revision.directories_at_path(
           File.join(@assignment.repository_folder, @path))
       @files = @revision.files_at_path(
           File.join(@assignment.repository_folder, @path))
-=======
-      @directories =
-          @revision.directories_at_path(File.join(@assignment.repository_folder,
-                                                  @path))
-      @files = @revision.files_at_path(File.join(@assignment.repository_folder,
-                                                 @path))
->>>>>>> dacd1f06
       @table_rows = {}
       @files.sort.each do |file_name, file|
         @table_rows[file.object_id] =
@@ -612,14 +563,8 @@
         no_files = downloads_subdirectories('',
                                             full_path,
                                             zip_file, zip_name, repo)
-<<<<<<< HEAD
-
-      end
-
-=======
-      end
-
->>>>>>> dacd1f06
+      end
+
       if no_files != true
         # Send the Zip file
         send_file zip_path, disposition: 'inline', filename: zip_name + '.zip'
@@ -653,23 +598,12 @@
         file_contents = repo.download_as_string(file.last)
       rescue
         return
-<<<<<<< HEAD
       end
 
       zip_file.get_output_stream(File.join(zip_name, subdirectory +
           file.first)) do |f|
         f.puts file_contents
       end
-
-=======
-      end
-
-      zip_file.get_output_stream(File.join(zip_name, subdirectory +
-          file.first)) do |f|
-        f.puts file_contents
-      end
-
->>>>>>> dacd1f06
     end
 
     # Now recursively call this function on all sub directories.
