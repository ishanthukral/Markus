--- conflicted
+++ resolved
@@ -244,11 +244,8 @@
 
   def browse
     @assignment = Assignment.find(params[:assignment_id])
-<<<<<<< HEAD
     @groupings = Grouping.get_groupings_for_assignment(@assignment,
                                                        current_user)
-=======
-    @groupings = get_groupings_for_assignment(@assignment, current_user)
     @section_column = ''
     if Section.all.size > 0
       @section_column = "{
@@ -257,7 +254,6 @@
         sortable: true
       },"
     end
->>>>>>> 7336a32b
   end
 
   def populate_submissions_table
