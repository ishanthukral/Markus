require 'zip'
require 'cgi'

class SubmissionsController < ApplicationController
  include SubmissionsHelper
  include PaginationHelper

  helper_method :all_assignments_marked?

  before_filter :authorize_only_for_admin,
                except: [:server_time,
                         :populate_file_manager,
                         :browse,
                         :index,
                         :file_manager,
                         :update_files,
                         :download,
                         :downloads,
                         :s_table_paginate,
                         :collect_and_begin_grading,
                         :download_groupings_files,
                         :manually_collect_and_begin_grading,
                         :collect_ta_submissions,
                         :repo_browser,
                         :update_converted_pdfs,
                         :update_submissions,
                         :populate_submissions_table]
  before_filter :authorize_for_ta_and_admin,
                only: [:browse,
                       :index,
                       :s_table_paginate,
                       :collect_and_begin_grading,
                       :manually_collect_and_begin_grading,
                       :collect_ta_submissions,
                       :repo_browser,
                       :download_groupings_files,
                       :update_converted_pdfs,
                       :update_submissions,
                       :populate_submissions_table]
  before_filter :authorize_for_student,
                only: [:file_manager,
                       :populate_file_manager,
                       :update_files]
  before_filter :authorize_for_user, only: [:download, :downloads]

  def repo_browser
    @assignment = Assignment.find(params[:assignment_id])
    @grouping = Grouping.find(params[:id])
    @assignment = @grouping.assignment
    @path = params[:path] || '/'
    @previous_path = File.split(@path).first
    @repository_name = @grouping.group.repository_name
    repo = @grouping.group.repo

    begin
      if params[:revision_number]
        @revision_number = params[:revision_number].to_i
      elsif params[:revision_timestamp]
        @revision_number = repo.get_revision_by_timestamp(
            Time.parse(params[:revision_timestamp])).revision_number
      else
        @revision_number = repo.get_latest_revision.revision_number
      end
      if @revision_number == 0
        @revision_number = 1
      end
      @revision = repo.get_revision(@revision_number)
      @revision_timestamp = @revision.timestamp
    rescue Exception => e
      flash[:error] = e.message
      @revision_number = repo.get_latest_revision.revision_number
      @revision_timestamp = repo.get_latest_revision.timestamp
    end
    # Generate a revisions' history with date and num
    @revisions_history = []

    # Good idea from git branch. But SubversionRepository has
    # no get_all_revisions method... yet (TODO)
    # hmm. Let's make rev_number a method and have it return an array.
    #repo.get_all_revisions.each do |revision|
    #  @revisions_history << {num: revision.revision_number,
    #                         date: revision.timestamp}
    rev_number = repo.get_latest_revision.revision_number + 1
    rev_number.times.each do |rev|
      begin
        revision = repo.get_revision(rev)
        unless revision.path_exists?(
            File.join(@assignment.repository_folder, @path))
          raise 'error'
        end
      rescue Exception
        revision = nil
      end
      if revision
        @revisions_history << { num: revision.revision_number,
                                date: revision.timestamp }
      end
    end

    respond_to do |format|
      format.html
      format.json do
        render json: get_repo_browser_table_info(@assignment, @revision,
                                                 @revision_number, @path,
                                                 @previous_path,
                                                 @grouping.id)
      end
    end

    repo.close
  end

  def file_manager
    @assignment = Assignment.find(params[:assignment_id])
    @grouping = current_user.accepted_grouping_for(@assignment.id)
    if @grouping.nil?
      redirect_to controller: 'assignments',
                  action: 'student_interface',
                  id: params[:id]
      return
    end

    user_group = @grouping.group
    @path = params[:path] || '/'

    # Some vars need to be set in update_files too, so do this in a
    # helper. See update_files action where this is used as well.
    set_filebrowser_vars(user_group, @assignment)
  end

  def populate_file_manager
    @assignment = Assignment.find(params[:assignment_id])
    @grouping = current_user.accepted_grouping_for(@assignment.id)
    user_group = @grouping.group
    revision_number= params[:revision_number]
    @path = params[:path] || '/'
    @previous_path = File.split(@path).first

    user_group.access_repo do |repo|
      if revision_number.nil?
        @revision = repo.get_latest_revision
      else
        @revision = repo.get_revision(revision_number.to_i)
      end
      @directories = @revision.directories_at_path(
          File.join(@assignment.repository_folder, @path))
      @files = @revision.files_at_path(
          File.join(@assignment.repository_folder, @path))
      @table_rows = {}
      @files.sort.each do |file_name, file|
        @table_rows[file.object_id] =
            construct_file_manager_table_row(file_name, file)
      end

      if @grouping.repository_external_commits_only?
        @directories.sort.each do |directory_name, directory|
          @table_rows[directory.object_id] =
              construct_file_manager_dir_table_row(directory_name, directory)
        end
      end

      respond_to do |format|
        format.js
      end

    end
  end

  def manually_collect_and_begin_grading
    @grouping = Grouping.find(params[:id])
    @revision_number = params[:current_revision_number].to_i
    SubmissionCollector.instance.manually_collect_submission(@grouping,
                                                             @revision_number)
    redirect_to action: 'update_converted_pdfs', id: @grouping.id
  end

  def collect_and_begin_grading
    assignment = Assignment.find(params[:assignment_id])
    grouping = Grouping.find(params[:id])

    if assignment.submission_rule.can_collect_grouping_now?(grouping)
      # Push grouping to the priority queue
      SubmissionCollector.instance.push_grouping_to_priority_queue(grouping)
      flash[:success] = I18n.t('collect_submissions.priority_given')
    else
      flash[:error] = I18n.t('browse_submissions.could_not_collect',
                             group_name: grouping.group.group_name)
    end
    redirect_to action:   'browse',
                id:       assignment.id
  end

  def collect_all_submissions
    assignment = Assignment.find(params[:assignment_id], include: [:groupings])
    if assignment.submission_rule.can_collect_now?
      submission_collector = SubmissionCollector.instance
      submission_collector.push_groupings_to_queue(assignment.groupings)
      flash[:success] =
          I18n.t('collect_submissions.collection_job_started',
                 assignment_identifier: assignment.short_identifier)
    else
      flash[:error] = I18n.t('collect_submissions.could_not_collect',
                             assignment_identifier: assignment.short_identifier)
    end
    redirect_to action: 'browse',
                id: assignment.id
  end

  def collect_ta_submissions
    assignment = Assignment.find(params[:assignment_id])
    if assignment.submission_rule.can_collect_now?
      groupings = assignment.groupings.all(include: :tas,
                                           conditions: ['users.id = ?',
                                                        current_user.id])
      submission_collector = SubmissionCollector.instance
      submission_collector.push_groupings_to_queue(groupings)
      flash[:success] =
          I18n.t('collect_submissions.collection_job_started',
                 assignment_identifier: assignment.short_identifier)
    else
      flash[:error] = I18n.t('collect_submissions.could_not_collect',
                             assignment_identifier: assignment.short_identifier)
    end
    redirect_to action: 'browse',
                id: assignment.id
  end

  def update_converted_pdfs
    @grouping = Grouping.find(params[:grouping_id])
    @submission = @grouping.current_submission_used
    @pdf_count = 0
    @converted_count = 0
    unless @submission.nil?
      @submission.submission_files.each do |file|
        if file.is_pdf?
          @pdf_count += 1
          if file.is_converted
            @converted_count += 1
          end
        end
      end
    end
  end

  def browse
    @assignment = Assignment.find(params[:assignment_id])
    @groupings = Grouping.get_groupings_for_assignment(@assignment,
                                                       current_user)
<<<<<<< HEAD
    @groupings = get_groupings_for_assignment(@assignment, current_user)
=======
>>>>>>> 367f5ad4
    @section_column = ''
    if Section.all.size > 0
      @section_column = "{
        id: 'section',
        content: '" + I18n.t(:'browse_submissions.section') + "',
        sortable: true
      },"
    end
<<<<<<< HEAD
=======

    @grace_credit_column = ''
    if @assignment.submission_rule.type == 'GracePeriodSubmissionRule'
      @grace_credit_column = "{
        id: 'grace_credits_used',
        content: '" + I18n.t(:'browse_submissions.grace_credits_used') + "',
        sortable: true,
        compare: compare_numeric_values,
        searchable: false
      },"
    end
>>>>>>> 367f5ad4
  end

  def populate_submissions_table
    @assignment = Assignment.find(params[:assignment_id])
    @groupings = Grouping.get_groupings_for_assignment(@assignment,
                                                       current_user)

    render json: get_submissions_table_info(@assignment, @groupings)
  end

  def index
    @assignments = Assignment.all(order: :id)
    render :index, layout: 'sidebar'
  end

  # update_files action handles transactional submission of files.
  #
  # Note that you shouldn't use redirect_to in this action. This
  # is due to @file_manager_errors, which carries over some state
  # to the file_manager view (via render calls). We need to do
  # this, because we were storing transaction errors in the flash
  # hash (i.e. they were stored in the browser's cookie), and in
  # some circumstances, this produces a cookie overflow error
  # when the state stored in the cookie exceeds 4k in serialized
  # form. This was happening prior to the fix of Github issue #30.
  def update_files
    # We'll use this hash to carry over some error state to the
    # file_manager view.
    @file_manager_errors = Hash.new
    assignment_id = params[:assignment_id]
    @assignment = Assignment.find(assignment_id)
    required_files = AssignmentFile.where(
                           assignment_id: @assignment).pluck(:filename)
    students_filename = []
    @path = params[:path] || '/'
    @grouping = current_user.accepted_grouping_for(assignment_id)
    if @grouping.repository_external_commits_only?
      raise I18n.t('student.submission.external_submit_only')
    end
    unless @grouping.is_valid?
      # can't use redirect_to here. See comment of this action for more details.
      set_filebrowser_vars(@grouping.group, @assignment)
      render :file_manager, id: assignment_id
      return
    end
    unless params[:new_files].nil?
      params[:new_files].each do |f|
        if f.size > 5000000
          @file_manager_errors[:size_conflict] =
            "Error occured while uploading file \"" +
             f.original_filename +
             "\": The size of the uploaded file exceeds the maximum of 5MB."
          render :file_manager
          return
        end
      end
    end
    @grouping.group.access_repo do |repo|

      assignment_folder = File.join(@assignment.repository_folder, @path)

      # Get the revision numbers for the files that we've seen - these
      # values will be the "expected revision numbers" that we'll provide
      # to the transaction to ensure that we don't overwrite a file that's
      # been revised since the user last saw it.
      file_revisions =
          params[:file_revisions].nil? ? {} : params[:file_revisions]
      file_revisions.merge!(file_revisions) do |_key, v1, _v2|
        v1.to_i rescue v1
      end

      # The files that will be replaced - just give an empty array
      # if params[:replace_files] is nil
      replace_files = params[:replace_files].nil? ? {} : params[:replace_files]

      # The files that will be deleted
      delete_files = params[:delete_files].nil? ? {} : params[:delete_files]

      # The files that will be added
      new_files = params[:new_files].nil? ? {} : params[:new_files]

      # Create transaction, setting the author.  Timestamp is implicit.
      txn = repo.get_transaction(current_user.user_name)

      log_messages = []
      begin
        # delete files marked for deletion
        delete_files.keys.each do |filename|
          txn.remove(File.join(assignment_folder, filename),
                     file_revisions[filename])
          log_messages.push("Student '#{current_user.user_name}'" +
                                " deleted file '#{filename}' for assignment" +
                                " '#{@assignment.short_identifier}'.")
        end

        # Replace files
        replace_files.each do |filename, file_object|
          # Sometimes the file pointer of file_object is at the end of the file.
          # In order to avoid empty uploaded files, rewind it to be save.
          file_object.rewind
          txn.replace(File.join(assignment_folder, filename), file_object.read,
                      file_object.content_type, file_revisions[filename])
          log_messages.push("Student '#{current_user.user_name}'" +
                                " replaced content of file '#{filename}'" +
                                ' for assignment' +
                                " '#{@assignment.short_identifier}'.")
        end

        # Add new files
        new_files.each do |file_object|
          # sanitize_file_name in SubmissionsHelper
          if file_object.original_filename.nil?
            raise I18n.t('student.submission.invalid_file_name')
          end
          students_filename << file_object.original_filename
          # Sometimes the file pointer of file_object is at the end of the file.
          # In order to avoid empty uploaded files, rewind it to be save.
          file_object.rewind
          txn.add(File.join(assignment_folder,
                            sanitize_file_name(file_object.original_filename)),
                  file_object.read, file_object.content_type)
          log_messages.push("Student '#{current_user.user_name}'" +
                                ' submitted file' +
                                " '#{file_object.original_filename}'" +
                                ' for assignment ' +
                                "'#{@assignment.short_identifier}'.")
        end
        # check if only required files are allowed for a submission
        unless students_filename.length < 1 ||
               required_files.length == 0 ||
               !@assignment.only_required_files
          if !(students_filename - required_files).empty?
            @file_manager_errors[:size_conflict] =
            I18n.t('assignment.upload_file_requirement')
            render :file_manager
            return
          else
            required_files = required_files - students_filename
          end
        end
        # finish transaction
        unless txn.has_jobs?
          flash[:transaction_warning] =
              I18n.t('student.submission.no_action_detected')
          # can't use redirect_to here. See comment of this action for details.
          set_filebrowser_vars(@grouping.group, @assignment)
          render :file_manager, id: assignment_id
          return
        end
        if repo.commit(txn)
          flash[:success] = I18n.t('update_files.success')
          # flush log messages
          m_logger = MarkusLogger.instance
          log_messages.each do |msg|
            m_logger.log(msg)
          end
        else
          @file_manager_errors[:update_conflicts] = txn.conflicts
        end

        # Are we past collection time?
        if @assignment.submission_rule.can_collect_now?
          flash[:commit_notice] =
              @assignment.submission_rule.commit_after_collection_message
        end
        # can't use redirect_to here. See comment of this action for details.
        set_filebrowser_vars(@grouping.group, @assignment)
        render :file_manager, id: assignment_id

      rescue Exception => e
        m_logger = MarkusLogger.instance
        m_logger.log(e.message)
        # can't use redirect_to here. See comment of this action for details.
        @file_manager_errors[:commit_error] = e.message
        set_filebrowser_vars(@grouping.group, @assignment)
        render :file_manager, id: assignment_id
      end
    end
  end

  def download
    @assignment = Assignment.find(params[:id])
    # find_appropriate_grouping can be found in SubmissionsHelper
    @grouping = find_appropriate_grouping(@assignment.id, params)

    revision_number = params[:revision_number]
    path = params[:path] || '/'
    @grouping.group.access_repo do |repo|
      if revision_number.nil?
        @revision = repo.get_latest_revision
      else
        @revision = repo.get_revision(revision_number.to_i)
      end

      begin
        file = @revision.files_at_path(File.join(@assignment.repository_folder,
                                                 path))[params[:file_name]]
        file_contents = repo.download_as_string(file)
      rescue Exception => e
        render text: I18n.t('student.submission.missing_file',
                            file_name: params[:file_name], message: e.message)
        return
      end

      if SubmissionFile.is_binary?(file_contents)
        # If the file appears to be binary, send it as a download
        send_data file_contents,
                  disposition: 'attachment',
                  filename: params[:file_name]
      else
        # Otherwise, sanitize it for HTML and blast it out to the screen
        sanitized_contents = CGI.escapeHTML(file_contents)
        render text: sanitized_contents, layout: 'sanitized_html'
      end
    end
  end

  ##
  # Checks if all the assignments for the current submission are marked
  # returns true if all assignments are marked completely
  ##
  def all_assignments_marked?
    marked = Assignment.joins(groupings: [{ current_submission_used:
      :results }]).where('assignments.id' => params[:assignment_id],
                         'results.marking_state' =>
                             Result::MARKING_STATES[:complete])
    total_assignments = Assignment.joins(groupings:
      [{ current_submission_used: :results }]).where('assignments.id' =>
                                                         params[:assignment_id])
    marked.size == total_assignments.size
  end

  ##
  # Download all files from all groupings in a .zip file.
  ##
  def download_groupings_files
    assignment = Assignment.find(params[:assignment_id])

    ## create the zip name with the user name to have less chance to delete
    ## a currently downloading file
    short_id = assignment.short_identifier
    zip_name = short_id + '_' + current_user.user_name + '.zip'
    ## check if there is a '/' in the file name to replace by '_'
    zip_path = 'tmp/' + zip_name.tr('/', '_')

    ## delete the old file if it exists
    File.delete(zip_path) if File.exist?(zip_path)

    grouping_ids = params[:groupings]

    ## if there is no grouping, render a message
    if grouping_ids.blank?
      render text: t('student.submission.no_groupings_available')
      return
    end

    groupings = Grouping.where(id: grouping_ids)
      .includes(:group,
                current_submission_used: {
                  submission_files: {
                    submission: { grouping: :group }
                  }
                })

    ## build the zip file
    Zip::File.open(zip_path, Zip::File::CREATE) do |zip_file|

      groupings.each do |grouping|
        ## retrieve the submitted files
        submission = grouping.current_submission_used
        next unless submission
        files = submission.submission_files

        ## create the grouping directory
        sub_folder = grouping.group.repo_name
        zip_file.mkdir(sub_folder) unless zip_file.find_entry(sub_folder)

        files.each do |file|

          ## retrieve the file and print an error on redirect back if there is
          begin
            file_content = file.retrieve_file
          rescue Exception => e
            flash[:error] = e.message
            redirect_to :back
            return
          end

          ## create the file inside the sub folder
          zip_file.get_output_stream(File.join(sub_folder,
                                               file.filename)) do |f|
            f.puts file_content
          end

        end
      end
    end

    ## Send the Zip file
    send_file zip_path, disposition: 'inline', filename: zip_name
  end

  ##
  # Download all files from a repository folder in a Zip file.
  ##
  def downloads
    @assignment = Assignment.find(params[:assignment_id])
    @grouping = find_appropriate_grouping(@assignment.id, params)

    revision_number = params[:revision_number]
    repo_folder = @assignment.repository_folder
    full_path = File.join(repo_folder, params[:path] || '/')
    zip_name = "#{repo_folder}-#{@grouping.group.repo_name}"
    @grouping.group.access_repo do |repo|
      @revision = if revision_number.nil?
                    repo.get_latest_revision
                  else
                    repo.get_revision(revision_number.to_i)
                  end
      zip_path = "tmp/#{@assignment.short_identifier}_" +
          "#{@grouping.group.group_name}_r#{@revision.revision_number}.zip"

      if revision_number && revision_number.to_i == 0
        render text: t('student.submission.no_revision_available')
        return
      end

      no_files = false

      # Open Zip file and fill it with all the files in the repo_folder
      Zip::File.open(zip_path, Zip::File::CREATE) do |zip_file|

        no_files = downloads_subdirectories('',
                                            full_path,
                                            zip_file, zip_name, repo)
      end

      if no_files != true
        # Send the Zip file
        send_file zip_path, disposition: 'inline', filename: zip_name + '.zip'
      end

    end
  end

  # Given a subdirectory, its path, and an already created zip_file,
  # fill the subdirectory within the zip_file with all of its files.
  # Recursively fills the subdirectory with files and folders within
  # it.
  # Helper method for downloads.
  def downloads_subdirectories(subdirectory, subdirectory_path, zip_file,
                               zip_name, repo)
    files = @revision.files_at_path(subdirectory_path)
    # In order to recursively download all files, find the sub-directories
    directories = @revision.directories_at_path(subdirectory_path)

    if files.count == 0
      if subdirectory == ''
        render text: t('student.submission.no_files_available')
        return true
      end
      # No files in subdirectory
      return
    end

    files.each do |file|
      begin
        file_contents = repo.download_as_string(file.last)
      rescue
        return
      end

      zip_file.get_output_stream(File.join(zip_name, subdirectory +
          file.first)) do |f|
        f.puts file_contents
      end
    end

    # Now recursively call this function on all sub directories.
    directories.each do |new_subdirectory|
      begin
        # Recursively fill this sub-directory
        zip_file.mkdir(zip_name + '/' + subdirectory +
                           new_subdirectory[0]) unless
            zip_file.find_entry(zip_name + '/' + subdirectory +
                                    new_subdirectory[0])
        downloads_subdirectories(subdirectory + new_subdirectory[0] +
                                     '/',
                                 directories[new_subdirectory[0]].path +
                                     new_subdirectory[0] + '/',
                                 zip_file, zip_name, repo)
      end
    end
  end

  def update_submissions
    return unless request.post?
    begin
      assignment = Assignment.find(params[:assignment_id])
      groupings = []

      if params[:groupings].nil?
        unless params[:collect_section]
          raise I18n.t('results.must_select_a_group')
        end
      else
        groupings = assignment.groupings.find(params[:groupings])
      end

      log_message = ''
      if params[:release_results]
        changed = set_release_on_results(groupings, true)
        log_message = 'Marks released for assignment' +
            " '#{assignment.short_identifier}', ID: '" +
            "#{assignment.id}' (for #{changed} groups)."
      elsif params[:unrelease_results]
        changed = set_release_on_results(groupings, false)
        log_message = 'Marks unreleased for assignment ' +
            "'#{assignment.short_identifier}', ID: '" +
            "#{assignment.id}' (for #{changed} groups)."
      elsif params[:collect_section]
        if params[:section_to_collect] == ''
          raise I18n.t('collect_submissions.must_select_a_section')
        else
          collected =
              collect_submissions_for_section(params[:section_to_collect],
                                              assignment)
          if collected > 0
            flash[:success] =
                I18n.t('collect_submissions.successfully_collected',
                       collected: collected)
          end
        end
      end

      unless groupings.empty?
        assignment.update_results_stats
      end

      if changed && changed > 0
        # These flashes don't get rendered. Find another way to display?
        flash[:success] = I18n.t('results.successfully_changed',
                                 changed: changed)
        m_logger = MarkusLogger.instance
        m_logger.log(log_message)
      end
      head :ok
    rescue => e
      render text: e.message, status: 400
    end
  end

  def unrelease
    return unless request.post?
    if params[:groupings].nil?
      flash[:release_results] = I18n.t('assignment.group.select_a_group')
    else
      params[:groupings].each do |g|
        g.unrelease_results
      end
      m_logger = MarkusLogger.instance
      assignment = Assignment.find(params[:id])
      m_logger.log('Marks unreleased for assignment' +
                       " '#{assignment.short_identifier}', ID: '" +
                       "#{assignment.id}' (for #{params[:groupings].length}" +
                       ' groups).')
    end
    redirect_to action: 'browse',
                id: params[:id]
  end

  # See Assignment.get_simple_csv_report for details
  def download_simple_csv_report
    assignment = Assignment.find(params[:assignment_id])
    send_data assignment.get_simple_csv_report,
              disposition: 'attachment',
              type: 'application/vnd.ms-excel',
              filename: "#{assignment.short_identifier}_simple_report.csv"
  end

  # See Assignment.get_detailed_csv_report for details
  def download_detailed_csv_report
    assignment = Assignment.find(params[:assignment_id])
    send_data assignment.get_detailed_csv_report,
              disposition: 'attachment',
              type: 'application/vnd.ms-excel',
              filename: "#{assignment.short_identifier}_detailed_report.csv"
  end

  # See Assignment.get_svn_export_commands for details
  def download_svn_export_commands
    assignment = Assignment.find(params[:assignment_id])
    svn_commands = assignment.get_svn_export_commands
    send_data svn_commands.join("\n"),
              disposition: 'attachment',
              type: 'application/vnd.ms-excel',
              filename: "#{assignment.short_identifier}_svn_exports.csv"
  end

  # See Assignment.get_svn_repo_list for details
  def download_svn_repo_list
    assignment = Assignment.find(params[:assignment_id])
    send_data assignment.get_svn_repo_list,
              disposition: 'attachment',
              type: 'text/plain',
              filename: "#{assignment.short_identifier}_svn_repo_list"
  end

  # This action is called periodically from file_manager.
  def server_time
    render partial: 'server_time'
  end

  private

  # Used in update_files and file_manager actions
  def set_filebrowser_vars(user_group, assignment)
    user_group.access_repo do |repo|
      @revision = repo.get_latest_revision
      @files = @revision.files_at_path(File.join(@assignment.repository_folder,
                                                 @path))
      @missing_assignment_files = []
      assignment.assignment_files.each do |assignment_file|
        unless @revision.path_exists?(File.join(assignment.repository_folder,
                                                assignment_file.filename))
          @missing_assignment_files.push(assignment_file)
        end
      end
    end
  end
end<|MERGE_RESOLUTION|>--- conflicted
+++ resolved
@@ -246,10 +246,6 @@
     @assignment = Assignment.find(params[:assignment_id])
     @groupings = Grouping.get_groupings_for_assignment(@assignment,
                                                        current_user)
-<<<<<<< HEAD
-    @groupings = get_groupings_for_assignment(@assignment, current_user)
-=======
->>>>>>> 367f5ad4
     @section_column = ''
     if Section.all.size > 0
       @section_column = "{
@@ -258,10 +254,7 @@
         sortable: true
       },"
     end
-<<<<<<< HEAD
-=======
-
-    @grace_credit_column = ''
+
     if @assignment.submission_rule.type == 'GracePeriodSubmissionRule'
       @grace_credit_column = "{
         id: 'grace_credits_used',
@@ -271,7 +264,6 @@
         searchable: false
       },"
     end
->>>>>>> 367f5ad4
   end
 
   def populate_submissions_table
