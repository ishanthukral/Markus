# The actions necessary for managing grade entry forms.

class GradeEntryFormsController < ApplicationController
  include GradeEntryFormsPaginationHelper
  include GradeEntryFormsHelper

  before_filter      :authorize_only_for_admin,
                     :except => [:student_interface,
                                 :grades,
                                 :g_table_paginate,
                                 :csv_download,
                                 :csv_upload,
                                 :update_grade]
  before_filter      :authorize_for_ta_and_admin,
                     :only => [:grades,
                               :g_table_paginate,
                               :csv_download,
                               :csv_upload,
                               :update_grade]
  before_filter      :authorize_for_student,
                      :only => [:student_interface]

  # Filters will be added as the student UI is implemented (eg. Show Released,
  # Show All,...)
  G_TABLE_PARAMS = {:model => GradeEntryStudent,
                    :per_pages => [15, 30, 50, 100, 150],
                    :filters => {'none' => {
                                     :display => 'Show All',
<<<<<<< HEAD
                                     :proc => lambda { |sort_by, order, user|
                                          if user.type == "Admin"
                                            conditions = {:hidden => false}
                                          else #Display only students to which the TA has been assigned
                                            conditions = {:hidden => false, :id => Ta.find(user.id).grade_entry_students.all(:select => :user_id).collect(&:user_id)}
                                          end

                                          if !sort_by.blank?
                                            if sort_by == "section"
                                              Student.joins(:section).all(:conditions => conditions,
                                                  :order => "sections.name "+order)
                                            else
                                              Student.all(:conditions => conditions,
                                                :order => sort_by+" "+order)
                                            end
                                          else
                                            Student.all(:conditions => conditions,
                                              :order => "user_name "+order)
                                          end }}}
=======
                                     :proc => lambda { |sort_by, order|
                                          if sort_by.present?
                                            if sort_by == 'section'
                                              Student.joins(:section).all(:conditions => {
                                                  :hidden => false},
                                                  :order => 'sections.name ' + order)
                                            else
                                              Student.all(:conditions => {
                                                :hidden => false},
                                                :order => sort_by + ' ' + order)
                                            end
                                          else
                                            Student.all(:conditions => {
                                              :hidden => false},
                                              :order => 'user_name ' + order)
                                          end
                                          }}}
>>>>>>> 05fdaede
                        }

  # Create a new grade entry form
  def new
    @grade_entry_form = GradeEntryForm.new
  end

  def create
    @grade_entry_form = GradeEntryForm.new

    # Process input properties
    @grade_entry_form.transaction do
      if @grade_entry_form.update_attributes(params[:grade_entry_form])
        # Success message
        flash[:success] = I18n.t('grade_entry_forms.create.success')
        redirect_to :action => 'edit', :id => @grade_entry_form.id
      else
        render 'new'
      end
    end
  end

  # Edit the properties of a grade entry form
  def edit
    @grade_entry_form = GradeEntryForm.find(params[:id])
  end

  def update
    @grade_entry_form = GradeEntryForm.find(params[:id])
    # Process changes to input properties
    @grade_entry_form.transaction do
      if @grade_entry_form.update_attributes(params[:grade_entry_form])
        # Success message
        flash[:success] = I18n.t('grade_entry_forms.edit.success')
        redirect_to :action => 'edit', :id => @grade_entry_form.id
      else
        render 'edit', :id => @grade_entry_form.id
      end
    end
  end

  # View/modify the grades for this grade entry form
  def grades
    @grade_entry_form = GradeEntryForm.find(params[:id])
    @filter = 'none'

    # Pagination options
    if params[:per_page].present?
      @per_page = params[:per_page]
    else
      @per_page = 15
    end

    @current_page = 1
    c_sort_by = current_user.id.to_s +  '_' +
        @grade_entry_form.id.to_s + '_sort_by_grades'
    if params[:sort_by].present?
      cookies[c_sort_by] = params[:sort_by]
    else
      params[:sort_by] = 'last_name'
    end
    @sort_by = cookies[c_sort_by]
    @desc = params[:desc]
    @filters = get_filters(G_TABLE_PARAMS)
    @per_pages = G_TABLE_PARAMS[:per_pages]

    all_students = get_filtered_items(G_TABLE_PARAMS,
                                      @filter,
                                      @sort_by,
                                      params[:desc])
    @students = all_students.paginate(:per_page => @per_page,
                                      :page => @current_page)
    @students_total = all_students.size
    @alpha_pagination_options = @grade_entry_form.alpha_paginate(all_students,
                                                        @per_page,
                                                        @students.total_pages)
    session[:alpha_pagination_options] = @alpha_pagination_options
    @alpha_category = @alpha_pagination_options.first
    @sort_by = cookies[c_sort_by]
  end

  # Handle pagination for grades table
  # (The algorithm used to compute the alphabetical categories
  # (alpha_paginate()) is
  # found in grade_entry_form.rb.)
  def g_table_paginate
    @grade_entry_form = GradeEntryForm.find(params[:id])
    @students, @students_total = handle_paginate_event(
                                   G_TABLE_PARAMS,
                                   {:grade_entry_form => @grade_entry_form},
                                   params)

    @current_page = params[:page]
    @per_page = params[:per_page]
    @filters = get_filters(G_TABLE_PARAMS)
    @per_pages = G_TABLE_PARAMS[:per_pages]
    @desc = params[:desc]
    @filter = params[:filter]
    if params[:sort_by].present?
      @sort_by = params[:sort_by]
    else
      @sort_by = 'last_name'
    end

    # Only re-compute the alpha_pagination_options for the drop-down menu
    # if the number of items per page has changed
    if params[:update_alpha_pagination_options] == 'true'
      all_students = get_filtered_items(
                       G_TABLE_PARAMS,
                       @filter,
                       @sort_by,
                       @desc)
      @alpha_pagination_options = @grade_entry_form.alpha_paginate(
                                     all_students,
                                     @per_page,
                                     @students.total_pages)
      @alpha_category = @alpha_pagination_options.first
      session[:alpha_pagination_options] = @alpha_pagination_options
    else
      @alpha_pagination_options = session[:alpha_pagination_options]
      @alpha_category = params[:alpha_category]
    end
  end
  # Update a grade in the table
  def update_grade
    grade_entry_form = GradeEntryForm.find_by_id(params[:id])
    @student_id = params[:student_id]
    @grade_entry_item_id = params[:grade_entry_item_id]
    updated_grade = params[:updated_grade]
    grade_entry_student =
        grade_entry_form.grade_entry_students.find_or_create_by_user_id(
           @student_id)
    @grade =
        grade_entry_student.grades.find_or_create_by_grade_entry_item_id(
           @grade_entry_item_id)
    @grade.grade = updated_grade
    @grade_saved = @grade.save
    @updated_student_total = grade_entry_form.calculate_total_mark(@student_id)
  end

  # For students
  def student_interface
    @grade_entry_form = GradeEntryForm.find(params[:id])
    @student = current_user
  end

  # Release/unrelease the marks for all the students or for a subset of students
  def update_grade_entry_students
    return unless request.post?
    grade_entry_form = GradeEntryForm.find_by_id(params[:id])
    errors = []
    grade_entry_students = []

    if params[:ap_select_full] == 'true'

      # Make sure we have a filter
      if params[:filter].blank?
        raise I18n.t('grade_entry_forms.grades.expected_filter')
      end

      # Find the appropriate students using this filter
      students = G_TABLE_PARAMS[:filters][params[:filter]][:proc].call()
      students.each do |student|
        grade_entry_students.push(grade_entry_form.grade_entry_students.find_or_create_by_user_id(student.id))
      end
    else
      # Particular students in the table were selected
      if params[:students].nil?
        errors.push(I18n.t('grade_entry_forms.grades.must_select_a_student'))
      else
        params[:students].each do |student_id|
          grade_entry_students.push(grade_entry_form.grade_entry_students.find_or_create_by_user_id(student_id))
        end
      end
    end

    # Releasing/unreleasing marks should be logged
    log_message = ''
    if params[:release_results]
      numGradeEntryStudentsChanged = set_release_on_grade_entry_students(
                                        grade_entry_students,
                                        true,
                                        errors)
      log_message = "Marks released for marks spreadsheet '" +
                    "#{grade_entry_form.short_identifier}', ID: '#{grade_entry_form.id}' " +
                    "(for #{numGradeEntryStudentsChanged} students)."
    elsif !params[:unrelease_results].nil?
      numGradeEntryStudentsChanged = set_release_on_grade_entry_students(
                                       grade_entry_students,
                                       false,
                                       errors)
      log_message = "Marks unreleased for marks spreadsheet '" +
                    "#{grade_entry_form.short_identifier}', ID: '#{grade_entry_form.id}' " +
                    "(for #{numGradeEntryStudentsChanged} students)."
    end

    # Display success message
    if numGradeEntryStudentsChanged > 0
      flash[:success] = I18n.t('grade_entry_forms.grades.successfully_changed',
               {:numGradeEntryStudentsChanged => numGradeEntryStudentsChanged})
      m_logger = MarkusLogger.instance
      m_logger.log(log_message)
    end
    flash[:error] = errors

    redirect_to :action => 'grades', :id => params[:id]
  end

  # Download the grades for this grade entry form as a CSV file
  def csv_download
    grade_entry_form = GradeEntryForm.find(params[:id])
    send_data grade_entry_form.get_csv_grades_report,
         :disposition => 'attachment',
         :type => 'application/vnd.ms-excel',
         :filename => "#{grade_entry_form.short_identifier}_grades_report.csv"
  end

  # Upload the grades for this grade entry form using a CSV file
  def csv_upload
    @grade_entry_form = GradeEntryForm.find(params[:id])
    grades_file = params[:upload][:grades_file]
    encoding = params[:encoding]
    if request.post? && !grades_file.blank?
      begin
        GradeEntryForm.transaction do
          invalid_lines = []
          num_updates = GradeEntryForm.parse_csv(grades_file,
                                                 @grade_entry_form,
                                                 invalid_lines,
                                                 encoding)
          unless invalid_lines.empty?
            flash[:error] = I18n.t('csv_invalid_lines') + invalid_lines.join(', ')
          end
          if num_updates > 0
            flash[:notice] = I18n.t('grade_entry_forms.csv.upload_success',
              :num_updates => num_updates)
          end
        end
      end
    end

    redirect_to :action => 'grades', :id => @grade_entry_form.id
  end

end<|MERGE_RESOLUTION|>--- conflicted
+++ resolved
@@ -24,48 +24,32 @@
   # Show All,...)
   G_TABLE_PARAMS = {:model => GradeEntryStudent,
                     :per_pages => [15, 30, 50, 100, 150],
-                    :filters => {'none' => {
-                                     :display => 'Show All',
-<<<<<<< HEAD
-                                     :proc => lambda { |sort_by, order, user|
-                                          if user.type == "Admin"
-                                            conditions = {:hidden => false}
-                                          else #Display only students to which the TA has been assigned
-                                            conditions = {:hidden => false, :id => Ta.find(user.id).grade_entry_students.all(:select => :user_id).collect(&:user_id)}
-                                          end
-
-                                          if !sort_by.blank?
-                                            if sort_by == "section"
-                                              Student.joins(:section).all(:conditions => conditions,
-                                                  :order => "sections.name "+order)
-                                            else
-                                              Student.all(:conditions => conditions,
-                                                :order => sort_by+" "+order)
-                                            end
-                                          else
-                                            Student.all(:conditions => conditions,
-                                              :order => "user_name "+order)
-                                          end }}}
-=======
-                                     :proc => lambda { |sort_by, order|
-                                          if sort_by.present?
-                                            if sort_by == 'section'
-                                              Student.joins(:section).all(:conditions => {
-                                                  :hidden => false},
-                                                  :order => 'sections.name ' + order)
-                                            else
-                                              Student.all(:conditions => {
-                                                :hidden => false},
-                                                :order => sort_by + ' ' + order)
-                                            end
-                                          else
-                                            Student.all(:conditions => {
-                                              :hidden => false},
-                                              :order => 'user_name ' + order)
-                                          end
-                                          }}}
->>>>>>> 05fdaede
-                        }
+                    :filters => {
+                      'none' => {
+                        :display => 'Show All',
+                        :proc => lambda { |sort_by, order, user|
+                          if user.type == "Admin"
+                            conditions = {:hidden => false}
+                          else
+                            #Display only students to which the TA has been assigned
+                            conditions = {:hidden => false, :id =>
+                              Ta.find(user.id).grade_entry_students.all(:select => :user_id).collect(&:user_id)}
+                          end
+
+                          if sort_by.present?
+                            if sort_by == 'section'
+                              Student.joins(:section).all(:conditions => conditions,
+                                  :order => 'sections.name ' + order)
+                            else
+                              Student.all(:conditions => conditions,
+                                :order => sort_by + ' ' + order)
+                            end
+                          else
+                            Student.all(:conditions => conditions,
+                              :order => 'user_name ' + order)
+                          end
+                      }}}
+                    }
 
   # Create a new grade entry form
   def new
