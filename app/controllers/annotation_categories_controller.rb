<<<<<<< HEAD
include CsvHelper
=======
require 'iconv'
require 'fastercsv'

>>>>>>> 5820b5ec
class AnnotationCategoriesController < ApplicationController
  include AnnotationCategoriesHelper

  before_filter      :authorize_only_for_admin

  def index
    @assignment = Assignment.find(params[:assignment_id])
    @annotation_categories = @assignment.annotation_categories
  end

  def get_annotations
    @annotation_category = AnnotationCategory.find(params[:id])
    @annotation_texts = @annotation_category.annotation_texts
  end

  def add_annotation_category
    @assignment = Assignment.find(params[:assignment_id])
    if request.post?
      # Attempt to add Annotation Category
      @annotation_category = AnnotationCategory.new
      @annotation_category.update_attributes(params[:annotation_category])
      @annotation_category.assignment = @assignment
      if !@annotation_category.save
        render :new_annotation_category_error
        return
      end
      render :insert_new_annotation_category
      return
    end
  end

  def update_annotation_category
    @assignment = Assignment.find(params[:assignment_id])
    @annotation_category = AnnotationCategory.find(params[:id])

    @annotation_category.update_attributes(params[:annotation_category])
    if !@annotation_category.save
      flash.now[:error] = @annotation_category.errors
    else
      flash.now[:success] = I18n.t('annotations.update.annotation_category_success')
    end
  end

  def update_annotation
    @annotation_text = AnnotationText.find(params[:id])
    @annotation_text.update_attributes(params[:annotation_text])
    @annotation_text.save
  end

  def add_annotation_text
    @annotation_category = AnnotationCategory.find(params[:id])
    if request.post?
      # Attempt to add Annotation Text
      @annotation_text = AnnotationText.new
      @annotation_text.update_attributes(params[:annotation_text])
      @annotation_text.annotation_category = @annotation_category
      if !@annotation_text.save
        render :new_annotation_text_error
        return
      end
      @assignment = Assignment.find(params[:assignment_id])
      render :insert_new_annotation_text
      return
    end
  end

  def delete_annotation_text
    @annotation_text = AnnotationText.find(params[:id])
    @annotation_text.destroy
  end

  def delete_annotation_category
    @annotation_category = AnnotationCategory.find(params[:id])
    @annotation_category.destroy
  end

  def download
    @assignment = Assignment.find(params[:assignment_id])
    @annotation_categories = @assignment.annotation_categories
    case params[:format]
    when 'csv'
      send_data convert_to_csv(@annotation_categories),
                :filename => "#{@assignment.short_identifier}_annotations.csv",
                :disposition => 'attachment'
    when 'yml'
      send_data convert_to_yml(@annotation_categories),
                :filename => "#{@assignment.short_identifier}_annotations.yml",
                :disposition => 'attachment'
    else
      flash[:error] = I18n.t("annotations.upload.flash_error",
                             :format => params[:format])
      redirect_to :action => 'index',
                  :id => params[:id]
    end
  end

  def csv_upload
    @assignment = Assignment.find(params[:assignment_id])
    encoding = params[:encoding]
    if !request.post?
      redirect_to :action => 'index', :id => @assignment.id
      return
    end
    annotation_category_list = params[:annotation_category_list_csv]
    annotation_category_number = 0
    annotation_line = 0
    if !annotation_category_list.nil?
<<<<<<< HEAD
      CsvHelper::Csv.parse(annotation_category_list) do |row|
        next if CsvHelper::Csv.generate_line(row).strip.empty?
=======
      if encoding != nil
        annotation_category_list = StringIO.new(Iconv.iconv('UTF-8', encoding, annotation_category_list.read).join)
      end
      FasterCSV.parse(annotation_category_list.read) do |row|
        next if FasterCSV.generate_line(row).strip.empty?
>>>>>>> 5820b5ec
        annotation_line += 1
        result = AnnotationCategory.add_by_row(row, @assignment)
        if result[:annotation_upload_invalid_lines].size > 0
           flash[:annotation_upload_invalid_lines] =
             I18n.t('annotations.upload.error',
                     :annotation_category => row,
                     :annotation_line => annotation_line)
          break
        else
          annotation_category_number += 1
        end
      end
      flash[:annotation_upload_success] = annotation_category_number > 0 ?
            I18n.t('annotations.upload.success',
                    :annotation_category_number => annotation_category_number) :
                    nil
    end
    redirect_to :action => 'index', :id => @assignment.id
  end

  def yml_upload
    @assignment = Assignment.find(params[:assignment_id])
    encoding = params[:encoding]
    if !request.post?
      redirect_to :action => 'index', :assignment_id => @assignment.id
      return
    end
    file = params[:annotation_category_list_yml]
    annotation_category_number = 0
    annotation_line = 0
    if !file.nil? && !file.blank?
      begin
        if encoding != nil
          file = StringIO.new(Iconv.iconv('UTF-8', encoding, file.read).join)
        end
        annotations = YAML::load(file)
      rescue ArgumentError => e
        flash[:annotation_upload_invalid_lines] =
             I18n.t('annotations.upload.syntax_error', :error => "#{e}")
         redirect_to :action => 'index', :assignment_id => @assignment.id
         return
      end
      annotations.each_key do |key|
      result = AnnotationCategory.add_by_array(key, annotations.values_at(key), @assignment)
      annotation_line += 1
      if result[:annotation_upload_invalid_lines].size > 0
           flash[:annotation_upload_invalid_lines] =
             I18n.t('annotations.upload.error',
                     :annotation_category => key,
                     :annotation_line => annotation_line)
          break
        else
          annotation_category_number += 1
        end
     end
     flash[:annotation_upload_success] = annotation_category_number > 0 ?
            I18n.t('annotations.upload.success',
                    :annotation_category_number => annotation_category_number) :
                    nil
    end
    redirect_to :action => 'index', :assignment_id => @assignment.id
  end
end<|MERGE_RESOLUTION|>--- conflicted
+++ resolved
@@ -1,10 +1,6 @@
-<<<<<<< HEAD
 include CsvHelper
-=======
 require 'iconv'
-require 'fastercsv'
 
->>>>>>> 5820b5ec
 class AnnotationCategoriesController < ApplicationController
   include AnnotationCategoriesHelper
 
@@ -112,16 +108,11 @@
     annotation_category_number = 0
     annotation_line = 0
     if !annotation_category_list.nil?
-<<<<<<< HEAD
-      CsvHelper::Csv.parse(annotation_category_list) do |row|
-        next if CsvHelper::Csv.generate_line(row).strip.empty?
-=======
       if encoding != nil
         annotation_category_list = StringIO.new(Iconv.iconv('UTF-8', encoding, annotation_category_list.read).join)
       end
-      FasterCSV.parse(annotation_category_list.read) do |row|
-        next if FasterCSV.generate_line(row).strip.empty?
->>>>>>> 5820b5ec
+      CsvHelper::Csv.parse(annotation_category_list) do |row|
+        next if CsvHelper::Csv.generate_line(row).strip.empty?
         annotation_line += 1
         result = AnnotationCategory.add_by_row(row, @assignment)
         if result[:annotation_upload_invalid_lines].size > 0
