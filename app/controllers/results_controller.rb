--- conflicted
+++ resolved
@@ -94,9 +94,8 @@
                  "of assignment '#{@assignment.short_identifier}' for group '" +
                  "#{@group.group_name}'")
 
-<<<<<<< HEAD
     @host = Rails.application.config.action_controller.relative_url_root
-=======
+
     # Sets up the tags for the tag pane.
     # Creates a variable for all the tags not used
     # and all the tags that are used by the assignment.
@@ -153,7 +152,6 @@
         redirect_to :back
       end
     end
->>>>>>> d9d6ae02
   end
 
   def next_grouping
