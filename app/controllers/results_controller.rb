--- conflicted
+++ resolved
@@ -426,13 +426,8 @@
     if request.post?
       @extra_mark = ExtraMark.new
       @extra_mark.result = @result
-<<<<<<< HEAD
-      @extra_mark.unit = ExtraMark::UNITS[:points]
+      @extra_mark.unit = ExtraMark::POINTS
       if @extra_mark.update_attributes(extra_mark_params)
-=======
-      @extra_mark.unit = ExtraMark::POINTS
-      if @extra_mark.update_attributes(params[:extra_mark])
->>>>>>> bb387a11
         # need to re-calculate total mark
         @result.update_total_mark
         render template: 'results/marker/insert_extra_mark'
