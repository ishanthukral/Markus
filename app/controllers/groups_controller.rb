require 'encoding'
require 'auto_complete'
require 'csv_invalid_line_error'

# Manages actions relating to editing and modifying
# groups.
class GroupsController < ApplicationController
  include GroupsHelper
  # Administrator
  before_filter      :authorize_only_for_admin

  auto_complete_for :student, :user_name
  auto_complete_for :assignment, :name

  def note_message
    @assignment = Assignment.find(params[:id])
    if params[:success]
      flash[:notice] = I18n.t('notes.create.success')
    else
      flash[:error] = I18n.t('notes.error')
    end
  end

  # Group administration functions -----------------------------------------
  # Verify that all functions below are included in the authorize filter above

  def new
    assignment = Assignment.find(params[:assignment_id])
    begin
      assignment.add_group(params[:new_group_name])
    rescue Exception => e
      flash[:error] = e.message
    ensure
      head :ok
    end
  end

  def remove_group
    # When a success div exists we can return successfully removed groups
    return unless request.delete?
    grouping = Grouping.find(params[:grouping_id])
    @assignment = grouping.assignment
    @errors = []
    @removed_groupings = []
    students_to_remove = grouping.students.to_a
    grouping.student_memberships.each do |member|
      grouping.remove_member(member.id)
    end
    # TODO: return errors through request
    if grouping.has_submission?
        @errors.push(grouping.group.group_name)
    else
      grouping.delete_grouping
      @removed_groupings.push(grouping)
    end
    head :ok
  end

  def rename_group
    @assignment = Assignment.find(params[:assignment_id])
    # group_id is really the grouping_id, this is due to rails routing
    @grouping = Grouping.find(params[:id])
    @group = @grouping.group

    # Checking if a group with this name already exists
    if (@groups = Group.where(group_name: params[:new_groupname]).first)
       existing = true
       groupexist_id = @groups.id
    end

    unless existing
      # We update the group_name
      @group.group_name = params[:new_groupname]
      @group.save
    else

      # We link the grouping to the group already existing

      # We verify there is no other grouping linked to this group on the
      # same assignement
      params[:groupexist_id] = groupexist_id
      params[:assignment_id] = @assignment.id

      if Grouping.where(assignment_id: @assignment.id, group_id: groupexist_id)
                 .to_a
         flash[:error] = I18n.t('groups.rename_group.already_in_use')
      else
        @grouping.update_attribute(:group_id, groupexist_id)
      end
    end
  end

  def valid_grouping
    assignment = Assignment.find(params[:assignment_id])
    grouping = Grouping.find(params[:grouping_id])
    grouping.validate_grouping
    head :ok
  end

  def invalid_grouping
    assignment = Assignment.find(params[:assignment_id])
    grouping = Grouping.find(params[:grouping_id])
    grouping.invalidate_grouping
    head :ok
  end

  def index
    @assignment = Assignment.find(params[:assignment_id])
<<<<<<< HEAD
    respond_to do |format|
      format.html do
        @all_assignments = Assignment.order(:id)
        render 'index'
      end
      format.json do
        students_table_info = get_students_table_info
        groupings_table_info = get_groupings_table_info
        render json: [students_table_info, groupings_table_info]
      end
    end
=======
    @clone_assignments = Assignment.order(:id)
                                   .where(allow_web_submits: false)
                                   .where(Assignment.arel_table[:id]
                                                    .not_eq @assignment.id)
    render 'index'
  end

  def populate
    @assignment = Assignment.find(params[:assignment_id])
    students_table_info = get_students_table_info
    groupings_table_info = get_groupings_table_info
    render json: [students_table_info, groupings_table_info]
>>>>>>> 72aee581
  end

  # Allows the user to upload a csv file listing groups. If group_name is equal
  # to the only member of a group and the assignment is configured with
  # allow_web_subits == false, the student's username will be used as the
  # repository name. If MarkUs is not repository admin, the repository name as
  # specified by the second field will be used instead.
  def csv_upload
    file = params[:group][:grouplist]
    @assignment = Assignment.find(params[:assignment_id])
    encoding = params[:encoding]
    if request.post? && !params[:group].blank?
      # Transaction allows us to potentially roll back if something
      # really bad happens.
      ActiveRecord::Base.transaction do
        file = file.utf8_encode(encoding)
        # Old groupings get wiped out
        if !@assignment.groupings.nil? && @assignment.groupings.length > 0
          @assignment.groupings.destroy_all
        end
        begin
          # Loop over each row, which lists the members to be added to the group.
          CSV.parse(file).each_with_index do |row, line_nr|
            begin
              # Potentially raises CSVInvalidLineError
              collision_error = @assignment.add_csv_group(row)
              unless collision_error.nil?
                flash_message(:error, I18n.t('csv.line_nr_csv_file_prefix',
                  { line_number: line_nr + 1 }) + " #{collision_error}")
              end
            rescue CSVInvalidLineError => e
              flash_message(:error, I18n.t('csv.line_nr_csv_file_prefix',
                { line_number: line_nr + 1 }) + " #{e.message}")
            end
          end
          @assignment.reload # Need to reload to get newly created groupings
          number_groupings_added = @assignment.groupings.length
          if number_groupings_added > 0 && flash[:error].is_a?(Array)
            invalid_lines_count = flash[:error].length
            flash[:notice] = I18n.t('csv.groups_added_msg', { number_groups:
              number_groupings_added, number_lines: invalid_lines_count })
          end
          Repository::SubversionRepository.__generate_authz_file
        rescue CSV::MalformedCSVError
          flash[:error] = t('csv.upload.malformed_csv')
          raise ActiveRecord::Rollback
        rescue ArgumentError
          flash[:error] = I18n.t('csv.upload.non_text_file_with_csv_extension')
          raise ActiveRecord::Rollback
        rescue Exception
          # We should only get here if something *really* bad/unexpected
          # happened.
          flash_message(:error, I18n.t('csv.groups_unrecoverable_error'))
          raise ActiveRecord::Rollback
        end
      end
      # Need to reestablish repository permissions.
      # This is not handled by the roll back.
      @assignment.update_repository_permissions_forall_groupings
    end
    redirect_to action: 'index', id: params[:id]
  end

  def download_grouplist
    assignment = Assignment.find(params[:assignment_id])

    #get all the groups
    groupings = assignment.groupings #FIXME: optimize with eager loading

    file_out = CSV.generate do |csv|
       groupings.each do |grouping|
         group_array = [grouping.group.group_name, grouping.group.repo_name]
         # csv format is group_name, repo_name, user1_name, user2_name, ... etc
         grouping.student_memberships.includes(:user).each do |member|
            group_array.push(member.user.user_name)
         end
         csv << group_array
       end
     end

    send_data(file_out, type: 'text/csv', disposition: 'inline')
  end

  def use_another_assignment_groups
    target_assignment = Assignment.find(params[:assignment_id])
    source_assignment = Assignment.find(params[:clone_assignment_id])

    if source_assignment.nil?
      flash[:warning] = t('groups.csv.could_not_find_source')
    elsif target_assignment.nil?
      flash[:warning] = t('groups.csv.could_not_find_target')
    else
      # Clone the groupings
      target_assignment.clone_groupings_from(source_assignment.id)
    end

    redirect_to :back
  end

  # These actions act on all currently selected students & groups
  def global_actions
    assignment = Assignment.includes([{
                                      groupings: [{
                                          student_memberships: :user,
                                          ta_memberships: :user},
                                        :group]}])
                            .find(params[:assignment_id])
    action = params[:global_actions]
    grouping_ids = params[:groupings]
    student_ids = params[:students]
    students_to_remove = params[:students_to_remove]

    # Start exception catching. If an exception is raised,
    # return http response code of 400 (bad request) along
    # the error string. The front-end should get it and display
    # the message in an error div.
    begin
      # Every action should have a grouping associated with it.
      # (except for unassign)
      # check_for_groupings makes sure there is at least one and
      # raises an error if there isn't.
      groupings = Grouping.where(id: grouping_ids)
      unless action == 'unassign'
        check_for_groupings(groupings)
      end

      # Students are only needed for assign/unassign so don't
      # need to check.
      students = Student.where(id: student_ids)

      case params[:global_actions]
      when 'delete'
        delete_groupings(groupings)
      when 'invalid'
        invalidate_groupings(groupings)
      when 'valid'
        validate_groupings(groupings)
      when 'assign'
        add_members(students, groupings, assignment)
      when 'unassign'
        remove_members(students_to_remove, assignment)
      end
      head :ok
    rescue => e
      render text: e.message, status: 400
    end
  end

  private
  # These methods are called through global actions.
  
  # Check that there is at least one grouping selected
  def check_for_groupings(groupings)
    if groupings.blank?
      raise I18n.t('assignment.group.select_a_group')
    end
  end

  # Given a list of grouping, sets their group status to invalid if possible
  def invalidate_groupings(groupings)
    groupings.each do |grouping|
     grouping.invalidate_grouping
    end
  end

  # Given a list of grouping, sets their group status to valid if possible
  def validate_groupings(groupings)
    groupings.each do |grouping|
      grouping.validate_grouping
    end
  end

  # Deletes the given list of groupings if possible. Removes each member first.
  def delete_groupings(groupings)
    # If any groupings have a submission raise an error.
    if groupings.any?(&:has_submission?)
      raise I18n.t('groups.could_not_delete') # should add names of grouping we could not delete
    else
      # Remove each student from every group.
      students_to_remove = []
      groupings.each do |grouping|
        students_to_remove = students_to_remove.concat(grouping.students.to_a)
        grouping.student_memberships.each do |mem|
          grouping.remove_member(mem.id)
        end
        grouping.delete_grouping
      end
    end
  end

  # Adds students to grouping. `groupings` should be an array with
  # only one element, which is the grouping that is supposed to be
  # added to.
  def add_members(students, groupings, assignment)
    if groupings.size != 1
      raise I18n.t('assignment.group.select_only_one_group')
    end
    if students.blank?
      raise I18n.t('assignment.group.select_a_student')
    end

    grouping = groupings.first

    students.each do |student|
      add_member(student, grouping, assignment)
    end

    # Generate warning if the number of people assigned to a group exceeds
    # the maximum size of a group
    students_in_group = grouping.student_membership_number
    group_name = grouping.group.group_name
    if assignment.student_form_groups
      if students_in_group > assignment.group_max
        raise I18n.t('assignment.group.assign_over_limit', group: group_name)
      end
    end
  end

  # Adds the student given in student_id to the grouping given in grouping
  def add_member(student, grouping, assignment)
    set_membership_status = grouping.student_memberships.empty? ?
          StudentMembership::STATUSES[:inviter] :
          StudentMembership::STATUSES[:accepted]
    @messages = []
    @bad_user_names = []

    if student.hidden
      raise I18n.t('add_student.fail.hidden', user_name: student.user_name)
    end
    if student.has_accepted_grouping_for?(assignment.id)
      raise I18n.t('add_student.fail.already_grouped',
        user_name: student.user_name)
    end
    membership_count = grouping.student_memberships.length
    grouping.invite(student.user_name, set_membership_status, true)
    grouping.reload

    # Report success only if # of memberships increased
    if membership_count < grouping.student_memberships.length
      @messages.push(I18n.t('add_student.success',
          user_name: student.user_name))
    else # something clearly went wrong
      raise I18n.t('add_student.fail.general',
        user_name: student.user_name)
    end

    # Only the first student should be the "inviter"
    # (and only update this if it succeeded)
    set_membership_status = StudentMembership::STATUSES[:accepted]

    # Generate a warning if a member is added to a group and they
    # have fewer grace days credits than already used by that group
    if student.remaining_grace_credits < grouping.grace_period_deduction_single
      @warning_grace_day = I18n.t('assignment.group.grace_day_over_limit',
        group: grouping.group.group_name)
    end

    grouping.reload
  end

  # Removes the students contained in params from the groupings given
  # in groupings.
  # This is meant to be called with the params from global_actions, and for
  # each student to delete it will have a parameter
  # of the form "groupid_studentid"
  # This code is possibly not safe. (should add error checking)
  def remove_members(member_ids_to_remove, assignment)
    members_to_remove = Student.where(id: member_ids_to_remove)
    members_to_remove.each do |member|
      grouping = member.accepted_grouping_for(assignment.id)
      membership = grouping.student_memberships.find_by_user_id(member.id)
      remove_member(membership, grouping, assignment)
    end
  end

  # Removes the given student membership from the given grouping
  def remove_member(membership, grouping, assignment)
    grouping.remove_member(membership.id)
    grouping.reload
  end
end<|MERGE_RESOLUTION|>--- conflicted
+++ resolved
@@ -106,19 +106,6 @@
 
   def index
     @assignment = Assignment.find(params[:assignment_id])
-<<<<<<< HEAD
-    respond_to do |format|
-      format.html do
-        @all_assignments = Assignment.order(:id)
-        render 'index'
-      end
-      format.json do
-        students_table_info = get_students_table_info
-        groupings_table_info = get_groupings_table_info
-        render json: [students_table_info, groupings_table_info]
-      end
-    end
-=======
     @clone_assignments = Assignment.order(:id)
                                    .where(allow_web_submits: false)
                                    .where(Assignment.arel_table[:id]
@@ -131,7 +118,6 @@
     students_table_info = get_students_table_info
     groupings_table_info = get_groupings_table_info
     render json: [students_table_info, groupings_table_info]
->>>>>>> 72aee581
   end
 
   # Allows the user to upload a csv file listing groups. If group_name is equal
