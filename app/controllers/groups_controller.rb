<<<<<<< HEAD
include CsvHelper
=======
require 'iconv'
require 'fastercsv'
>>>>>>> 5820b5ec
require 'auto_complete'
require 'csv_invalid_line_error'

# Manages actions relating to editing and modifying
# groups.
class GroupsController < ApplicationController
  include GroupsHelper
  # Administrator
  # -
  before_filter      :authorize_only_for_admin

  auto_complete_for :student, :user_name
  auto_complete_for :assignment, :name

  def note_message
    @assignment = Assignment.find(params[:id])
    if params[:success]
      flash[:upload_notice] = I18n.t('notes.create.success')
    else
      flash[:error] = I18n.t('notes.error')
    end
  end

  # Group administration functions -----------------------------------------
  # Verify that all functions below are included in the authorize filter above

  def new
    @assignment = Assignment.find(params[:assignment_id])
    begin
      new_grouping_data = @assignment.add_group(params[:new_group_name])
    rescue Exception => e
      @error = e.message
      render :error_single
      return
    end
    @new_grouping = construct_table_row(new_grouping_data, @assignment)
    render :add_group
  end

  def remove_group
    return unless request.delete?
    grouping = Grouping.find(params[:grouping_id])
    @assignment = grouping.assignment
    @errors = []
    @removed_groupings = []
    if grouping.has_submission?
        @errors.push(grouping.group.group_name)
        render :delete_groupings
    else
      grouping.delete_grouping
      @removed_groupings.push(grouping)
      render :delete_groupings
    end
  end

  def upload_dialog
    @assignment = Assignment.find(params[:id])
    render :partial => "groups/modal_dialogs/upload_dialog.rjs"
  end

  def download_dialog
    @assignment = Assignment.find(params[:id])
    render :partial => "groups/modal_dialogs/download_dialog.rjs"
  end

  def rename_group_dialog
    @assignment = Assignment.find(params[:assignment_id])
    # id is really the grouping_id, this is due to rails routing
    @grouping_id = params[:id]
    render :partial => "groups/modal_dialogs/rename_group_dialog.rjs"
  end

  def rename_group
    @assignment = Assignment.find(params[:assignment_id])
    # group_id is really the grouping_id, this is due to rails routing
    @grouping = Grouping.find(params[:id])
    @group = @grouping.group

    # Checking if a group with this name already exists

    if (@groups = Group.find(:first, :conditions => {:group_name =>
    [params[:new_groupname]]}))
       existing = true
       groupexist_id = @groups.id
    end

    if !existing
      #We update the group_name
      @group.group_name = params[:new_groupname]
      @group.save
    else

      # We link the grouping to the group already existing

      # We verify there is no other grouping linked to this group on the
      # same assignement
      params[:groupexist_id] = groupexist_id
      params[:assignment_id] = @assignment.id

      if Grouping.find(:all, :conditions => ["assignment_id =
      :assignment_id and group_id = :groupexist_id", {:groupexist_id =>
      groupexist_id, :assignment_id => @assignment.id}])
         flash[:fail_notice] = I18n.t('groups.rename_group.already_in_use')
      else
        @grouping.update_attribute(:group_id, groupexist_id)
      end
    end
    @grouping_data = construct_table_row(@grouping, @assignment)
  end

  def valid_grouping
    @assignment = Assignment.find(params[:assignment_id])
    @grouping = Grouping.find(params[:grouping_id])
    @grouping.validate_grouping
    @grouping_data = construct_table_row(@grouping, @assignment)
  end

  def invalid_grouping
    @assignment = Assignment.find(params[:assignment_id])
    @grouping = Grouping.find(params[:grouping_id])
    @grouping.invalidate_grouping
    @grouping_data = construct_table_row(@grouping, @assignment)
  end

  def populate
    @assignment = Assignment.find(params[:assignment_id],
                                  :include => [{
                                      :groupings => [
                                          :students,
                                          :non_rejected_student_memberships,
                                          :group]}])
    @groupings = @assignment.groupings
    @table_rows = {}
    @groupings.each do |grouping|
      @table_rows[grouping.id] = construct_table_row(grouping, @assignment)
    end
  end

  def populate_students
    @assignment = Assignment.find(params[:assignment_id],
                                  :include => [:groupings])
    @students = Student.find(:all)
    @table_rows = construct_student_table_rows(@students, @assignment)
  end

  def index
    @all_assignments = Assignment.all(:order => :id)
    @assignment = Assignment.find(params[:assignment_id])
  end

  # Allows the user to upload a csv file listing groups. If group_name is equal
  # to the only member of a group and the assignment is configured with
  # allow_web_subits == false, the student's username will be used as the
  # repository name. If MarkUs is not repository admin, the repository name as
  # specified by the second field will be used instead.
  def csv_upload
    flash[:error] = nil # reset from previous errors
    flash[:invalid_lines] = nil
    file = params[:group][:grouplist]
    @assignment = Assignment.find(params[:assignment_id])
    encoding = params[:encoding]
    if request.post? && !params[:group].blank?
      # Transaction allows us to potentially roll back if something
      # really bad happens.
      ActiveRecord::Base.transaction do
        if encoding != nil
          file = StringIO.new(Iconv.iconv('UTF-8', encoding, file.read).join)
        end
        # Old groupings get wiped out
        if !@assignment.groupings.nil? && @assignment.groupings.length > 0
          @assignment.groupings.destroy_all
        end
        flash[:invalid_lines] = [] # Store errors of lines in CSV file
        begin
          # Loop over each row, which lists the members to be added to the group.
<<<<<<< HEAD
          CsvHelper::Csv.parse(params[:group][:grouplist]).each_with_index do |row, line_nr|
=======
          FasterCSV.parse(file.read).each_with_index do |row, line_nr|
>>>>>>> 5820b5ec
            begin
              # Potentially raises CSVInvalidLineError
              collision_error = @assignment.add_csv_group(row)
              if !collision_error.nil?
                flash[:invalid_lines] << I18n.t("csv.line_nr_csv_file_prefix",
                                          { :line_number => line_nr + 1 })
                                          + " #{collision_error}"
              end
            rescue CSVInvalidLineError => e
              flash[:invalid_lines] << I18n.t("csv.line_nr_csv_file_prefix",
                                          { :line_number => line_nr + 1 })
                                          + " #{e.message}"
            end
          end
          @assignment.reload # Need to reload to get newly created groupings
          number_groupings_added = @assignment.groupings.length
          invalid_lines_count = flash[:invalid_lines].length
          if invalid_lines_count == 0
            flash[:invalid_lines] = nil
          end
          if number_groupings_added > 0
            flash[:upload_notice] = I18n.t("csv.groups_added_msg",
                  { :number_groups => number_groupings_added,
                    :number_lines => invalid_lines_count })
          end
        rescue Exception => e
          # We should only get here if something *really* bad/unexpected
          # happened.
          flash[:error] = I18n.t("csv.groups_unrecoverable_error")
          raise ActiveRecord::Rollback
        end
      end
      # Need to reestablish repository permissions.
      # This is not handled by the roll back.
      @assignment.update_repository_permissions_forall_groupings
    end
    redirect_to :action => "index", :id => params[:id]
  end

  def download_grouplist
    assignment = Assignment.find(params[:assignment_id])

    #get all the groups
    groupings = assignment.groupings #FIXME: optimize with eager loading

    file_out = CsvHelper::Csv.generate do |csv|
       groupings.each do |grouping|
         group_array = [grouping.group.group_name, grouping.group.repo_name]
         # csv format is group_name, repo_name, user1_name, user2_name, ... etc
         grouping.student_memberships.all(:include => :user).each do |member|
            group_array.push(member.user.user_name);
         end
         csv << group_array
       end
     end

    send_data(file_out, :type => "text/csv", :disposition => "inline")
  end

  def use_another_assignment_groups
    @target_assignment = Assignment.find(params[:assignment_id])
    source_assignment = Assignment.find(params[:clone_groups_assignment_id])

    if source_assignment.nil?
      flash[:fail_notice] = I18n.t("groups.csv.could_not_find_source")
    end
    if @target_assignment.nil?
      flash[:fail_notice] = I18n.t("groups.csv.could_not_find_target")
    end

    # Clone the groupings
    @target_assignment.clone_groupings_from(source_assignment.id)
  end

  #These actions act on all currently selected students & groups
  def global_actions
    @assignment = Assignment.find(params[:assignment_id],
                                  :include => [{
                                      :groupings => [{
                                          :student_memberships => :user,
                                          :ta_memberships => :user},
                                        :group]}])
    @tas = Ta.all
    grouping_ids = params[:groupings]
    student_ids = params[:students]

    if params[:groupings].nil? or params[:groupings].size ==  0
      #Just do nothing
      render :nothing => true
      return
    end

    @grouping_data = {}
    @groupings = []
    groupings = Grouping.find(grouping_ids)

    case params[:global_actions]
      when "delete"
        delete_groupings(groupings)
        return
      when "invalid"
        invalidate_groupings(groupings)
        return
      when "valid"
        validate_groupings(groupings)
        return
      when "assign"
        if grouping_ids.length != 1
          @error = I18n.t("assignment.group.select_only_one_group")
          render :error_single
        elsif student_ids
          add_members(student_ids, grouping_ids[0], @assignment)
          return
        else
          render :nothing => true
          return
        end
      when "unassign"
        remove_members(groupings, params)
        return
    end
  end

  private
  #These methods are called through global actions

  # Given a list of grouping, sets their group status to invalid if possible
  def invalidate_groupings(groupings)
    groupings.each do |grouping|
     grouping.invalidate_grouping
    end
    @groupings_data = construct_table_rows(groupings, @assignment)
    render :modify_groupings
  end

  # Given a list of grouping, sets their group status to valid if possible
  def validate_groupings(groupings)
    groupings.each do |grouping|
      grouping.validate_grouping
    end
    @groupings_data = construct_table_rows(groupings, @assignment)
    render :modify_groupings
  end

  # Deletes the given list of groupings if possible
  def delete_groupings(groupings)
      @removed_groupings = []
      @errors = []
      groupings.each do |grouping|
        if grouping.has_submission?
          @errors.push(grouping.group.group_name)
        else
          grouping.delete_grouping
          @removed_groupings.push(grouping)
        end
      end
      render :delete_groupings
  end

  # Adds the students given in student_ids to the grouping given in grouping_id
  def add_members(student_ids, grouping_id, assignment)
    students = Student.find(student_ids)
    grouping = Grouping.find(grouping_id)
    students.each do |student|
      add_member(student, grouping, assignment)
    end
    @groupings_data = construct_table_rows([grouping], @assignment)
    @students_data = construct_student_table_rows(students, @assignment)

    # Generate warning if the number of people assigned to a group exceeds
    # the maximum size of a group
    students_in_group = grouping.student_membership_number
    group_name = grouping.group.group_name
    if students_in_group > assignment.group_max
      @warning = I18n.t("assignment.group.assign_over_limit",
        :group => group_name)
    end

    render :add_members
    return
  end

  # Adds the student given in student_id to the grouping given in grouping
  def add_member  (student, grouping, assignment)
    set_membership_status = grouping.student_memberships.empty? ?
          StudentMembership::STATUSES[:inviter] :
          StudentMembership::STATUSES[:accepted]
    @messages = []
    @bad_user_names = []
    @error = false

    begin
      if student.hidden
        raise I18n.t('add_student.fail.hidden', student.user_name)
      end
      if student.has_accepted_grouping_for?(@assignment.id)
        raise I18n.t('add_student.fail.already_grouped',
          :user_name => student.user_name)
      end
      membership_count = grouping.student_memberships.length
      grouping.invite(student.user_name, set_membership_status, true)
      grouping.reload

      # report success only if # of memberships increased
      if membership_count < grouping.student_memberships.length
        @messages.push(I18n.t('add_student.success',
            :user_name => student.user_name))
      else # something clearly went wrong
        raise I18n.t('add_student.fail.general',
          :user_name => student.user_name)
      end

      # only the first student should be the "inviter"
      # (and only update this if it succeeded)
      set_membership_status = StudentMembership::STATUSES[:accepted]
    rescue Exception => e
      @error = true
      @messages.push(e.message)
    end

    grouping.reload
    @grouping = construct_table_row(grouping, assignment)
    @group_name = grouping.group.group_name
  end

  # Removes the students contained in params from the groupings given
  # in groupings.
  # This is meant to be called with the params from global_actions, and for
  # each student to delete it will have a parameter
  # of the form "groupid_studentid"
  def remove_members(groupings, params)
    all_members = []
    groupings.each do |grouping|
      members = grouping.students.delete_if do |student|
                  !params["#{grouping.id}_#{student.user_name}"]
                end
      memberships = members.map do |member|
        grouping.student_memberships.find_by_user_id(member.id)
      end
      memberships.each do |membership|
        remove_member(membership, grouping, @assignment)
      end
      all_members = all_members.concat(members)
    end
    @students_data = construct_student_table_rows(all_members, @assignment)
    @groupings_data = construct_table_rows(groupings, @assignment)
    render :remove_members
  end

  #Removes the given student membership from the given grouping
  def remove_member(membership, grouping, assignment)
    @grouping = grouping
    grouping.remove_member(membership.id)
    grouping.reload
    if !grouping.inviter.nil?
      @inviter = grouping.accepted_student_memberships.find_by_user_id(grouping.inviter.id)
    end
  end
end<|MERGE_RESOLUTION|>--- conflicted
+++ resolved
@@ -1,9 +1,5 @@
-<<<<<<< HEAD
 include CsvHelper
-=======
 require 'iconv'
-require 'fastercsv'
->>>>>>> 5820b5ec
 require 'auto_complete'
 require 'csv_invalid_line_error'
 
@@ -179,11 +175,7 @@
         flash[:invalid_lines] = [] # Store errors of lines in CSV file
         begin
           # Loop over each row, which lists the members to be added to the group.
-<<<<<<< HEAD
-          CsvHelper::Csv.parse(params[:group][:grouplist]).each_with_index do |row, line_nr|
-=======
-          FasterCSV.parse(file.read).each_with_index do |row, line_nr|
->>>>>>> 5820b5ec
+          CsvHelper::Csv.parse(file.read).each_with_index do |row, line_nr|
             begin
               # Potentially raises CSVInvalidLineError
               collision_error = @assignment.add_csv_group(row)
