--- conflicted
+++ resolved
@@ -8,31 +8,31 @@
                      :only => [:manage, :update, :download]
   before_filter      :authorize_for_user,
                      :only => [:index]
-                     
-  # This is not being used right now. It was the calling interface to 
+
+  # This is not being used right now. It was the calling interface to
   # request a test run, however, now you can just call
   # AutomatedTestsHelper.request_a_test_run to send a test request.
-  def index                               
+  def index
     submission_id = params[:submission_id]
-    
-    # TODO: call_on should be passed to index as a parameter. 
+
+    # TODO: call_on should be passed to index as a parameter.
     list_call_on = %w(submission request collection)
     call_on = list_call_on[0]
-    
+
     AutomatedTestsHelper.request_a_test_run(submission_id, call_on, @current_user)
-    
+
     # TODO: render a new partial page
     #render :test_replace,
     #       :locals => {:test_result_files => @test_result_files,
     #                   :result => @result}
   end
-  
+
   # Update is called when files are added to the assigment
   def update
     @assignment = Assignment.find(params[:assignment_id])
 
     create_test_repo(@assignment)
-    
+
     # Perform transaction, if errors, none of new config saved
     @assignment.transaction do
 
@@ -43,7 +43,7 @@
         @assignment.errors.add(:base, I18n.t("assignment.error",
                                              :message => e.message))
         render :manage
-        return        
+        return
       end
 
       # Save assignment and associated test files
@@ -54,16 +54,15 @@
       else
         render :manage
       end
-        
+
     end
   end
 
-<<<<<<< HEAD
   # Manage is called when the Automated Test UI is loaded
   def manage
     @assignment = Assignment.find(params[:assignment_id])
   end
-  
+
   def student_interface
     @assignment = Assignment.find(params[:id])
     @student = current_user
@@ -74,42 +73,26 @@
       repo = @grouping.group.repo
       @revision  = repo.get_latest_revision
       @revision_number = @revision.revision_number
-      
+
       @test_script_results = TestScriptResult.find_by_grouping_id(@grouping.id)
-      
+
       @token = Token.find_by_grouping_id(@grouping.id)
       if @token
         @token.reassign_tokens_if_new_day()
       end
-            
+
       # For running tests
       if params[:run_tests] && ((@token && @token.tokens > 0) || @assignment.unlimited_tokens)
         result = run_tests(@grouping.id)
         if result == nil
           flash[:notice] = I18n.t("automated_tests.tests_running")
-=======
-        begin
-          # Process testing framework form for validation
-          @assignment = process_test_form(@assignment, params)
-        rescue Exception, RuntimeError => e
-          @assignment.errors.add(:base, I18n.t('assignment.error',
-                                               :message => e.message))
-          return
-        end
-
-        # Save assignment and associated test files
-        if @assignment.save
-          flash[:success] = I18n.t('assignment.update_success')
-          redirect_to :action => 'manage',
-                      :assignment_id => params[:assignment_id]
->>>>>>> f4f18344
         else
           flash[:failure] = result
         end
       end
     end
   end
-  
+
   def run_tests(grouping_id)
     changed = 0
     begin
