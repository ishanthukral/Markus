--- conflicted
+++ resolved
@@ -29,16 +29,7 @@
 
   def create
     @assignment = Assignment.find(params[:assignment_id])
-<<<<<<< HEAD
-    @criteria = @assignment.rubric_criteria
-=======
     @criteria = @assignment.get_criteria
-    if @criteria.length > 0
-      new_position = @criteria.last.position + 1
-    else
-      new_position = 1
-    end
->>>>>>> d0462b54
     @criterion = RubricCriterion.new
     @criterion.assignment = @assignment
     @criterion.weight = RubricCriterion::DEFAULT_WEIGHT
