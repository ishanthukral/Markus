
# Controller responsible for providing login and logout processes
# as well as displaying main page
class MainController < ApplicationController

  include MainHelper
  include CookieDetection

  protect_from_forgery :except => [:login, :page_not_found]

  # check for authorization
  before_filter      :authorize_for_user,
                     :except => [:login,
                                 :page_not_found]
  before_filter :authorize_only_for_admin, :only => [:login_as]

  #########################################################################
  # Authentication

  # Handles login requests; usually redirected here when trying to access
  # the website and has not logged in yet, or session has expired.  User
  # is redirected to main page if session is still active and valid.

  def login

    # external auth has been done, skip markus authorization
    if MarkusConfigurator.markus_config_remote_user_auth
      if @markus_auth_remote_user.nil?
        render 'shared/http_status.html', :locals => { :code => "403", :message => HttpStatusHelper::ERROR_CODE["message"]["403"] }, :status => 403, :layout => false
        return
      else
        login_success = login_without_authentication(@markus_auth_remote_user)
        if login_success
          uri = session[:redirect_uri]
          session[:redirect_uri] = nil
          refresh_timeout
          current_user.set_api_key # set api key in DB for user if not yet set
          # redirect to last visited page or to main page
          redirect_to( uri || { :action => 'index' } )
          return
        else
          @login_error = flash[:login_notice]
          render :remote_user_auth_login_fail
          return
        end
      end
    end

    # check cookies
    if !cookies_enabled
      flash[:login_notice] = I18n.t(:cookies_off)
      return
    else
      if !params[:cookieTest].nil?
      # remove the :cookieTest => "currentlyTesting" parameter after testing for cookies by redirecting
      redirect_to :controller => "main", :action => "login"
      end
    end

    # Check if it's the user's first visit this session
    # Need to accomodate redirects for local and cookie testing
    if (params.has_key?(:locale) && !params.has_key?(:cookieTest))
      if session[:first_visit].nil?
        @first_visit = true
        session[:first_visit] = 'false'
      else
        @first_visit = false
      end
    end

    @current_user = current_user
    # redirect to main page if user is already logged in.
    if logged_in? && !request.post?
      redirect_to :action => 'index'
      return
    end
    return unless request.post?

    # strip username
    params[:user_login].strip!

    # Get information of the user that is trying to login if his or her
    # authentication is valid
    validation_result = validate_user(params[:user_login], params[:user_login], params[:user_password])
    if !validation_result[:error].nil?
      flash[:login_notice] = validation_result[:error]
      redirect_to :action => 'login'
      return
    end
    # validation worked
    found_user = validation_result[:user]
    if found_user.nil?
      return
    end

    # Has this student been hidden?
    if found_user.student? && found_user.hidden
      flash[:login_notice] = I18n.t("account_disabled")
      redirect_to(:action => 'login') && return
    end

    self.current_user = found_user

    if logged_in?
      uri = session[:redirect_uri]
      session[:redirect_uri] = nil
      refresh_timeout
      current_user.set_api_key # set api key in DB for user if not yet set
      # redirect to last visited page or to main page
      redirect_to( uri || { :action => 'index' } )
    else
      flash[:login_notice] = I18n.t(:login_failed)
    end
  end


  # Clear the sesssion for current user and redirect to login page
  def logout
    logout_redirect = MarkusConfigurator.markus_config_logout_redirect
    if logout_redirect == "NONE"
      page_not_found
      return
    end
    m_logger = MarkusLogger.instance

    # The real_uid field of session keeps track of the uid of the original
    # user that is logged in if there is a role switch
    if !session[:real_uid].nil? && !session[:uid].nil?
      #An admin was logged in as a student or grader
      m_logger.log("Admin '#{User.find_by_id(session[:real_uid]).user_name}' logged out from '#{User.find_by_id(session[:uid]).user_name}'.")
    else
      #The user was not assuming another role
      m_logger.log("User '#{current_user.user_name}' logged out.")
    end
    clear_session
    cookies.delete :auth_token
    reset_session
    if logout_redirect == 'DEFAULT'
      redirect_to :action => 'login'
      return
    else
      redirect_to logout_redirect
      return
    end
  end

  def index
    @current_user = current_user
    if @current_user.student? or @current_user.ta?
      redirect_to :controller => 'assignments', :action => 'index'
      return
    end
<<<<<<< HEAD
    @assignments = Assignment.all
=======
    @assignments = Assignment.unscoped.all(:order => 'due_date DESC')
>>>>>>> 8854edf3
    render :index, :layout => 'content'
  end

  def about
    # dummy action for remote rjs calls
    # triggered by clicking on the about icon
  end

  def reset_api_key
    render 'shared/http_status.html', :locals => { :code => "404", :message => HttpStatusHelper::ERROR_CODE["message"]["404"] }, :status => 404, :layout => false and return unless request.post?
    # Students shouldn't be able to change their API key
    if !@current_user.student?
      @current_user.reset_api_key
      @current_user.save
    else
      render 'shared/http_status.html', :locals => { :code => "404", :message => HttpStatusHelper::ERROR_CODE["message"]["404"] }, :status => 404, :layout => false and return
    end
    render :api_key_replace, :locals => {:user => @current_user }
  end

  # Render 404 error (page not found) if no other route matches.
  # See config/routes.rb
  def page_not_found
    render 'shared/http_status.html', :locals => { :code => "404", :message => HttpStatusHelper::ERROR_CODE["message"]["404"] }, :status => 404, :layout => false
  end

  # Authenticates the admin (i.e. validates her password). Given the user, that
  # the admin would like to login as and the admin's password switch to the
  # desired user on success.
  #
  # If the current user already recorded, matches the password entered in the
  # form, grant the current user (an admin) access to the account of the user
  # name entered in the form.
  #
  # Relevant partials:
  #   role_switch_handler
  #   role_switch_error
  #   role_switch_content
  #   role_switch
  def login_as
    validation_result = nil
    if MarkusConfigurator.markus_config_remote_user_auth
      validation_result = validate_user_without_login(params[:effective_user_login],
                                        params[:user_login])
    else
      validation_result = validate_user(params[:effective_user_login],
                                        params[:user_login],
                                        params[:admin_password])
    end
    if !validation_result[:error].nil?
      # There were validation errors
      render :partial => "role_switch_handler",
        :locals => { :error => validation_result[:error], :success => false }
      return
    end

    found_user = validation_result[:user]
    if found_user.nil?
      return
    end

    # Check if an admin is trying to login as another admin. Should not be allowed
    if found_user.admin?
      # error
      render :partial => "role_switch_handler", :locals =>
            { :error => I18n.t(:cannot_login_as_another_admin), :success => false }
      return
    end

    # Log the admin that assumed the role of another user together with the time
    # and date that the role switch occurred
    m_logger = MarkusLogger.instance
    m_logger.log("Admin '#{current_user.user_name}' logged in as '#{params[:effective_user_login]}'.")

    # Save the uid of the admin that is switching roles
    session[:real_uid] = session[:uid]
    # Change the uid of the current user
    self.current_user = found_user

    if logged_in?
      uri = session[:redirect_uri]
      session[:redirect_uri] = nil
      refresh_timeout
      current_user.set_api_key # set api key in DB for user if not yet set
      # All good, redirect to the main page of the viewer, discard
      # role switch modal
      render :partial => "role_switch_handler", :locals =>
            { :success => true }
      return
    else
      render :partial => "role_switch_handler", :locals =>
            { :error => I18n.t(:login_failed), :success => false }
      return
    end
  end

  def role_switch
    # dummy action for remote rjs calls
    # triggered by clicking on the "Switch role" link
    # please keep.
  end

  # Action only relevant if REMOTE_USER config is on and if an
  # admin switched role. Since there might not be a logout link
  # provide a vehicle to expire the session (I.e. cancel the
  # role switch).
  def clear_role_switch_session
    m_logger = MarkusLogger.instance

    # The real_uid field of session keeps track of the uid of the original
    # user that is logged in if there is a role switch
    if !session[:real_uid].nil? && !session[:uid].nil?
      # An admin was logged in as a student or grader
      m_logger.log("Admin '#{User.find_by_id(session[:real_uid]).user_name}' logged out from '#{User.find_by_id(session[:uid]).user_name}'.")
    else
      #The user was not assuming another role
      m_logger.log("WARNING: Possible break in attempt from '#{current_user.user_name}'.")
    end
    clear_session
    cookies.delete :auth_token
    reset_session
    redirect_to :action => 'login'
    return
  end

private

  def login_without_authentication(markus_auth_remote_user)
    found_user = User.authorize(markus_auth_remote_user)
    # if not nil, user authorized to enter MarkUs
    if found_user.nil?
      # This message actually means "User not allowed to use MarkUs",
      # but it's from a security-perspective
      # not a good idea to report this to the outside world. It makes it
      # easier for attempted break-ins
      # if one can distinguish between existent and non-existent users.
      flash[:login_notice] = I18n.t(:login_failed)
      return false
    end

    # Has this student been hidden?
    if found_user.student? && found_user.hidden
      flash[:login_notice] = I18n.t("account_disabled")
      return false
    end

    # For admins we have a possibility of role switches,
    # so check if the real_uid is set in the session.
    if found_user.admin? && !session[:real_uid].nil? &&
       session[:real_uid] != session[:uid]
      self.current_user = User.find_by_id(session[:uid])
      m_logger = MarkusLogger.instance
      m_logger.log("Admin '#{found_user.user_name}' logged in as '#{current_user.user_name}'.")
    else
      self.current_user = found_user
    end

    if logged_in?
      return true
    else
      flash[:login_notice] = I18n.t(:login_failed)
      return false
    end
  end

  # Returns the user with user name "effective_user" from the database given that the user
  # with user name "real_user" is authenticated. Effective and real users might be the
  # same for regular logins and are different on an assume role call.
  #
  # This function is called both by the login and login_as actions.
  def validate_user(effective_user, real_user, password)
    validation_result = Hash.new
    validation_result[:user] = nil # Let's be explicit
    # check for blank username and password
    blank_login = effective_user.blank?
    blank_pwd = password.blank?
    validation_result[:error] = get_blank_message(blank_login, blank_pwd)
    return validation_result if blank_login || blank_pwd

    # Two stage user verification: authentication and authorization
    authenticate_response = User.authenticate(real_user,
                                              password)
    if authenticate_response == User::AUTHENTICATE_BAD_PLATFORM
      validation_result[:error] = I18n.t("external_authentication_not_supported")
      return validation_result
    end
    if authenticate_response == User::AUTHENTICATE_SUCCESS
      # Username/password combination is valid. Check if user is
      # allowed to use MarkUs.
      #
      # sets this user as logged in if effective_user is a user in MarkUs
      found_user = User.authorize(effective_user)
      # if not nil, user authorized to enter MarkUs
      if found_user.nil?
        # This message actually means "User not allowed to use MarkUs",
        # but it's from a security-perspective
        # not a good idea to report this to the outside world. It makes it
        # easier for attempted break-ins
        # if one can distinguish between existent and non-existent users.
        validation_result[:error] = I18n.t(:login_failed)
        return validation_result
      end
    else
      validation_result[:error] = I18n.t(:login_failed)
      return validation_result
    end

    # All good, set error to nil. Let's be explicit.
    # Also, set the user key to found_user
    validation_result[:error] = nil
    validation_result[:user] = found_user
    return validation_result
  end

  # Returns the user with user name "effective_user" from the database given that the user
  # with user name "real_user" is authenticated. Effective and real users must be
  # different.
  def validate_user_without_login(effective_user, real_user)
    validation_result = Hash.new
    validation_result[:user] = nil # Let's be explicit
    # check for blank username
    blank_login = effective_user.blank?
    validation_result[:error] = get_blank_message(blank_login, false)
    return validation_result if blank_login

    # Can't do user authentication, for a remote user setup, so
    # only do authorization (i.e. valid user) checks.
    found_user = User.authorize(effective_user)
    # if not nil, user authorized to enter MarkUs
    if found_user.nil?
      # This message actually means "User not allowed to use MarkUs",
      # but it's from a security-perspective
      # not a good idea to report this to the outside world. It makes it
      # easier for attempted break-ins
      # if one can distinguish between existent and non-existent users.
      validation_result[:error] = I18n.t(:login_failed)
      return validation_result
    end

    # All good, set error to nil. Let's be explicit.
    # Also, set the user key to found_user
    validation_result[:error] = nil
    validation_result[:user] = found_user
    return validation_result
  end

end<|MERGE_RESOLUTION|>--- conflicted
+++ resolved
@@ -150,11 +150,7 @@
       redirect_to :controller => 'assignments', :action => 'index'
       return
     end
-<<<<<<< HEAD
-    @assignments = Assignment.all
-=======
     @assignments = Assignment.unscoped.all(:order => 'due_date DESC')
->>>>>>> 8854edf3
     render :index, :layout => 'content'
   end
 
