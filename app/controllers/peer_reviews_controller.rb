--- conflicted
+++ resolved
@@ -84,21 +84,10 @@
   def assign(reviewer_groups, reviewee_groups)
     reviewer_groups.each do |reviewer_group|
       reviewee_groups.each do |reviewee_group|
-<<<<<<< HEAD
-        PeerReview.create_peer_review_between(reviewer_group, reviewee_group)
-=======
-
         if reviewee_group.current_submission_used.nil?
           raise SubmissionsNotCollectedException
         end
-
-        result = Result.create!(submission: reviewee_group.current_submission_used,
-                                marking_state: Result::MARKING_STATES[:incomplete])
-        #TODO this check needs to be edited - it will always pass
-        unless PeerReview.exists?(reviewer: reviewer_group, result: result)
-          PeerReview.create!(reviewer: reviewer_group, result: result)
-        end
->>>>>>> b826d750
+        PeerReview.create_peer_review_between(reviewer_group, reviewee_group)
       end
     end
   end
