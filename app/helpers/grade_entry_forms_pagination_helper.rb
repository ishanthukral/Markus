--- conflicted
+++ resolved
@@ -67,13 +67,7 @@
       order = 'ASC'
     end
 
-<<<<<<< HEAD
-    items = hash[:filters][filter][:proc].call(sort_by, order, current_user)
-
-    return items
-=======
-    hash[:filters][filter][:proc].call(sort_by, order)
->>>>>>> 05fdaede
+    hash[:filters][filter][:proc].call(sort_by, order, current_user)
   end
 
 end
