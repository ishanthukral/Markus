--- conflicted
+++ resolved
@@ -1,486 +1,447 @@
-require 'json'
-# Helper methods for Testing Framework forms
-module AutomatedTestsHelper
-  # This is the waiting list for automated testing. Once a test is requested,
-  # it is enqueued and it is waiting for execution. Resque manages this queue.
-  @queue = :test_waiting_list
-
-  def fetch_latest_tokens_for_grouping(grouping)
-<<<<<<< HEAD
-    grouping.token.reassign_tokens
-    grouping.token
-=======
-    token = Token.find_by(grouping: grouping)
-    if (@assignment.tokens_start_of_availability_date)
-      if token
-        if (DateTime.now >= @assignment.tokens_start_of_availability_date)
-          token.reassign_tokens_if_after_regen_period()
-        else
-          token=nil
-        end
-      else
-        grouping.give_tokens
-        token = Token.find_by(grouping: grouping)
-      end
-    end
-    token
->>>>>>> 752d0517
-  end
-
-  def create_test_repo(assignment)
-    # Create the automated test repository
-    unless File.exist?(MarkusConfigurator
-                           .markus_config_automated_tests_repository)
-      FileUtils.mkdir(MarkusConfigurator
-                          .markus_config_automated_tests_repository)
-    end
-
-    test_dir = File.join(MarkusConfigurator
-                             .markus_config_automated_tests_repository,
-                         assignment.short_identifier)
-    unless File.exist?(test_dir)
-      FileUtils.mkdir(test_dir)
-    end
-  end
-
-  # Process Testing Framework form
-  # - Process new and updated test files (additional validation to be done at the model level)
-  def process_test_form(assignment, params, assignment_params,
-                        new_script, new_support_file)
-
-    updated_script_files = {}
-    updated_support_files = {}
-
-    testscripts = assignment_params[:test_scripts_attributes] || []
-    testsupporters = assignment_params[:test_support_files_attributes] || []
-
-    # Create/Update test scripts
-    testscripts.each do |file_num, file|
-      # If no new_script then form is empty and skip
-      next if testscripts[file_num][:seq_num].empty? && new_script.nil?
-      # Create new test script file
-      if new_script
-<<<<<<< HEAD
-=======
-        # Create new test script file
->>>>>>> 752d0517
-        filename = new_script.original_filename
-        if TestScript.exists?(script_name: filename, assignment: assignment)
-          raise I18n.t('automated_tests.duplicate_filename') + filename
-        else
-          # Override filename from form
-          file[:script_name] = filename
-          file[:seq_num] = file_num
-          updated_script_files[file_num] = file.clone
-        end
-      else
-        # Edit existing test script file
-        unless params[('new_update_script_' +
-            testscripts[file_num][:script_name]).to_sym].nil?
-          new_update_script = params[('new_update_script_' +
-              testscripts[file_num][:script_name]).to_sym]
-          old_script_name = file[:script_name]
-          file[:script_name] = new_update_script.original_filename
-          file[:seq_num] = file_num
-          updated_script_files[file_num] = file.clone
-
-          # Uploading new script
-          assignment_tests_path = File.join(
-                    MarkusConfigurator.markus_config_automated_tests_repository,
-                    @assignment.repository_folder,
-                    new_update_script.original_filename)
-          File.open(assignment_tests_path, 'w') { |f| f.write new_update_script.read }
-
-          # Deleting old script
-          old_script_path = File.join(
-                    MarkusConfigurator.markus_config_automated_tests_repository,
-                    @assignment.repository_folder,
-                    old_script_name)
-          if File.exist?(old_script_path)
-            File.delete(old_script_path)
-          end
-        end
-        updated_script_files[file_num] = file.clone
-      end
-    end
-
-    # Create/Update test support files
-    # Ignore editing files for now
-    testsupporters.each do |file_num, file|
-      # Empty file submission, skip
-      next if testsupporters[file_num][:file_name].nil? &&
-          new_support_file.nil?
-
-      if testsupporters[file_num][:file_name].nil?
-        updated_support_files[file_num] = {} || []
-        filename = new_support_file.original_filename
-        # Create test support file if it does not exist
-        if TestSupportFile.exists?(file_name: filename,
-                                   assignment: assignment)
-          raise I18n.t('automated_tests.duplicate_filename') + filename
-        else
-          updated_support_files[file_num] = file.clone
-          # Override filename from form
-          updated_support_files[file_num][:file_name] = filename
-        end
-      else
-        # Edit existing test support file
-        unless params[('new_update_file_' +
-            testsupporters[file_num][:file_name]).to_sym].nil?
-          new_update_file = params[('new_update_file_' +
-              testsupporters[file_num][:file_name]).to_sym]
-          old_file_name = file[:file_name]
-          updated_support_files[file_num] = file.clone
-          file[:file_name] = new_update_file.original_filename
-
-          # Uploading new file
-          assignment_tests_path = File.join(
-                   MarkusConfigurator.markus_config_automated_tests_repository,
-                   @assignment.repository_folder,
-                   new_update_file.original_filename)
-          File.open(
-              assignment_tests_path, 'w') { |f| f.write new_update_file.read }
-
-          # Deleting old file
-          old_file_path = File.join(
-                    MarkusConfigurator.markus_config_automated_tests_repository,
-                    @assignment.repository_folder,
-                    old_file_name)
-          if File.exist?(old_file_path)
-            File.delete(old_file_path)
-          end
-        end
-        updated_support_files[file_num] = file.clone
-      end
-    end
-
-    # Update test file attributes
-    assignment.test_scripts_attributes = updated_script_files
-    assignment.test_support_files_attributes = updated_support_files
-
-<<<<<<< HEAD
-    assignment.enable_test = assignment_params[:enable_test]
-    assignment.unlimited_tokens = assignment_params[:unlimited_tokens]
-    assignment.token_start_date = assignment_params[:token_start_date]
-    assignment.token_period = assignment_params[:token_period]
-    num_tokens = assignment_params[:tokens_per_period]
-=======
-    # Update assignment enable_test, unlimited_tokens
-    # tokens_per_day, regeneration_period, tokens_start_of_availability_date and
-    # last_token_regeneration_date attributes
-    assignment.enable_test = assignment_params[:enable_test]
-    assignment.unlimited_tokens = assignment_params[:unlimited_tokens]
-    assignment.tokens_start_of_availability_date = assignment_params[:tokens_start_of_availability_date]
-    num_tokens = assignment_params[:tokens_per_day]
-    regen_period = assignment_params[:regeneration_period]
-    last_regen_date = assignment_params[:last_token_regeneration_date]
-    if last_regen_date
-      assignment.last_token_regeneration_date = last_regen_date
-    end
->>>>>>> 752d0517
-    if num_tokens
-      assignment.tokens_per_period = num_tokens
-    end
-    if regen_period
-      assignment.regeneration_period = regen_period
-    end
-
-    assignment
-  end
-
-  def self.request_a_test_run(grouping_id, call_on, current_user, submission_id = nil)
-    @grouping = Grouping.find(grouping_id)
-    assignment = @grouping.assignment
-    group = @grouping.group
-
-    @repo_dir = File.join(
-        MarkusConfigurator.markus_config_automated_tests_repository,
-        group.repo_name)
-    export_group_repo(group, @repo_dir)
-
-    if files_available?(assignment) &&
-      (call_on == 'collection' || has_permission?(current_user, assignment))
-      Resque.enqueue(AutomatedTestsHelper, grouping_id, call_on, submission_id)
-    end
-  end
-
-
-  # Export group repository for testing. Students' submitted files
-  # are stored in the group repository. They must be exported
-  # before copying to the test server.
-  def self.export_group_repo(group, repo_dir)
-    # Create the automated test repository
-    unless File.exists?(MarkusConfigurator.markus_config_automated_tests_repository)
-      FileUtils.mkdir(MarkusConfigurator.markus_config_automated_tests_repository)
-    end
-
-    # Delete student's assignment repository if it already exists
-    if File.exists?(repo_dir)
-      FileUtils.rm_rf(repo_dir)
-    end
-
-    group.repo.export(repo_dir)
-  end
-
-
-  # Find the list of test scripts to run the test. Return the list of
-  # test scripts in the order specified by seq_num (running order)
-  def self.scripts_to_run(assignment, call_on)
-    all_scripts = TestScript.where(assignment_id: assignment.id)
-
-    # If the test run is requested at collection (by Admin or TA),
-    # All of the test scripts should be run.
-    if call_on == 'collection'
-      list_run_scripts = all_scripts
-    elsif call_on == 'submission'
-      list_run_scripts = all_scripts.select(&:run_on_submission)
-    elsif call_on == 'request'
-      list_run_scripts = all_scripts.select(&:run_on_request)
-    else
-      list_run_scripts = []
-    end
-
-    list_run_scripts.sort_by(&:seq_num)
-  end
-
-
-  # Verify that MarkUs has some files to run the test.
-  # Note: this does not guarantee all required files are presented.
-  # Instead, it checks if there is at least one test script and
-  # source files are successfully exported.
-  def self.files_available?(assignment)
-    test_dir = File.join(
-        MarkusConfigurator.markus_config_automated_tests_repository,
-        assignment.short_identifier)
-    src_dir = @repo_dir
-    assign_dir = @repo_dir + '/' + assignment.repository_folder
-
-    if !File.exist?(test_dir)
-      # TODO: show the error to user instead of raising a runtime error
-      raise I18n.t('automated_tests.test_files_unavailable')
-    elsif !File.exists?(src_dir) || !File.exist?(assign_dir)
-      # TODO: show the error to user instead of raising a runtime error
-      raise I18n.t('automated_tests.source_files_unavailable')
-    end
-
-    # If there are no files in repo (only current and parent directory pointers)
-    if Dir.entries(assign_dir).length <= 2
-      raise I18n.t('automated_tests.source_files_unavailable')
-    end
-
-    if TestScript.find_by(assignment_id: assignment.id).nil?
-      # TODO: show the error to user instead of raising a runtime error
-      raise I18n.t('automated_tests.test_files_unavailable')
-    end
-
-    true
-  end
-
-  # Verify the user has the permission to run the tests - admin
-  # and graders always have the permission, while student has to
-  # belong to the group, and have at least one token.
-  def self.has_permission?(user, assignment)
-    if user.admin? || user.ta?
-      true
-    elsif user.student?
-      # Make sure student belongs to this group
-      unless user.accepted_groupings.include?(@grouping)
-        # TODO: show the error to user instead of raising a runtime error
-        raise I18n.t('automated_tests.not_belong_to_group')
-      end
-      # can skip checking tokens if we have unlimited
-      if assignment.unlimited_tokens
-        return true
-      end
-      t = @grouping.token
-      if t.nil?
-        raise I18n.t('automated_tests.missing_tokens')
-      end
-      if t.tokens > 0
-        t.decrease_tokens
-        true
-      else
-        # TODO: show the error to user instead of raising a runtime error
-        raise I18n.t('automated_tests.missing_tokens')
-      end
-    end
-  end
-
-  # Perform a job for automated testing. This code is run by
-  # the Resque workers - it should not be called from other functions.
-  def self.perform(grouping_id, call_on, submission_id = nil)
-    unless submission_id.nil?
-      @submission = Submission.find(submission_id)
-    end
-    @grouping = Grouping.find(grouping_id)
-    @assignment = @grouping.assignment
-    @group = @grouping.group
-    @repo_dir = File.join(MarkusConfigurator.markus_config_automated_tests_repository, @group.repo_name)
-
-    stderr, result, status = launch_test(@assignment, @repo_dir, call_on)
-
-    if !status
-      #for debugging any errors in launch_test
-      assignment = @assignment
-      repo_dir = @repo_dir
-      m_logger = MarkusLogger.instance
-
-
-      src_dir = File.join(repo_dir, assignment.repository_folder)
-
-      # Get test_dir
-      test_dir = File.join(MarkusConfigurator.markus_config_automated_tests_repository, assignment.repository_folder)
-
-      # Get the name of the test server
-      server = 'localhost'
-
-      # Get the directory and name of the test runner script
-      test_runner = MarkusConfigurator.markus_ate_test_runner_script_name
-
-      # Get the test run directory of the files
-      run_dir = MarkusConfigurator.markus_ate_test_run_directory
-
-
-      m_logger.log("error with launching test, error: #{stderr} and status:
-      #{status}\n src_dir: #{src_dir}\ntest_dir: #{test_dir}\nserver:
-      #{server}\ntest_runner:
-      #{test_runner}\nrun_dir: #{run_dir}", MarkusLogger::ERROR)
-
-      # TODO: handle this error better
-      raise 'error'
-    else
-      process_result(result, call_on, @assignment, @grouping, @submission)
-    end
-
-  end
-
-  # Launch the test on the test server by scp files to the server
-  # and run the script.
-  # This function returns three values:
-  # stderr
-  # stdout
-  # boolean indicating whether execution suceeeded
-  def self.launch_test(assignment, repo_path, call_on)
-    submission_path = File.join(repo_path, assignment.repository_folder)
-    assignment_tests_path = File.join(MarkusConfigurator.markus_config_automated_tests_repository, assignment.repository_folder)
-
-    test_harness_path = MarkusConfigurator.markus_ate_test_runner_script_name
-
-    # Where to run the tests
-    test_box_path = MarkusConfigurator.markus_ate_test_run_directory
-
-    # Create clean folder to execute tests
-    stdout, stderr, status = Open3.capture3("rm -rf #{test_box_path} && "\
-      "mkdir #{test_box_path}")
-    unless status.success?
-      return [stderr, stdout, status]
-    end
-
-    # Securely copy student's submission, test files and test harness script to test_box_path
-    stdout, stderr, status = Open3.capture3("cp -r '#{submission_path}'/* "\
-      "#{test_box_path}")
-    unless status.success?
-      return [stderr, stdout, status]
-    end
-
-    stdout, stderr, status = Open3.capture3(
-      "cp -r '#{assignment_tests_path}'/* #{test_box_path}")
-    unless status.success?
-      return [stderr, stdout, status]
-    end
-
-    stdout, stderr, status = Open3.capture3("cp -r #{test_harness_path} "\
-      "#{test_box_path}")
-    unless status.success?
-      return [stderr, stdout, status]
-    end
-
-    # Find the test scripts for this test run, and parse the argument list
-    list_run_scripts = scripts_to_run(assignment, call_on)
-    arg_list = ''
-    list_run_scripts.each do |script|
-      arg_list = arg_list + "#{script.script_name.gsub(/\s/, "\\ ")} #{script.halts_testing} "
-    end
-
-    # Run script
-    test_harness_name = File.basename(test_harness_path)
-    stdout, stderr, status = Open3.capture3("cd #{test_box_path}; "\
-      "ruby #{test_harness_name} #{arg_list}")
-
-    if !(status.success?)
-      return [stderr, stdout, false]
-    else
-      test_results_path = "#{AUTOMATED_TESTS_REPOSITORY}/test_runs/test_run_#{Time.now.to_i}"
-      FileUtils.mkdir_p(test_results_path)
-      File.write("#{test_results_path}/output.txt", stdout)
-      File.write("#{test_results_path}/error.txt", stderr)
-      return [stdout, stdout, true]
-    end
-  end
-
-  def self.process_result(raw_result, call_on, assignment, grouping, submission = nil)
-    result = Hash.from_xml(raw_result)
-    repo = grouping.group.repo
-    revision = repo.get_latest_revision
-    revision_number = revision.revision_number
-    raw_test_scripts = result['testrun']['test_script']
-
-    # Hash.from_xml will yield a hash if only one test script
-    # and an array otherwise
-    if raw_test_scripts.nil?
-      return
-    elsif raw_test_scripts.is_a?(Array)
-      test_scripts = raw_test_scripts
-    else
-      test_scripts = [raw_test_scripts]
-    end
-
-    # workaround for same reason (hash for one test script
-    # array otherwise)
-    result['testrun']['test_script'] = test_scripts
-
-    completion_status = 'pass'
-    marks_earned = 0
-    # If ran on collection or submission, associate a submission
-    # to the test script result
-    if(call_on == 'collection' || call_on == 'submission')
-      submission_id = submission.id
-    else
-      submission_id = nil
-    end
-
-    test_scripts.each do |script|
-      script_name = script['script_name']
-      test_script = TestScript.find_by(assignment_id: assignment.id,
-                                       script_name: script_name)
-
-      new_test_script_result = grouping.test_script_results.create!(
-        test_script_id: test_script.id,
-        submission_id: submission_id,
-        marks_earned: 0,
-        repo_revision: revision_number)
-
-      tests = script['test']
-      tests.each do |test|
-        marks_earned += test['marks_earned'].to_i
-        # if any of the tests fail, we consider the completion status to be fail
-        completion_status = 'fail' if test['status'] != 'pass'
-        new_test_script_result.test_results.create(
-          name: test['name'],
-          repo_revision: revision_number,
-          input: (test['input'].nil? ? '' : test['input']),
-          actual_output: (test['actual'].nil? ? '' : test['actual']),
-          expected_output: (test['expected'].nil? ? '' : test['expected']),         
-          marks_earned: test['marks_earned'].to_i,
-          completion_status: completion_status)
-      end
-      new_test_script_result.marks_earned = marks_earned
-      new_test_script_result.save!
-    end
-
-    if (call_on == 'collection' || call_on == 'submission')
-      grouping.current_submission_used.set_mark_by_criteria(grouping, assignment.id)
-    end
-
-  end
-end
+require 'json'
+# Helper methods for Testing Framework forms
+module AutomatedTestsHelper
+  # This is the waiting list for automated testing. Once a test is requested,
+  # it is enqueued and it is waiting for execution. Resque manages this queue.
+  @queue = :test_waiting_list
+
+  def fetch_latest_tokens_for_grouping(grouping)
+    grouping.token.reassign_tokens
+    grouping.token
+  end
+
+  def create_test_repo(assignment)
+    # Create the automated test repository
+    unless File.exist?(MarkusConfigurator
+                           .markus_config_automated_tests_repository)
+      FileUtils.mkdir(MarkusConfigurator
+                          .markus_config_automated_tests_repository)
+    end
+
+    test_dir = File.join(MarkusConfigurator
+                             .markus_config_automated_tests_repository,
+                         assignment.short_identifier)
+    unless File.exist?(test_dir)
+      FileUtils.mkdir(test_dir)
+    end
+  end
+
+  # Process Testing Framework form
+  # - Process new and updated test files (additional validation to be done at the model level)
+  def process_test_form(assignment, params, assignment_params,
+                        new_script, new_support_file)
+
+    updated_script_files = {}
+    updated_support_files = {}
+
+    testscripts = assignment_params[:test_scripts_attributes] || []
+    testsupporters = assignment_params[:test_support_files_attributes] || []
+
+    # Create/Update test scripts
+    testscripts.each do |file_num, file|
+      # If no new_script then form is empty and skip
+      next if testscripts[file_num][:seq_num].empty? && new_script.nil?
+      # Create new test script file
+      if new_script
+        filename = new_script.original_filename
+        if TestScript.exists?(script_name: filename, assignment: assignment)
+          raise I18n.t('automated_tests.duplicate_filename') + filename
+        else
+          # Override filename from form
+          file[:script_name] = filename
+          file[:seq_num] = file_num
+          updated_script_files[file_num] = file.clone
+        end
+      else
+        # Edit existing test script file
+        unless params[('new_update_script_' +
+            testscripts[file_num][:script_name]).to_sym].nil?
+          new_update_script = params[('new_update_script_' +
+              testscripts[file_num][:script_name]).to_sym]
+          old_script_name = file[:script_name]
+          file[:script_name] = new_update_script.original_filename
+          file[:seq_num] = file_num
+          updated_script_files[file_num] = file.clone
+
+          # Uploading new script
+          assignment_tests_path = File.join(
+                    MarkusConfigurator.markus_config_automated_tests_repository,
+                    @assignment.repository_folder,
+                    new_update_script.original_filename)
+          File.open(assignment_tests_path, 'w') { |f| f.write new_update_script.read }
+
+          # Deleting old script
+          old_script_path = File.join(
+                    MarkusConfigurator.markus_config_automated_tests_repository,
+                    @assignment.repository_folder,
+                    old_script_name)
+          if File.exist?(old_script_path)
+            File.delete(old_script_path)
+          end
+        end
+        updated_script_files[file_num] = file.clone
+      end
+    end
+
+    # Create/Update test support files
+    # Ignore editing files for now
+    testsupporters.each do |file_num, file|
+      # Empty file submission, skip
+      next if testsupporters[file_num][:file_name].nil? &&
+          new_support_file.nil?
+
+      if testsupporters[file_num][:file_name].nil?
+        updated_support_files[file_num] = {} || []
+        filename = new_support_file.original_filename
+        # Create test support file if it does not exist
+        if TestSupportFile.exists?(file_name: filename,
+                                   assignment: assignment)
+          raise I18n.t('automated_tests.duplicate_filename') + filename
+        else
+          updated_support_files[file_num] = file.clone
+          # Override filename from form
+          updated_support_files[file_num][:file_name] = filename
+        end
+      else
+        # Edit existing test support file
+        unless params[('new_update_file_' +
+            testsupporters[file_num][:file_name]).to_sym].nil?
+          new_update_file = params[('new_update_file_' +
+              testsupporters[file_num][:file_name]).to_sym]
+          old_file_name = file[:file_name]
+          updated_support_files[file_num] = file.clone
+          file[:file_name] = new_update_file.original_filename
+
+          # Uploading new file
+          assignment_tests_path = File.join(
+                   MarkusConfigurator.markus_config_automated_tests_repository,
+                   @assignment.repository_folder,
+                   new_update_file.original_filename)
+          File.open(
+              assignment_tests_path, 'w') { |f| f.write new_update_file.read }
+
+          # Deleting old file
+          old_file_path = File.join(
+                    MarkusConfigurator.markus_config_automated_tests_repository,
+                    @assignment.repository_folder,
+                    old_file_name)
+          if File.exist?(old_file_path)
+            File.delete(old_file_path)
+          end
+        end
+        updated_support_files[file_num] = file.clone
+      end
+    end
+
+    # Update test file attributes
+    assignment.test_scripts_attributes = updated_script_files
+    assignment.test_support_files_attributes = updated_support_files
+
+    assignment.enable_test = assignment_params[:enable_test]
+    assignment.unlimited_tokens = assignment_params[:unlimited_tokens]
+    assignment.token_start_date = assignment_params[:token_start_date]
+    assignment.token_period = assignment_params[:token_period]
+    num_tokens = assignment_params[:tokens_per_period]
+    if num_tokens
+      assignment.tokens_per_period = num_tokens
+    end
+
+    assignment
+  end
+
+  def self.request_a_test_run(grouping_id, call_on, current_user, submission_id = nil)
+    @grouping = Grouping.find(grouping_id)
+    assignment = @grouping.assignment
+    group = @grouping.group
+
+    @repo_dir = File.join(
+        MarkusConfigurator.markus_config_automated_tests_repository,
+        group.repo_name)
+    export_group_repo(group, @repo_dir)
+
+    if files_available?(assignment) &&
+      (call_on == 'collection' || has_permission?(current_user, assignment))
+      Resque.enqueue(AutomatedTestsHelper, grouping_id, call_on, submission_id)
+    end
+  end
+
+
+  # Export group repository for testing. Students' submitted files
+  # are stored in the group repository. They must be exported
+  # before copying to the test server.
+  def self.export_group_repo(group, repo_dir)
+    # Create the automated test repository
+    unless File.exists?(MarkusConfigurator.markus_config_automated_tests_repository)
+      FileUtils.mkdir(MarkusConfigurator.markus_config_automated_tests_repository)
+    end
+
+    # Delete student's assignment repository if it already exists
+    if File.exists?(repo_dir)
+      FileUtils.rm_rf(repo_dir)
+    end
+
+    group.repo.export(repo_dir)
+  end
+
+
+  # Find the list of test scripts to run the test. Return the list of
+  # test scripts in the order specified by seq_num (running order)
+  def self.scripts_to_run(assignment, call_on)
+    all_scripts = TestScript.where(assignment_id: assignment.id)
+
+    # If the test run is requested at collection (by Admin or TA),
+    # All of the test scripts should be run.
+    if call_on == 'collection'
+      list_run_scripts = all_scripts
+    elsif call_on == 'submission'
+      list_run_scripts = all_scripts.select(&:run_on_submission)
+    elsif call_on == 'request'
+      list_run_scripts = all_scripts.select(&:run_on_request)
+    else
+      list_run_scripts = []
+    end
+
+    list_run_scripts.sort_by(&:seq_num)
+  end
+
+
+  # Verify that MarkUs has some files to run the test.
+  # Note: this does not guarantee all required files are presented.
+  # Instead, it checks if there is at least one test script and
+  # source files are successfully exported.
+  def self.files_available?(assignment)
+    test_dir = File.join(
+        MarkusConfigurator.markus_config_automated_tests_repository,
+        assignment.short_identifier)
+    src_dir = @repo_dir
+    assign_dir = @repo_dir + '/' + assignment.repository_folder
+
+    if !File.exist?(test_dir)
+      # TODO: show the error to user instead of raising a runtime error
+      raise I18n.t('automated_tests.test_files_unavailable')
+    elsif !File.exists?(src_dir) || !File.exist?(assign_dir)
+      # TODO: show the error to user instead of raising a runtime error
+      raise I18n.t('automated_tests.source_files_unavailable')
+    end
+
+    # If there are no files in repo (only current and parent directory pointers)
+    if Dir.entries(assign_dir).length <= 2
+      raise I18n.t('automated_tests.source_files_unavailable')
+    end
+
+    if TestScript.find_by(assignment_id: assignment.id).nil?
+      # TODO: show the error to user instead of raising a runtime error
+      raise I18n.t('automated_tests.test_files_unavailable')
+    end
+
+    true
+  end
+
+  # Verify the user has the permission to run the tests - admin
+  # and graders always have the permission, while student has to
+  # belong to the group, and have at least one token.
+  def self.has_permission?(user, assignment)
+    if user.admin? || user.ta?
+      true
+    elsif user.student?
+      # Make sure student belongs to this group
+      unless user.accepted_groupings.include?(@grouping)
+        # TODO: show the error to user instead of raising a runtime error
+        raise I18n.t('automated_tests.not_belong_to_group')
+      end
+      # can skip checking tokens if we have unlimited
+      if assignment.unlimited_tokens
+        return true
+      end
+      t = @grouping.token
+      if t.nil?
+        raise I18n.t('automated_tests.missing_tokens')
+      end
+      if t.tokens > 0
+        t.decrease_tokens
+        true
+      else
+        # TODO: show the error to user instead of raising a runtime error
+        raise I18n.t('automated_tests.missing_tokens')
+      end
+    end
+  end
+
+  # Perform a job for automated testing. This code is run by
+  # the Resque workers - it should not be called from other functions.
+  def self.perform(grouping_id, call_on, submission_id = nil)
+    unless submission_id.nil?
+      @submission = Submission.find(submission_id)
+    end
+    @grouping = Grouping.find(grouping_id)
+    @assignment = @grouping.assignment
+    @group = @grouping.group
+    @repo_dir = File.join(MarkusConfigurator.markus_config_automated_tests_repository, @group.repo_name)
+
+    stderr, result, status = launch_test(@assignment, @repo_dir, call_on)
+
+    if !status
+      #for debugging any errors in launch_test
+      assignment = @assignment
+      repo_dir = @repo_dir
+      m_logger = MarkusLogger.instance
+
+
+      src_dir = File.join(repo_dir, assignment.repository_folder)
+
+      # Get test_dir
+      test_dir = File.join(MarkusConfigurator.markus_config_automated_tests_repository, assignment.repository_folder)
+
+      # Get the name of the test server
+      server = 'localhost'
+
+      # Get the directory and name of the test runner script
+      test_runner = MarkusConfigurator.markus_ate_test_runner_script_name
+
+      # Get the test run directory of the files
+      run_dir = MarkusConfigurator.markus_ate_test_run_directory
+
+
+      m_logger.log("error with launching test, error: #{stderr} and status:
+      #{status}\n src_dir: #{src_dir}\ntest_dir: #{test_dir}\nserver:
+      #{server}\ntest_runner:
+      #{test_runner}\nrun_dir: #{run_dir}", MarkusLogger::ERROR)
+
+      # TODO: handle this error better
+      raise 'error'
+    else
+      process_result(result, call_on, @assignment, @grouping, @submission)
+    end
+
+  end
+
+  # Launch the test on the test server by scp files to the server
+  # and run the script.
+  # This function returns three values:
+  # stderr
+  # stdout
+  # boolean indicating whether execution suceeeded
+  def self.launch_test(assignment, repo_path, call_on)
+    submission_path = File.join(repo_path, assignment.repository_folder)
+    assignment_tests_path = File.join(MarkusConfigurator.markus_config_automated_tests_repository, assignment.repository_folder)
+
+    test_harness_path = MarkusConfigurator.markus_ate_test_runner_script_name
+
+    # Where to run the tests
+    test_box_path = MarkusConfigurator.markus_ate_test_run_directory
+
+    # Create clean folder to execute tests
+    stdout, stderr, status = Open3.capture3("rm -rf #{test_box_path} && "\
+      "mkdir #{test_box_path}")
+    unless status.success?
+      return [stderr, stdout, status]
+    end
+
+    # Securely copy student's submission, test files and test harness script to test_box_path
+    stdout, stderr, status = Open3.capture3("cp -r '#{submission_path}'/* "\
+      "#{test_box_path}")
+    unless status.success?
+      return [stderr, stdout, status]
+    end
+
+    stdout, stderr, status = Open3.capture3(
+      "cp -r '#{assignment_tests_path}'/* #{test_box_path}")
+    unless status.success?
+      return [stderr, stdout, status]
+    end
+
+    stdout, stderr, status = Open3.capture3("cp -r #{test_harness_path} "\
+      "#{test_box_path}")
+    unless status.success?
+      return [stderr, stdout, status]
+    end
+
+    # Find the test scripts for this test run, and parse the argument list
+    list_run_scripts = scripts_to_run(assignment, call_on)
+    arg_list = ''
+    list_run_scripts.each do |script|
+      arg_list = arg_list + "#{script.script_name.gsub(/\s/, "\\ ")} #{script.halts_testing} "
+    end
+
+    # Run script
+    test_harness_name = File.basename(test_harness_path)
+    stdout, stderr, status = Open3.capture3("cd #{test_box_path}; "\
+      "ruby #{test_harness_name} #{arg_list}")
+
+    if !(status.success?)
+      return [stderr, stdout, false]
+    else
+      test_results_path = "#{AUTOMATED_TESTS_REPOSITORY}/test_runs/test_run_#{Time.now.to_i}"
+      FileUtils.mkdir_p(test_results_path)
+      File.write("#{test_results_path}/output.txt", stdout)
+      File.write("#{test_results_path}/error.txt", stderr)
+      return [stdout, stdout, true]
+    end
+  end
+
+  def self.process_result(raw_result, call_on, assignment, grouping, submission = nil)
+    result = Hash.from_xml(raw_result)
+    repo = grouping.group.repo
+    revision = repo.get_latest_revision
+    revision_number = revision.revision_number
+    raw_test_scripts = result['testrun']['test_script']
+
+    # Hash.from_xml will yield a hash if only one test script
+    # and an array otherwise
+    if raw_test_scripts.nil?
+      return
+    elsif raw_test_scripts.is_a?(Array)
+      test_scripts = raw_test_scripts
+    else
+      test_scripts = [raw_test_scripts]
+    end
+
+    # workaround for same reason (hash for one test script
+    # array otherwise)
+    result['testrun']['test_script'] = test_scripts
+
+    completion_status = 'pass'
+    marks_earned = 0
+    # If ran on collection or submission, associate a submission
+    # to the test script result
+    if(call_on == 'collection' || call_on == 'submission')
+      submission_id = submission.id
+    else
+      submission_id = nil
+    end
+
+    test_scripts.each do |script|
+      script_name = script['script_name']
+      test_script = TestScript.find_by(assignment_id: assignment.id,
+                                       script_name: script_name)
+
+      new_test_script_result = grouping.test_script_results.create!(
+        test_script_id: test_script.id,
+        submission_id: submission_id,
+        marks_earned: 0,
+        repo_revision: revision_number)
+
+      tests = script['test']
+      tests.each do |test|
+        marks_earned += test['marks_earned'].to_i
+        # if any of the tests fail, we consider the completion status to be fail
+        completion_status = 'fail' if test['status'] != 'pass'
+        new_test_script_result.test_results.create(
+          name: test['name'],
+          repo_revision: revision_number,
+          input: (test['input'].nil? ? '' : test['input']),
+          actual_output: (test['actual'].nil? ? '' : test['actual']),
+          expected_output: (test['expected'].nil? ? '' : test['expected']),         
+          marks_earned: test['marks_earned'].to_i,
+          completion_status: completion_status)
+      end
+      new_test_script_result.marks_earned = marks_earned
+      new_test_script_result.save!
+    end
+
+    if (call_on == 'collection' || call_on == 'submission')
+      grouping.current_submission_used.set_mark_by_criteria(grouping, assignment.id)
+    end
+
+  end
+end