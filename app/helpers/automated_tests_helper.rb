--- conflicted
+++ resolved
@@ -1,408 +1,380 @@
-require 'json'
-# Helper methods for Testing Framework forms
-module AutomatedTestsHelper
-  # This is the waiting list for automated testing. Once a test is requested,
-  # it is enqueued and it is waiting for execution. Resque manages this queue.
-  @queue = :test_waiting_list
-
-  def fetch_latest_tokens_for_grouping(grouping)
-    token = Token.find_by(grouping: grouping)
-    if token
-      token.reassign_tokens_if_new_day
-    end
-    token
-  end
-
-  def create_test_repo(assignment)
-    # Create the automated test repository
-    unless File.exist?(MarkusConfigurator
-                            .markus_config_automated_tests_repository)
-      FileUtils.mkdir(MarkusConfigurator
-                          .markus_config_automated_tests_repository)
-    end
-
-    test_dir = File.join(MarkusConfigurator
-                             .markus_config_automated_tests_repository,
-                         assignment.short_identifier)
-    unless File.exist?(test_dir)
-      FileUtils.mkdir(test_dir)
-    end
-  end
-
-  # Process Testing Framework form
-  # - Process new and updated test files (additional validation to be done at the model level)
-  def process_test_form(assignment, params, new_script, new_support_file)
-
-    updated_script_files = {}
-    updated_support_files = {}
-
-    testscripts = params[:test_scripts_attributes] || []
-    testsupporters = params[:test_support_files_attributes] || []
-
-    # Create/Update test scripts
-    testscripts.each do |file_num, file|
-      # If no new_script then form is empty and skip
-      next if testscripts[file_num][:seq_num].empty? && new_script.nil?
-
-      # Seq_num only exists if it is a file being edited
-      if testscripts[file_num][:seq_num].empty?
-        # Create new test script file
-        filename = new_script.original_filename
-        if TestScript.exists?(script_name: filename, assignment: assignment)
-          raise I18n.t('automated_tests.duplicate_filename') + filename
-        else
-          # Override filename from form
-          file[:script_name] = filename
-          file[:seq_num] = file_num
-          updated_script_files[file_num] = file.clone
-        end
-      else
-        # Edit existing test script file
-        updated_script_files[file_num] = file.clone
-      end
-    end
-
-    # Create/Update test support files
-    # Ignore editing files for now
-    testsupporters.each do |file_num, file|
-      # Empty file submission, skip
-      next if testsupporters[file_num][:file_name].nil? && new_support_file.nil?
-
-      if testsupporters[file_num][:file_name].nil?
-        updated_support_files[file_num] = {} || []
-        filename = new_support_file.original_filename
-        # Create test support file if it does not exist
-        if TestSupportFile.exists?(file_name: filename, assignment: assignment)
-          raise I18n.t('automated_tests.duplicate_filename') + filename
-        else
-          updated_support_files[file_num] = file.clone
-          # Override filename from form
-          updated_support_files[file_num][:file_name] = filename
-        end
-      else
-        updated_support_files[file_num] = file.clone
-      end
-    end
-
-    # Update test file attributes
-    assignment.test_scripts_attributes = updated_script_files
-    assignment.test_support_files_attributes = updated_support_files
-
-    # Update assignment enable_test and tokens_per_day attributes
-    assignment.enable_test = params[:enable_test]
-    assignment.unlimited_tokens = params[:unlimited_tokens]
-    num_tokens = params[:tokens_per_day]
-    if num_tokens
-      assignment.tokens_per_day = num_tokens
-    end
-
-    assignment
-  end
-
-
-  def self.request_a_test_run(grouping_id, call_on, current_user)
-    @grouping = Grouping.find(grouping_id)
-    assignment = @grouping.assignment
-    group = @grouping.group
-
-    @repo_dir = File.join(
-      MarkusConfigurator.markus_config_automated_tests_repository,
-      group.repo_name)
-    export_group_repo(group, @repo_dir)
-
-    if files_available?(assignment) &&
-       has_permission?(current_user, assignment)
-      Resque.enqueue(AutomatedTestsHelper, grouping_id, call_on)
-    end
-  end
-
-
-  # Export group repository for testing. Students' submitted files
-  # are stored in the group repository. They must be exported
-  # before copying to the test server.
-  def self.export_group_repo(group, repo_dir)
-    # Create the automated test repository
-    unless File.exists?(MarkusConfigurator.markus_config_automated_tests_repository)
-      FileUtils.mkdir(MarkusConfigurator.markus_config_automated_tests_repository)
-    end
-
-    # Delete student's assignment repository if it already exists
-    if File.exists?(repo_dir)
-      FileUtils.rm_rf(repo_dir)
-    end
-
-    group.repo.export(repo_dir)
-  end
-
-
-  # Find the list of test scripts to run the test. Return the list of
-  # test scripts in the order specified by seq_num (running order)
-  def self.scripts_to_run(assignment, call_on)
-    all_scripts = TestScript.where(assignment_id: assignment.id)
-<<<<<<< HEAD
-    list_run_scripts = Array.new
-
-    # If the test run is requested at collection (by Admin or TA),
-    # All of the test scripts should be run.
-    # If the test run is requested at submission or upon request,
-    # verify the script is allowed to run.
-    all_scripts.each do |script|
-      if (call_on == 'submission' && script.run_on_submission) ||
-         (call_on == 'request' && script.run_on_request) ||
-         (call_on == 'collection')
-          list_run_scripts.insert(list_run_scripts.length, script)
-      end
-    end
-
-    # sort list_run_scripts using ruby's in place sorting method
-    list_run_scripts.sort_by! &:seq_num
-    list_run_scripts
-  end
-
-  # Request an automated test. Ask Resque to enqueue a job.
-  def self.async_test_request(grouping_id, call_on)
-    # when called on collection
-    if files_available? && (call_on == "collection" || has_permission?)
-      Resque.enqueue(AutomatedTestsHelper, grouping_id, call_on)
-    end
-=======
-
-    # If the test run is requested at collection (by Admin or TA),
-    # All of the test scripts should be run.
-    if call_on == 'collection'
-      list_run_scripts = all_scripts
-    elsif call_on == 'submission'
-      list_run_scripts = all_scripts.select(&:run_on_submission)
-    elsif call_on == 'request'
-      list_run_scripts = all_scripts.select(&:run_on_request)
-    else
-      list_run_scripts = []
-    end
-
-    list_run_scripts.sort_by(&:seq_num)
->>>>>>> 57edf2c1
-  end
-
-
-  # Verify that MarkUs has some files to run the test.
-  # Note: this does not guarantee all required files are presented.
-  # Instead, it checks if there is at least one test script and
-  # source files are successfully exported.
-  def self.files_available?(assignment)
-    test_dir = File.join(
-      MarkusConfigurator.markus_config_automated_tests_repository,
-      assignment.short_identifier)
-    src_dir = @repo_dir
-    assign_dir = @repo_dir + '/' + assignment.repository_folder
-
-    if !File.exist?(test_dir)
-      # TODO: show the error to user instead of raising a runtime error
-      raise I18n.t('automated_tests.test_files_unavailable')
-    elsif !File.exists?(src_dir) || !File.exist?(assign_dir)
-      # TODO: show the error to user instead of raising a runtime error
-      raise I18n.t('automated_tests.source_files_unavailable')
-    end
-
-    # If there are no files in repo (only current and parent directory pointers)
-    if Dir.entries(assign_dir).length <= 2
-      raise I18n.t('automated_tests.source_files_unavailable')
-    end
-
-    if TestScript.find_by(assignment_id: assignment.id).nil?
-      # TODO: show the error to user instead of raising a runtime error
-      raise I18n.t('automated_tests.test_files_unavailable')
-    end
-
-    true
-  end
-
-  # Verify the user has the permission to run the tests - admin
-  # and graders always have the permission, while student has to
-  # belong to the group, and have at least one token.
-  def self.has_permission?(user, assignment)
-    if user.admin? || user.ta?
-      true
-    elsif user.student?
-      # Make sure student belongs to this group
-      unless user.accepted_groupings.include?(@grouping)
-        # TODO: show the error to user instead of raising a runtime error
-        raise I18n.t('automated_tests.not_belong_to_group')
-      end
-      # can skip checking tokens if we have unlimited
-      if assignment.unlimited_tokens
-        return true
-      end
-      t = @grouping.token
-      if t.nil?
-        raise I18n.t('automated_tests.missing_tokens')
-      end
-      if t.tokens > 0
-        t.decrease_tokens
-        true
-      else
-        # TODO: show the error to user instead of raising a runtime error
-        raise I18n.t('automated_tests.missing_tokens')
-      end
-    end
-  end
-
-
-  # Perform a job for automated testing. This code is run by
-  # the Resque workers - it should not be called from other functions.
-  def self.perform(grouping_id, call_on)
-    #@submission = Submission.find(submission_id)
-    @grouping = Grouping.find(grouping_id)
-    @assignment = @grouping.assignment
-    @group = @grouping.group
-    @repo_dir = File.join(MarkusConfigurator.markus_config_automated_tests_repository, @group.repo_name)
-
-    stderr, result, status = launch_test(@assignment, @repo_dir, call_on)
-
-    if !status
-      #for debugging any errors in launch_test
-      assignment = @assignment
-      repo_dir = @repo_dir
-      m_logger = MarkusLogger.instance
-
-
-      src_dir = File.join(repo_dir, assignment.repository_folder)
-
-      # Get test_dir
-      test_dir = File.join(MarkusConfigurator.markus_config_automated_tests_repository, assignment.repository_folder)
-
-      # Get the name of the test server
-      server = 'localhost'
-
-      # Get the directory and name of the test runner script
-      test_runner = MarkusConfigurator.markus_ate_test_runner_script_name
-
-      # Get the test run directory of the files
-      run_dir = MarkusConfigurator.markus_ate_test_run_directory
-
-
-      m_logger.log("error with launching test, error: #{stderr} and status: #{status}\n src_dir: #{src_dir}\ntest_dir: #{test_dir}\nserver: #{server}\ntest_runner: #{test_runner}\nrun_dir: #{run_dir}",MarkusLogger::ERROR)
-
-      # TODO: handle this error better
-      raise 'error'
-    else
-      process_result(result)
-    end
-
-  end
-
-  # Launch the test on the test server by scp files to the server
-  # and run the script.
-  # This function returns three values:
-  # stderr
-  # stdout
-  # boolean indicating whether execution suceeeded
-  def self.launch_test(assignment, repo_path, call_on)
-    submission_path = File.join(repo_path, assignment.repository_folder)
-    assignment_tests_path = File.join(MarkusConfigurator.markus_config_automated_tests_repository, assignment.repository_folder)
-
-    test_harness_path = MarkusConfigurator.markus_ate_test_runner_script_name
-
-    # Where to run the tests
-    test_box_path = MarkusConfigurator.markus_ate_test_run_directory
-
-    # Create clean folder to execute tests
-    stdout, stderr, status = Open3.capture3("rm -rf #{test_box_path} && "\
-      "mkdir #{test_box_path}")
-    unless status.success?
-      return [stderr, stdout, status]
-    end
-
-    # Securely copy student's submission, test files and test harness script to test_box_path
-    stdout, stderr, status = Open3.capture3("cp -r '#{submission_path}'/* "\
-      "#{test_box_path}")
-    unless status.success?
-      return [stderr, stdout, status]
-    end
-
-    stdout, stderr, status = Open3.capture3(
-      "cp -r '#{assignment_tests_path}'/* #{test_box_path}")
-    unless status.success?
-      return [stderr, stdout, status]
-    end
-
-    stdout, stderr, status = Open3.capture3("cp -r #{test_harness_path} "\
-      "#{test_box_path}")
-    unless status.success?
-      return [stderr, stdout, status]
-    end
-
-    # Find the test scripts for this test run, and parse the argument list
-    list_run_scripts = scripts_to_run(assignment, call_on)
-    arg_list = ''
-    list_run_scripts.each do |script|
-      arg_list = arg_list + "#{script.script_name.gsub(/\s/, "\\ ")} #{script.halts_testing} "
-    end
-
-    # Run script
-    test_harness_name = File.basename(test_harness_path)
-    stdout, stderr, status = Open3.capture3("cd #{test_box_path}; "\
-      "ruby #{test_harness_name} #{arg_list}")
-
-    if !(status.success?)
-      return [stderr, stdout, false]
-    else
-      test_results_path = "#{AUTOMATED_TESTS_REPOSITORY}/test_runs/test_run_#{Time.now.to_i}"
-      FileUtils.mkdir_p(test_results_path)
-      File.write("#{test_results_path}/output.txt", stdout)
-      File.write("#{test_results_path}/error.txt", stderr)
-      return [stdout, stdout, true]
-    end
-  end
-
-  def self.process_result(raw_result)
-    result = Hash.from_xml(raw_result)
-    repo = @grouping.group.repo
-    revision = repo.get_latest_revision
-    revision_number = revision.revision_number
-    raw_test_scripts = result['testrun']['test_script']
-
-    # Hash.from_xml will yield a hash if only one test script
-    # and an array otherwise
-    if raw_test_scripts.nil?
-      return
-    elsif raw_test_scripts.is_a?(Array)
-      test_scripts = raw_test_scripts
-    else
-      test_scripts = [raw_test_scripts]
-    end
-
-    # workaround for same reason (hash for one test script
-    # array otherwise)
-    result['testrun']['test_script'] = test_scripts
-
-    # For now, we just use the first test script for the association
-    raw_test_script = test_scripts.first
-    script_name = raw_test_script['script_name']
-    test_script = TestScript.find_by(assignment_id: @assignment.id,
-                                     script_name: script_name)
-
-    completion_status = 'pass'
-    marks_earned = 0
-    test_scripts.each do |script|
-      tests = script['test']
-      tests.each do |test|
-        marks_earned += test['marks_earned'].to_i
-        # if any of the tests fail, we consider the completion status to be fail
-        completion_status = 'fail' if test['status'] != 'pass'
-      end
-    end
-
-    # TODO: HACK. Do we always need a submission id?
-    submission_id = Submission.last.id
-    TestResult.create(grouping_id: @grouping.id,
-                      test_script_id: test_script.id,
-                      name: script_name,
-                      repo_revision: revision_number,
-                      input_description: '',
-                      actual_output: result.to_json,
-                      expected_output: '',
-                      submission_id: submission_id,
-                      marks_earned: marks_earned,
-                      completion_status: completion_status)
-  end
-end
+require 'json'
+# Helper methods for Testing Framework forms
+module AutomatedTestsHelper
+  # This is the waiting list for automated testing. Once a test is requested,
+  # it is enqueued and it is waiting for execution. Resque manages this queue.
+  @queue = :test_waiting_list
+
+  def fetch_latest_tokens_for_grouping(grouping)
+    token = Token.find_by(grouping: grouping)
+    if token
+      token.reassign_tokens_if_new_day
+    end
+    token
+  end
+
+  def create_test_repo(assignment)
+    # Create the automated test repository
+    unless File.exist?(MarkusConfigurator
+                            .markus_config_automated_tests_repository)
+      FileUtils.mkdir(MarkusConfigurator
+                          .markus_config_automated_tests_repository)
+    end
+
+    test_dir = File.join(MarkusConfigurator
+                             .markus_config_automated_tests_repository,
+                         assignment.short_identifier)
+    unless File.exist?(test_dir)
+      FileUtils.mkdir(test_dir)
+    end
+  end
+
+  # Process Testing Framework form
+  # - Process new and updated test files (additional validation to be done at the model level)
+  def process_test_form(assignment, params, new_script, new_support_file)
+
+    updated_script_files = {}
+    updated_support_files = {}
+
+    testscripts = params[:test_scripts_attributes] || []
+    testsupporters = params[:test_support_files_attributes] || []
+
+    # Create/Update test scripts
+    testscripts.each do |file_num, file|
+      # If no new_script then form is empty and skip
+      next if testscripts[file_num][:seq_num].empty? && new_script.nil?
+
+      # Seq_num only exists if it is a file being edited
+      if testscripts[file_num][:seq_num].empty?
+        # Create new test script file
+        filename = new_script.original_filename
+        if TestScript.exists?(script_name: filename, assignment: assignment)
+          raise I18n.t('automated_tests.duplicate_filename') + filename
+        else
+          # Override filename from form
+          file[:script_name] = filename
+          file[:seq_num] = file_num
+          updated_script_files[file_num] = file.clone
+        end
+      else
+        # Edit existing test script file
+        updated_script_files[file_num] = file.clone
+      end
+    end
+
+    # Create/Update test support files
+    # Ignore editing files for now
+    testsupporters.each do |file_num, file|
+      # Empty file submission, skip
+      next if testsupporters[file_num][:file_name].nil? && new_support_file.nil?
+
+      if testsupporters[file_num][:file_name].nil?
+        updated_support_files[file_num] = {} || []
+        filename = new_support_file.original_filename
+        # Create test support file if it does not exist
+        if TestSupportFile.exists?(file_name: filename, assignment: assignment)
+          raise I18n.t('automated_tests.duplicate_filename') + filename
+        else
+          updated_support_files[file_num] = file.clone
+          # Override filename from form
+          updated_support_files[file_num][:file_name] = filename
+        end
+      else
+        updated_support_files[file_num] = file.clone
+      end
+    end
+
+    # Update test file attributes
+    assignment.test_scripts_attributes = updated_script_files
+    assignment.test_support_files_attributes = updated_support_files
+
+    # Update assignment enable_test and tokens_per_day attributes
+    assignment.enable_test = params[:enable_test]
+    assignment.unlimited_tokens = params[:unlimited_tokens]
+    num_tokens = params[:tokens_per_day]
+    if num_tokens
+      assignment.tokens_per_day = num_tokens
+    end
+
+    assignment
+  end
+
+
+  def self.request_a_test_run(grouping_id, call_on, current_user)
+    @grouping = Grouping.find(grouping_id)
+    assignment = @grouping.assignment
+    group = @grouping.group
+
+    @repo_dir = File.join(
+      MarkusConfigurator.markus_config_automated_tests_repository,
+      group.repo_name)
+    export_group_repo(group, @repo_dir)
+
+    if files_available?(assignment) &&
+       has_permission?(current_user, assignment)
+      Resque.enqueue(AutomatedTestsHelper, grouping_id, call_on)
+    end
+  end
+
+
+  # Export group repository for testing. Students' submitted files
+  # are stored in the group repository. They must be exported
+  # before copying to the test server.
+  def self.export_group_repo(group, repo_dir)
+    # Create the automated test repository
+    unless File.exists?(MarkusConfigurator.markus_config_automated_tests_repository)
+      FileUtils.mkdir(MarkusConfigurator.markus_config_automated_tests_repository)
+    end
+
+    # Delete student's assignment repository if it already exists
+    if File.exists?(repo_dir)
+      FileUtils.rm_rf(repo_dir)
+    end
+
+    group.repo.export(repo_dir)
+  end
+
+
+  # Find the list of test scripts to run the test. Return the list of
+  # test scripts in the order specified by seq_num (running order)
+  def self.scripts_to_run(assignment, call_on)
+    all_scripts = TestScript.where(assignment_id: assignment.id)
+
+    # If the test run is requested at collection (by Admin or TA),
+    # All of the test scripts should be run.
+    if call_on == 'collection'
+      list_run_scripts = all_scripts
+    elsif call_on == 'submission'
+      list_run_scripts = all_scripts.select(&:run_on_submission)
+    elsif call_on == 'request'
+      list_run_scripts = all_scripts.select(&:run_on_request)
+    else
+      list_run_scripts = []
+    end
+
+    list_run_scripts.sort_by(&:seq_num)
+  end
+
+
+  # Verify that MarkUs has some files to run the test.
+  # Note: this does not guarantee all required files are presented.
+  # Instead, it checks if there is at least one test script and
+  # source files are successfully exported.
+  def self.files_available?(assignment)
+    test_dir = File.join(
+      MarkusConfigurator.markus_config_automated_tests_repository,
+      assignment.short_identifier)
+    src_dir = @repo_dir
+    assign_dir = @repo_dir + '/' + assignment.repository_folder
+
+    if !File.exist?(test_dir)
+      # TODO: show the error to user instead of raising a runtime error
+      raise I18n.t('automated_tests.test_files_unavailable')
+    elsif !File.exists?(src_dir) || !File.exist?(assign_dir)
+      # TODO: show the error to user instead of raising a runtime error
+      raise I18n.t('automated_tests.source_files_unavailable')
+    end
+
+    # If there are no files in repo (only current and parent directory pointers)
+    if Dir.entries(assign_dir).length <= 2
+      raise I18n.t('automated_tests.source_files_unavailable')
+    end
+
+    if TestScript.find_by(assignment_id: assignment.id).nil?
+      # TODO: show the error to user instead of raising a runtime error
+      raise I18n.t('automated_tests.test_files_unavailable')
+    end
+
+    true
+  end
+
+  # Verify the user has the permission to run the tests - admin
+  # and graders always have the permission, while student has to
+  # belong to the group, and have at least one token.
+  def self.has_permission?(user, assignment)
+    if user.admin? || user.ta?
+      true
+    elsif user.student?
+      # Make sure student belongs to this group
+      unless user.accepted_groupings.include?(@grouping)
+        # TODO: show the error to user instead of raising a runtime error
+        raise I18n.t('automated_tests.not_belong_to_group')
+      end
+      # can skip checking tokens if we have unlimited
+      if assignment.unlimited_tokens
+        return true
+      end
+      t = @grouping.token
+      if t.nil?
+        raise I18n.t('automated_tests.missing_tokens')
+      end
+      if t.tokens > 0
+        t.decrease_tokens
+        true
+      else
+        # TODO: show the error to user instead of raising a runtime error
+        raise I18n.t('automated_tests.missing_tokens')
+      end
+    end
+  end
+
+
+  # Perform a job for automated testing. This code is run by
+  # the Resque workers - it should not be called from other functions.
+  def self.perform(grouping_id, call_on)
+    #@submission = Submission.find(submission_id)
+    @grouping = Grouping.find(grouping_id)
+    @assignment = @grouping.assignment
+    @group = @grouping.group
+    @repo_dir = File.join(MarkusConfigurator.markus_config_automated_tests_repository, @group.repo_name)
+
+    stderr, result, status = launch_test(@assignment, @repo_dir, call_on)
+
+    if !status
+      #for debugging any errors in launch_test
+      assignment = @assignment
+      repo_dir = @repo_dir
+      m_logger = MarkusLogger.instance
+
+
+      src_dir = File.join(repo_dir, assignment.repository_folder)
+
+      # Get test_dir
+      test_dir = File.join(MarkusConfigurator.markus_config_automated_tests_repository, assignment.repository_folder)
+
+      # Get the name of the test server
+      server = 'localhost'
+
+      # Get the directory and name of the test runner script
+      test_runner = MarkusConfigurator.markus_ate_test_runner_script_name
+
+      # Get the test run directory of the files
+      run_dir = MarkusConfigurator.markus_ate_test_run_directory
+
+
+      m_logger.log("error with launching test, error: #{stderr} and status: #{status}\n src_dir: #{src_dir}\ntest_dir: #{test_dir}\nserver: #{server}\ntest_runner: #{test_runner}\nrun_dir: #{run_dir}",MarkusLogger::ERROR)
+
+      # TODO: handle this error better
+      raise 'error'
+    else
+      process_result(result)
+    end
+
+  end
+
+  # Launch the test on the test server by scp files to the server
+  # and run the script.
+  # This function returns three values:
+  # stderr
+  # stdout
+  # boolean indicating whether execution suceeeded
+  def self.launch_test(assignment, repo_path, call_on)
+    submission_path = File.join(repo_path, assignment.repository_folder)
+    assignment_tests_path = File.join(MarkusConfigurator.markus_config_automated_tests_repository, assignment.repository_folder)
+
+    test_harness_path = MarkusConfigurator.markus_ate_test_runner_script_name
+
+    # Where to run the tests
+    test_box_path = MarkusConfigurator.markus_ate_test_run_directory
+
+    # Create clean folder to execute tests
+    stdout, stderr, status = Open3.capture3("rm -rf #{test_box_path} && "\
+      "mkdir #{test_box_path}")
+    unless status.success?
+      return [stderr, stdout, status]
+    end
+
+    # Securely copy student's submission, test files and test harness script to test_box_path
+    stdout, stderr, status = Open3.capture3("cp -r '#{submission_path}'/* "\
+      "#{test_box_path}")
+    unless status.success?
+      return [stderr, stdout, status]
+    end
+
+    stdout, stderr, status = Open3.capture3(
+      "cp -r '#{assignment_tests_path}'/* #{test_box_path}")
+    unless status.success?
+      return [stderr, stdout, status]
+    end
+
+    stdout, stderr, status = Open3.capture3("cp -r #{test_harness_path} "\
+      "#{test_box_path}")
+    unless status.success?
+      return [stderr, stdout, status]
+    end
+
+    # Find the test scripts for this test run, and parse the argument list
+    list_run_scripts = scripts_to_run(assignment, call_on)
+    arg_list = ''
+    list_run_scripts.each do |script|
+      arg_list = arg_list + "#{script.script_name.gsub(/\s/, "\\ ")} #{script.halts_testing} "
+    end
+
+    # Run script
+    test_harness_name = File.basename(test_harness_path)
+    stdout, stderr, status = Open3.capture3("cd #{test_box_path}; "\
+      "ruby #{test_harness_name} #{arg_list}")
+
+    if !(status.success?)
+      return [stderr, stdout, false]
+    else
+      test_results_path = "#{AUTOMATED_TESTS_REPOSITORY}/test_runs/test_run_#{Time.now.to_i}"
+      FileUtils.mkdir_p(test_results_path)
+      File.write("#{test_results_path}/output.txt", stdout)
+      File.write("#{test_results_path}/error.txt", stderr)
+      return [stdout, stdout, true]
+    end
+  end
+
+  def self.process_result(raw_result)
+    result = Hash.from_xml(raw_result)
+    repo = @grouping.group.repo
+    revision = repo.get_latest_revision
+    revision_number = revision.revision_number
+    raw_test_scripts = result['testrun']['test_script']
+
+    # Hash.from_xml will yield a hash if only one test script
+    # and an array otherwise
+    if raw_test_scripts.nil?
+      return
+    elsif raw_test_scripts.is_a?(Array)
+      test_scripts = raw_test_scripts
+    else
+      test_scripts = [raw_test_scripts]
+    end
+
+    # workaround for same reason (hash for one test script
+    # array otherwise)
+    result['testrun']['test_script'] = test_scripts
+
+    # For now, we just use the first test script for the association
+    raw_test_script = test_scripts.first
+    script_name = raw_test_script['script_name']
+    test_script = TestScript.find_by(assignment_id: @assignment.id,
+                                     script_name: script_name)
+
+    completion_status = 'pass'
+    marks_earned = 0
+    test_scripts.each do |script|
+      tests = script['test']
+      tests.each do |test|
+        marks_earned += test['marks_earned'].to_i
+        # if any of the tests fail, we consider the completion status to be fail
+        completion_status = 'fail' if test['status'] != 'pass'
+      end
+    end
+
+    # TODO: HACK. Do we always need a submission id?
+    submission_id = Submission.last.id
+    TestResult.create(grouping_id: @grouping.id,
+                      test_script_id: test_script.id,
+                      name: script_name,
+                      repo_revision: revision_number,
+                      input_description: '',
+                      actual_output: result.to_json,
+                      expected_output: '',
+                      submission_id: submission_id,
+                      marks_earned: marks_earned,
+                      completion_status: completion_status)
+  end
+end