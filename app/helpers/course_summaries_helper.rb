--- conflicted
+++ resolved
@@ -143,27 +143,13 @@
 
     weighted_gef_total = 0
     gef_marks.each do |gef_id, mark|
-<<<<<<< HEAD
-      weight = gef_weights[a_id]
-    #  gef_weight = weights_for_current_ms.where(is_assignment: false,
-    #                                            gradable_item_id: gef_id)
-    #  if gef_weight != 0 && mark
-    #    weight = gef_weight[0].weight
-        # weight might be nil
-      if weight
-        weighted_mark = ((mark / gef_max_marks[gef_id]) *
-          100) * (weight / 100)
-        weighted_gef_total += weighted_mark
-=======
       weight = gef_weights[gef_id]
       max_mark = gef_max_marks[gef_id]
       if max_mark > 0
         weighted_gef_total += (mark / max_mark) * weight
->>>>>>> 0ea89b1a
       end
     end
 
-    #(weighted_assignment_total + weighted_gef_total).round(2)
-    weighted_gef_total
+    (weighted_assignment_total + weighted_gef_total).round(2)
   end
 end
