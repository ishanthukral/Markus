--- conflicted
+++ resolved
@@ -73,11 +73,7 @@
       rake (>= 0.8.7)
       thor (~> 0.14.4)
     rake (0.9.2)
-<<<<<<< HEAD
-=======
-    rbx-require-relative (0.0.5)
     rcov (0.9.9)
->>>>>>> 5d3c6f4c
     rdoc (3.7)
     routing-filter (0.2.3)
       actionpack
