--- conflicted
+++ resolved
@@ -8,21 +8,12 @@
   remote: http://rubygems.org/
   specs:
     abstract (1.0.0)
-<<<<<<< HEAD
     actionmailer (3.0.13)
       actionpack (= 3.0.13)
       mail (~> 2.2.19)
     actionpack (3.0.13)
       activemodel (= 3.0.13)
       activesupport (= 3.0.13)
-=======
-    actionmailer (3.0.14)
-      actionpack (= 3.0.14)
-      mail (~> 2.2.19)
-    actionpack (3.0.14)
-      activemodel (= 3.0.14)
-      activesupport (= 3.0.14)
->>>>>>> 9ed8cb9d
       builder (~> 2.1.2)
       erubis (~> 2.6.6)
       i18n (~> 0.5.0)
@@ -30,7 +21,6 @@
       rack-mount (~> 0.6.14)
       rack-test (~> 0.5.7)
       tzinfo (~> 0.3.23)
-<<<<<<< HEAD
     activemodel (3.0.13)
       activesupport (= 3.0.13)
       builder (~> 2.1.2)
@@ -54,24 +44,6 @@
     debugger-linecache (1.1.1)
       debugger-ruby_core_source (>= 1.1.1)
     debugger-ruby_core_source (1.1.3)
-=======
-    activemodel (3.0.14)
-      activesupport (= 3.0.14)
-      builder (~> 2.1.2)
-      i18n (~> 0.5.0)
-    activerecord (3.0.14)
-      activemodel (= 3.0.14)
-      activesupport (= 3.0.14)
-      arel (~> 2.0.10)
-      tzinfo (~> 0.3.23)
-    activeresource (3.0.14)
-      activemodel (= 3.0.14)
-      activesupport (= 3.0.14)
-    activesupport (3.0.14)
-    arel (2.0.10)
-    builder (2.1.2)
-    columnize (0.3.6)
->>>>>>> 9ed8cb9d
     dynamic_form (1.1.4)
     erubis (2.6.6)
       abstract (>= 1.0.0)
@@ -82,26 +54,20 @@
     fastercsv (1.5.5)
     i18n (0.5.0)
     json (1.7.3)
-<<<<<<< HEAD
-=======
     kgio (2.7.4)
->>>>>>> 9ed8cb9d
     linecache (0.46)
       rbx-require-relative (> 0.0.4)
-    machinist (2.0)
+    machinist (1.0.6)
     mail (2.2.19)
       activesupport (>= 2.3.6)
       i18n (>= 0.4.0)
       mime-types (~> 1.16)
       treetop (~> 1.4.8)
     metaclass (0.0.1)
-    mime-types (1.18)
+    mime-types (1.19)
     mocha (0.11.4)
       metaclass (~> 0.0.1)
-<<<<<<< HEAD
     multi_json (1.3.6)
-=======
->>>>>>> 9ed8cb9d
     mysql2 (0.2.18)
     pg (0.13.2)
     polyglot (0.3.3)
@@ -111,7 +77,6 @@
     rack-test (0.5.7)
       rack (>= 1.0)
     railroady (1.0.7)
-<<<<<<< HEAD
     rails (3.0.13)
       actionmailer (= 3.0.13)
       actionpack (= 3.0.13)
@@ -126,23 +91,7 @@
       rake (>= 0.8.7)
       rdoc (~> 3.4)
       thor (~> 0.14.4)
-=======
-    rails (3.0.14)
-      actionmailer (= 3.0.14)
-      actionpack (= 3.0.14)
-      activerecord (= 3.0.14)
-      activeresource (= 3.0.14)
-      activesupport (= 3.0.14)
-      bundler (~> 1.0)
-      railties (= 3.0.14)
-    railties (3.0.14)
-      actionpack (= 3.0.14)
-      activesupport (= 3.0.14)
-      rake (>= 0.8.7)
-      rdoc (~> 3.4)
-      thor (~> 0.14.4)
     raindrops (0.10.0)
->>>>>>> 9ed8cb9d
     rake (0.9.2.2)
     rbx-require-relative (0.0.9)
     rcov (1.0.0)
@@ -156,36 +105,27 @@
       ruby-debug-base (~> 0.10.4.0)
     ruby-debug-base (0.10.4)
       linecache (>= 0.3)
-    rubyzip (0.9.8)
+    rubyzip (0.9.9)
     shoulda (3.0.1)
       shoulda-context (~> 1.0.0)
       shoulda-matchers (~> 1.0.0)
     shoulda-context (1.0.0)
     shoulda-matchers (1.0.0)
-<<<<<<< HEAD
     simplecov (0.6.4)
       multi_json (~> 1.0)
       simplecov-html (~> 0.5.3)
     simplecov-html (0.5.3)
     sqlite3 (1.3.6)
-    sqlite3-ruby (1.3.3)
-      sqlite3 (>= 1.3.3)
-=======
-    sqlite3 (1.3.6)
->>>>>>> 9ed8cb9d
     thor (0.14.6)
     time-warp (1.0.12)
     treetop (1.4.10)
       polyglot
       polyglot (>= 0.3.1)
     tzinfo (0.3.33)
-<<<<<<< HEAD
-=======
     unicorn (4.3.1)
       kgio (~> 2.6)
       rack
       raindrops (~> 0.7)
->>>>>>> 9ed8cb9d
     will_paginate (3.0.3)
     ya2yaml (0.31)
 
@@ -213,12 +153,8 @@
   ruby-debug
   rubyzip
   shoulda
-<<<<<<< HEAD
   simplecov
-  sqlite3-ruby
-=======
   sqlite3
->>>>>>> 9ed8cb9d
   time-warp
   unicorn
   will_paginate
