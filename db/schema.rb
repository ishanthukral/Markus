--- conflicted
+++ resolved
@@ -9,11 +9,7 @@
 #
 # It's strongly recommended to check this file into your version control system.
 
-<<<<<<< HEAD
-ActiveRecord::Schema.define(:version => 20100830154126) do
-=======
 ActiveRecord::Schema.define(:version => 20101109215909) do
->>>>>>> ad021c10
 
   create_table "annotation_categories", :force => true do |t|
     t.text     "annotation_category_name"
