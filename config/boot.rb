--- conflicted
+++ resolved
@@ -1,19 +1,6 @@
 require 'rubygems'
 
 # Set up gems listed in the Gemfile.
-<<<<<<< HEAD
-gemfile = File.expand_path('../../Gemfile', __FILE__)
-begin
-  ENV['BUNDLE_GEMFILE'] = gemfile
-  require 'bundler'
-  Bundler.setup
-rescue Bundler::GemNotFound => e
-  STDERR.puts e.message
-  STDERR.puts "Try running `bundle install`."
-  exit!
-end if File.exist?(gemfile)
-=======
 ENV['BUNDLE_GEMFILE'] ||= File.expand_path(File.join('..', '..', 'Gemfile'), __FILE__)
 
-require 'bundler/setup' if File.exists?(ENV['BUNDLE_GEMFILE'])
->>>>>>> 2af5ddf2
+require 'bundler/setup' if File.exists?(ENV['BUNDLE_GEMFILE'])