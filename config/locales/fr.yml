fr:
    choose_language:    "Langue:"
    answer_yes:         "Oui"
    answer_no:          "Non"
    markus:             "MarkUs"
    close:              "Fermer"
    password:           "Mot de passe"
    all:                "Tous"
    none:               "Aucun"
    search:             "Recherche:"
    issues:             "GitHub liste des problèmes"
    actions:            "Actes"

    # app/views/assignments/_form.html.erb
    required_file_warning: "Accepter pas d'autres fichiers que les fichiers requis énumérés. Ce serait également restrics les extensions de fichier."

    # app/views/main/login.html.erb
    welcome_to:         "Bienvenue sur MarkUs !"
    welcome_to_markus:     "%{user_name}, bienvenue sur MarkUs, l'outil d'évaluation en ligne."
    log_in:             "Se connecter"
    logging_in:         "Connexion"
    login:              "Identifiant"
    login_failed:       "L'établissement de la connexion a échoué."
    cookies_off:        "Veuillez configurer votre navigateur afin d'accepter les cookies."
    password_not_blank: "Veuillez entrer votre mot de passe."
    username_not_blank: "Veuillez entrer votre nom d'utilisateur."
    username_and_password_not_blank: "Veuillez entrer vos nom d'utilisateur et mot de passe."
    session_expired:     "Votre session a expiré. Merci de vous reconnecter."
    please_log_in:       "Merci de vous connecter."

    # app/views/layouts/_header.html.erb
    log_out:            "Déconnexion"
    clear_role_switch_session_link: "Annuler le changement d'utilisateur."
    working:            "Chargement"
    login_as:           "Connexion en tant que"

    # app/views/main/_about_content.html.erb
    about_markus:       "À propos de MarkUs"
    version:            "Version"
    using_markus_version:       "Vous utilisez la version : "
    using_ruby_version: "Version de ruby : "
    using_rails_version: "Version de rails : "
    license:            "Licence"
    markus_license_OSI: "MarkUs est rendu disponible conformément à la <a href=\"http://www.opensource.org/licenses/mit-license.html\">licence MIT</a> approuvée par l'<a href=\"http://www.opensource.org\">OSI</a>."
    markus_license_permission:  "Permission is hereby granted, free of charge, to any person obtaining a copy of this software and associated documentation files (the \"Software\"), to deal in the Software without restriction, including without limitation the rights to use, copy, modify, merge, publish, distribute, sublicense, and/or sell copies of the Software, and to permit persons to whom the Software is furnished to do so, subject to the following conditions:"
    markus_copyright_intro:     "The above copyright notice and this permission notice shall be included in all copies or substantial portions of the Software."
    markus_no_warranty: "THE SOFTWARE IS PROVIDED \"AS IS\", WITHOUT WARRANTY OF ANY KIND, EXPRESS OR IMPLIED, INCLUDING BUT NOT LIMITED TO THE WARRANTIES OF MERCHANTABILITY, FITNESS FOR A PARTICULAR PURPOSE AND NONINFRINGEMENT. IN NO EVENT SHALL THE AUTHORS OR COPYRIGHT HOLDERS BE LIABLE FOR ANY CLAIM, DAMAGES OR OTHER LIABILITY, WHETHER IN AN ACTION OF CONTRACT, TORT OR OTHERWISE, ARISING FROM, OUT OF OR IN CONNECTION WITH THE SOFTWARE OR THE USE OR OTHER DEALINGS IN THE SOFTWARE."
    markus_copyright:   "Copyright (c) 2008-2011 par les auteurs."
    markus_credits:     "Crédits"
    markus_credits_thanks:      "Merci à tous ceux qui ont contribué à MarkUs. Remerciements particuliers à :"
    supervisors:        "Chefs de projet : "
    contact_us:         "Contactez-nous"
    email_more_info:    "Mél. : <a href=\"mailto:info@markusproject.org\">info@markusproject.org</a> ou <a href=\"mailto:markus-users@cs.toronto.edu\">markus-users@cs.toronto.edu</a><br>N'hésitez pas à vous rendre sur <a href=\"http://www.markusproject.org/\">http://www.markusproject.org/</a> pour plus d'informations.<br>Pour soumettre un bug ou un problème visitez <a href=\"https://github.com/MarkUsProject/Markus/issues\">https://github.com/MarkUsProject/Markus/issues</a>"

    # app/views/main/timeout_imminent.js.erb
    timeout_imminent:   "Votre session est sur le point d'expirer."

    # app/views/api/_key_display.html.erb
    api_key:              "Votre clé - API"
    api_key_unavailable:  "Non disponible"
    reset_api_key:        "Générer une nouvelle clé"

    # app/views/layouts/_menu.html.erb
    dashboard:          "Tableau de bord"
    assignments:        "Projets"
    users:              "Utilisateurs"
    sections:           "Sections"
    home:               "Accueil"
    settings:           "Paramètres"

    # app/views/shared/_assignments_dropdown.html.erb
    quick_links:  "Liens rapides"
    spreadsheets: "Feuilles de notes"

    # app/models/assignment_file.rb
    validation_messages:
      format_of_assignment_file: "doit être un caractère alphanumérique, « . », « - » ou « _ » uniquement."

    # app/views/main/index.html.erb
    switch_role:         "Changer d'utilisateur"
    admin_password:      "Mot de passe Administrateur"
    cannot_login_as_another_admin: "Vous ne pouvez vous connecter à la place d'un autre administrateur."

    #app/views/main/_assignment_summary.html.erb
    assignment_link:           "%{short_id} : %{description}"

    # app/views/assignments/_list_manage.html.erb
    current_assignments:       "Projets existants"
    assignment_item:           "Projet"
    due:                       "Date de retour"
    submission_status:         "Statut de la présentation"
    no_assignments:            "Aucun devoir pour le moment."
    class_average:             "Moyenne : %{results_average}"
    submissions_collected:     "%{count}/%{size} Envois récupérés"

    # app/views/assignments/
    name: "Nom "
    filename:  "Fichier"
    message:  "Informations "
    remove:  "Enlever"
    download_csv_grade_report:  "Liste des étudiants et des devoirs au format CSV"
    days_and_hours_left:      "(%{days} jour(s) et %{hours} heure(s))"
    hours_and_minutes_left:   "(%{hours} heure(s) et %{minutes} minute(s))"
    days_left:          "(%{days} jour(s) restant(s))"
    short_identifier:   "Identifiant du projet"
    description:        "Description "
    shortened_date:     "Date<span class='required_field'>*</span>"
    due_date:           "Date de retour "
    remove_date:        "Enlever date"
    deadline_grace_tokens: "Date limite en <br> utilisant tous les <br> jetons de grâce <br> restants"
    deadline_max_penalty: "Date limite y <br> compris peine <br> maximale fin"
    create_new_assignment:      "Créer un nouveau projet"
    manage_course_work: "Gestion du cours"
    repository_folder:  "Dossier du projet"
    incorrect_format:   "Le format est incorrect"
    marking_state:
      not_collected: "Pas récupéré"
      in_progress: "En cours"
      completed: "Terminé"
      released: "Affiché"
      are_marked: "sont corrigés"
      remark_requested: "Réévaluation demandée"
      not_complete: "La note du groupe %{group_name} ne peut pas être publiée : l'évalutation n'est pas indiquée comme étant terminée."
      not_complete_unrelease: "La note du groupe %{group_name} ne peut pas être masquée : l'évalutation n'est pas indiquée comme étant terminée."
      no_submission: "%{group_name} n'a pas d'envoi"
      result_not_saved: "Le résultat du groupe %{group_name} n'a pas pu être sauvegardé."
    collect_submissions:
      collect_all: "Récupérer tous les envois"
      collect_ta: "Récupérer tous les envois qui me sont assignés"
      disable_collect: "Récupération des envois n'est pas disponible, il y a déjà un correcteur assigné aux envois."
      could_not_collect: "Les envois du projet %{assignment_identifier} ne peuvent pas être récupérés : la date de récupération n'est pas encore passée."
      collection_job_started: "La récupération des envois pour le projet %{assignment_identifier} a débuté. Cela peut prendre du temps, mais vous avez accès aux envois dès qu'ils sont disponibles."
      priority_given: "Une priorité importante a été donné à cet envoi. Il va bientot être prêt."
      errors:               "Erreurs"
      results_loss_warning: "Attention : cette action effacera vos annotations et évaluations.\n\n!Êtes-vous sûr de vouloir continuer ?"
      must_select_a_section: "Vous devez sélectionner une section pour récupérer les envois de ses groupes."
      could_not_find_section: "La section demandée n'a pas été trouvée."
      could_not_collect_section: "Les envois de la section %{section_name} pour le projet %{assignment_identifier} ne peuvent pas être récupérés : la date de récupération pour cette section n'est pas encore passée."
      no_submission_for_section: "Il n'y a ancun envoi à récupérer pour la section %{section_name}."
      successfully_collected: "Récupération de %{collected} envoi(s)."
      marking_incomplete_warning: "Attention: Cela ne fera que télécharger les envois qui ont été recuillis.\n\nÊtes-vous sûr de vouloir continuer?"
    assignment:
        hidden: "%{assignment_text} (masqué)"
        assignment: "Projet %{short_identifier}"
        required_fields: "Champs obligatoires "
        short_identifier:   "Identifiant du projet"
        name:           "Nom du projet"
        due_date:           "Date de retour"
        update_success: "Projet mis à jour"
        create_success:        "Projet créé"
        error: "La règle d'envoi n'a pas pu être mise en place : #%{message}"
        not_valid_submission_rule: "%{type} n'est pas une règle d'envoi valide"
        rules:           "Règles du projet"
        edit:           "Édition du projet :"
        required_files:  "Fichiers requis"
        submission_rules:  "Règles d'envoi"
        required_files_read:  "Fichiers requis pour le projet."
        no_required_files_read:  "Aucun fichier n'est requis pour ce projet."
        required_files_by_student:  "Ajouter le(s) fichier(s) que les étudiants devront envoyer :"
        add_required_file:  "Ajouter un fichier requis"
        type:  "Type du projet"
        overall_comment: "Commentaire général : "
        upload_file_requirement: "La liste des fichiers téléchargés ne correspond pas aux fichiers d'affectation nécessaire"
        group:
            empty: "Groupe vide"
            assign_over_limit: "Vous avez dépassé le nombre maximal d'étudiants pour le groupe %{group}"
            grace_day_over_limit: "Vous avez assigné un ou plusieurs étudiants ayant un nombre de crédits de grâce inférieur à celui déjà utilisé par le groupe %{group} pour ce devoir."
            select_a_group: "Sélectionner un groupe"
            select_a_student: "Sélectionner un(e) étudiant(e)"
            select_a_grader: "Sélectionner un correcteur"
            select_only_one_group: "Vous ne pouvez assigner un(e) étudiant(e) qu'à un seul groupe."
            deleted: "Le groupe a été supprimé"
            work_in_groups:  "Les étudiants peuvent travailler en groupe"
            persist_group_from: "Garder les groupes et les propriétés de"
            properties:  "Propriétés du groupe"
            students_allowed_form_groups:  "Autoriser les étudiants à créer leur propre groupe."
            limit_min:  "Limites des groupes (1 personne minimum) : nombre minimal d'étudiants par groupe :"
            limit_max:  "Nombre maximal d'étudiants par groupe :"
            name_autogenerated:  "Noms des groupes générés automatiquement."
        submission:
            rules:  "Règles d'envoi"
            penalty_rules:  "Choisissez les pénalités à appliquer en cas de retard :"
        remark:
            rules:  "Règles de révisions"
            allow:  "Autoriser les révisions"
            due_date:  "Révision de la date de retour"
            message:   "Révision des informations"
        marking_scheme:
            title: "Barème"
            rubric: "Rubrique (barème pré-défini)"
            flexible: "Flexible (barème à définir par le correcteur)"
        notice:
            change_marking_scheme_type: "Changer le barème effacera vos critères et vos évaluations."
        allow_web_submits: "Envois via l'interface web"
        vcs_submit: "permettre soumet à travers le contrôle de version"
        is_hidden: "Cacher le projet aux étudiants"
        display_grader_names_to_students: "Afficher le nom du correcteur aux étudiants"
        section_due_date_option:  "Si l'option date de retour par section est sélectionnée, les groupes seront restreints aux sections"
        section_due_dates_info:  "<b>Important</b> La date de retour « globale » doit être indiquée. Si une section n'a pas de date de retour spécifique, la date « globale » sera utilisée. Si certains étudiants ne font partie d'aucune section, ce sera aussi cette date « globale » qui sera utilisée. Ces étudiants ne pourront se mettre qu'avec d'autres étudiants n'appartenant pas à des sections."
    your_mark:  "Votre note : "

    members:            "Membres"
    add_members:        "Ajouter des membres"
    remove_members:     "Enlever des membres"
    graders:            "Correcteurs"
    search_graders:     "Recherche les correcteurs"
    add_graders:        "Ajouter des correcteurs"
    remove_graders:     "Enlever des correcteurs"
    admins:             "Administrateurs"
    add_new:            "Nouveau"
    add_new_student:    "Nouveau Étudiant"
    add_new_grader:     "Nouveau Correcteur"
    add_new_admin:      "Nouveau Administrateur"
    create_new_grade_entry_form: "Créer une feuille de notes"
    edit:               "Éditer"
    save:               "Sauvegarder"
    save_changes:       "Sauvegarder les modifications"
    apply:              "Appliquer"
    delete:             "Supprimer"
    create:             "Créer"
    bulk_action:        "Actions…"
    submit_request:     "Envoyer la demande au correcteur"
    submit:             "Envoyer"
    cancel:             "Annuler"
    cancel_remark:      "Annuler la demande"
    filters:            "Filtres"
    all:                "Tous"
    hidden:             "Caché"
    active:             "Actif"
    not_active:         "Inactif"
    download:           "Télécharger"
    upload:             "Envoyer"
    uploading_please_wait: "Envoi en cours — veuillez patienter…"
    choose_assignment:  "Choix du projet…"
    properties:         "Propriétés"
    grades:             "Notes"
    submissions:        "Envois"
    summaries:          "Récapitulatif"
    rubrics:            "Rubriques"
    marking_scheme:     "Barème"
    join:               "Rejoindre"
    refuse:             "Refuser"
    invite:             "Inviter"
    disinvite:          "Ne plus inviter"
    help:               "Aide"
    give_grace_credits:  "Donner du temps supplémentaire : "
    add_section:        "Ajouter à une section"
    no_result:          "Les notes de ce projet ne sont pas encore disponibles."
    no_remark_result:   "Les retours des remarques de ce projet ne sont pas encore disponibles."
    unmarked:           "non noté"
    partial:           "incomplet"
    complete:           "complet"
    released:           "sorti"
    preview:            "Prévisualisation"
    invalid_grouping:   "(invalide)"
    validate:           "Valider"
    encoding:           "Codage"
    assignment_format:  "Téléchargement au format %{file}"
    upload_assignment_format: "Envoi au format %{file}"
    select_csv_file:    "Sélectionner un fichier CSV formaté comme suit : <code>%{code}</code>"
    all_csv_file:       "Tous les champs : "

    marks_released_notice:  "Les notes sont maintenant affichées. Vous ne pouvez plus les changer."
    commit_after_due_date: "Ce commit est postérieur à la date de rendu."
    past_due_date_edit_warning:  "ATTENTION ! La date de retour que vous avez choisie est antérieure à la date actuelle."
    past_due_date_edit_result_warning: "La date du %{href} de ce groupe est postérieure à la date de retour."
    last_commit: "dernier rendu"
    release_marks: "Afficher les notes aux étudiants"
    unrelease_marks: "Cacher les notes aux étudiants"

    #app/views/assignments/grader_index.html
    grade_assignments: "Évaluation des projets"

    key_pairs:
      title: "Les Paires de Clés"
      key_pairs_title:         "Vos Paires de Clés"
      time_of_upload:         "Moment du Téléchargement"
      key_content:         "Contenu de Key"
      new_key_pair:         "Nouvelle Paire de Clés"
      add_key_pair:         "Ajouter une Paire de Clés"
      remove_key:         "Retirez la clé"
      are_you_sure:         "Êtes-vous sûr?"
      file:         "Fichier"
      or:         "OU"
      copy_paste_key:         "Copiez et Collez Votre clé Publique"
      create_key_pair:         "Créer une Paire de Clés"
      back:         "Dos"

    #app/views/resluts/marker/_marker_panes.html.erb
    marker:
      new_annot: "Nouv. annot."
      overall_comments: "Commentaire général"
      overall_comments_success: "Commentaires généraux mis à jour avec succès."
      current_annotations: "Annotations en cours"
      across_all_submission_files: "Annnotations en cours sur tous les fichiers envoyés. Cliquer sur le numéro de ligne pour vous rendre directement au bon endroit sur le fichier."
      annot_summary: "Liste annot."
      source_code: "Code Source"
<<<<<<< HEAD
      test_results: "Test Results"
=======
      test_results: "Résultats de test"
>>>>>>> d9d6ae02
      remark_request: "Demande de retour"
      remark_submitted_on: "Demande de retour activée"
      remark_instructions: "Instructions pour les demandes de retour"
      remark_due_date:  "Date limite des retours"
      no_remark_due_date: "Pas de date limite pour les retours"
      past_remark_due_date: "La date limite pour des demandes de retour est passée."
      about_remark_save: "Veuillez noter que le correcteur ne sera pas au courant de votre demande de retour (même sauvegardée) tant qu'elle n'aura pas été envoyée."
      about_remark_submission: "Une fois qu'une demande de retour a été envoyée, vous ne pourrez pas voir les résultats initiaux tant que la demande de retour est toujours disponible. De plus, vous ne pourrez plus changer votre demande de retour."
      cancel_remark_to_change: "Pour changer votre demande de retour, vous devez annuler celle en cours et en créer une nouvelle."
      remark_submitted: "Votre demande de retour a été envoyée."
      previous_submission:  "Envoi précédent"
      next_submission:      "Envoi suivant"
      marking_status:       "État de l'évaluation : "
      notes:                "Remarques (<span id=\"number_of_notes\">%{notes}</span>)"
      include_annotations: "Ajouter les annotations : "
      include_annotations_warning: "Attention! Annotations sur les fichiers PDF ne sont actuellement pas téléchargés."
      select_a_test: "S'il vous plaît sélectionner un test"
      marks:
        total_mark: "Notes totales : "
        released:   "Dévoilées : "
        comment: "Commentaire"
        percentage: "Pourcentage"
        invalid_mark: "Note invalide !"
        add_extra_mark: "Ajouter une nouvelle note"
        mark: "Note"
        marks: "Notes"
        summary: "Récapitulatif"
        submission_rule: "Règle d'envoi"
        expand_all: "Montrer toutes"
        collapse_all: "Cacher toutes"
        expand_unmarked: "Montrer non évaluées"
        confirm_remove_mark: "Êtes-vous sûr de vouloir enlever cette note supplémentaire ?"
        confirm_remove_percentage: "Êtes-vous sûr de vouloir enlever ce pourcentage supplémentaire ?"
        subtotal: "Sous-total : "
        old_subtotal: "Sous-total précédent : "
        bonus_deductions: "Bonus/Déductions"
        bonus_marks: "Notes bonus"
        deducted_marks: "Notes déduites"
        total_extra_marks: "Total notes supplémentaires : "
        total_extra_percentages: "Total pourcentages supplémentaires : "
        translated_to_points: "Convertis en points : "
        final_mark: "Note finale : "
        previous_mark: "Note précédente : "
        old: "Précédent : "
        show_old_marks: "Afficher la note précédente "
      annotation:
        from_line_to: "%{file_path} : Lignes %{line_start} à %{line_end}"
        remark_flag: "(retour)"
        no_annotation_in_this_category: "Il n'y a pas d'annotation dans cette catégorie"
        new_annotation: "Nouvelle annotation"
        annotation_category: "Catégorie de l'annotation"
        preview: "Avant-première"
        preview_title: "Voici l'apparence de l'annotation:"
        sure_to_remove: "Êtes-vous sûr de vouloir supprimer cette annotation ?"
        submit_edit: "Sauvegarder"
        change_across_submissions: "Ce changement sera propagé à toutes les notes comportant cette annotation, même celles déjà affichées. Êtes-vous sûr de vouloir continuer ?"
        select_some_text: "Vous devez sélectionner du texte"
        select_an_area: "Vous devez sélectionner une zone sur l'image pour annoter"
        select_an_area_pdf: "Vous devez sélectionner une zone sur le PDF pour annoter"
        provide_text:   "Vous devez fournir une annotation"

    #app/views/results/common
    common:
      submission_file: "Fichier envoyé : "
      test_results: "Résultat des tests : "
      no_file_in_repository: "[Pas de fichiers dans le dépôt]"
      cant_display_image: "L'image ne peut pas être affichée. Si vous essayez d'afficher un PDF, vérifiez que l'option permettant d'afficher les PDF est activée. Vous pouvez télécharger manuellement le fichier."
      image_downloading: "Page pdf en cours de téléchargement. Veuillez patienter."
      highlighting: "Soulignant..."
      test_code: "Code pour les tests"
      criterion_incomplete_error: "Note non remplie, mais état fixé comme terminé"

    seperate_multiple_with_commas:  "Séparer les noms d'utilisateur par des virgules."
    csv_valid_format:   "Erreur durant la lecture du fichier CSV que vous venez d'envoyer. Assurez-vous que le fichier soit bien un fichier CSV valide et que chaque ligne finisse par un retour chariot. Aucun changement effectué."
    csv_invalid_lines: "Les lignes suivantes du fichier CSV sont invalides : "
    csv_upload_user_duplicate: "Nom d'utilisateur déjà inscrit (conflit) : %{user_name}"
    collect_and_grade_overwrite_warning:  "Récupérer et noter cette révision effacera les précédentes récupération et évaluations de ce groupe sur ce projet. Êtes-vous sûr de vouloir faire cela ?"
    uncommitted_changes_warning: "Les changements n'ont pas encore été enregistrés. Êtes-vous sûr de vouloir continuer ?"
    cancel_remark_request: "Êtes-vous sûr de vouloir annuler votre demande de retour ? Votre demande de retour sera supprimée (opération irréversible)."
    confirm_remark_submit: "Êtes-vous sûr de vouloir envoyer votre demande de retour ? Vous ne verrez pas les résultats avant que la réévaluation ne soit terminée."
    discard_changes_message: "Êtes-vous sûr de vouloir annuler les changements ?"
    invalid_id: "doit être un identifiant (entier supérieur à 0)"
    still_working_warning: "Il y a des travaux non terminés. Ils pourraient ne pas être sauvegardés si vous quittez maintenant."

    csv:
      repo_collision_warning: "Attention : le répertoire '%{repo_name}' existe déjà. Le nom du groupe était '%{group_name}'."
      line_nr_csv_file_prefix: "ligne %{line_number} du fichier CSV :"
      group_to_grader: "Vous devez envoyer un fichier CSV pour attribuer des correcteurs aux groupes."
      student_to_grader: "Vous devez envoyer un fichier CSV pour attribuer des correcteurs aux étudiants."
      invalid_csv: "Le format du fichier CSV n'a pas été reconnu"
      upload:
        malformed_csv: "Le fichier sélectionné a été mal formé. Se il vous plaît vérifier que le fichier est conforme aux spécifications Markus."
        non_text_file_with_csv_extension: "Le fichier sélectionné ne est pas un fichier csv (même si elle peut avoir une extension .csv)."

    selects:
      all_on_page: "Les %{page_items} éléments de cette page sont séléctionnés."
      all: "Tous les éléments (%{total_items} au total) ont été sélectionnés."
      select_full: "Cliquer ici pour sélectionner tous les éléments (%{total_items} au total)."
      select_clear: "Cliquer ici pour annuler la sélection."

    browse_submissions:
      find_different_revision: "Trouver une autre révision"
      find_by_revision_timestamp: "Par date de révision"
      find_by_revision_number:    "Par numéro de révision"
      viewing_revision:           "Révision : #<span id=\"current_revision_number_display\">%{revision_number}</span>"
      currently_collected:  "Version recueillies:"
      current_path:         "Chemin actuel : "
      download_all_files:   "Télécharger tous les fichiers"
      root:                 "[racine]"
      collect_and_grab:     "Récupérer et évaluer cette révision"
      could_not_collect:    "N'a pas pu récupérer cette révision pour le groupe %{group_name}. — La date de de récupération n'a pas encore été atteinte."
      release_marks:        "Montrer les notes"
      unrelease_marks:      "Cacher les notes"
      run_tests:            "UPDATE ME"
      group_name:           "Nom du groupe"
      repository:           "Répertoire"
      repository_name:      "Répertoire : %{repository}"
      commit_date:          "Date d'envoi (commit)"
      marking_state:        "Affichage de la note"
      grace_credits_used:   "Utilisation des \"grace credits\""
      final_grade:          "Note finale"
      class_average:        "Moyenne : %{results_average}"
      show_all:             "Tous"
      show_unmarked:        "Non notés"
      show_partial:         "Partiellement notés"
      show_complete:        "Terminés"
      show_released:        "Notes affichées"
      show_assigned_to_me:  "Montrer les groupes qui me sont assignés"
      grading_can_begin:    "L'évaluation peut commencer"
      grading_can_begin_after: "L'évaluation commencera à partir du %{time}"
      submissions:	    "Soumissions: %{short_identifier}"
      csv_report:           "Rapport CSV"
      detailed_csv_report: "Rappost CSV détaillé"
      subversion_repo_list: "Liste des dépôts Subversion"
      subversion_checkout_file: "Commandes SVN pour extraire les projets"
      errors:               "Erreurs"
      filter:               "Filtres :"
      show:                 "Montrer"
      per_page:             "par page"
      filename:             "Fichier"
      last_revised:         "Dernière révision"
      revised_by:           "Révision par"
      replace:              "Remplace"
      delete:               "Supprimer"
      error_collecting:     "Il y avait des erreurs en ramassant les soumissions."
      section:              "Section"
      collect_work_for_section: "Récupérer les envois pour la section :"
      download_groupings_files: "Télécharger tous les envois"
      sections:             "Section :"
      revision_history:     "%{num} : "
      search_submissions:   "Rechercher Soumissions"
      how_many_marked:      "%{num_marked}/%{num_assigned} soumissions sont corrigés"

    summaries_index:
      group_name:           "Nom du groupe"
      repository:           "Répertoire"
      repository_name:      "Répertoire : %{repository}"
      commit_date:          "Date d'envoi (commit)"
      marking_state:        "Affichage de la note"
      grace_credits_used:   "Utilisation des \"grace credits\""
      final_grade:          "Note finale"
      criterion:             "critère"
      per_page:             "par page"
      filename:             "Fichier"
      section:              "Section"
      sections:             "Section :"
      search_summaries:     "Rechercher Résumés"

    course_summaries_index:
      page_title:     "Sommaire"
      user_name:      "Nom d'utilisateur"
      first_name:     "Prénom"
      last_name:      "Nom De Famille"
      ngr:            "Aucune note reçue"

    grade_entry_forms:
      blank_field: "doit être rempli(e)"
      invalid_name: "est déjà utilisé"
      invalid_date: "n'est pas une date valide"
      invalid_column_out_of: "peut seulement être un nombre supérieur à 0"
      invalid_identifier: "n'est pas disponible" #Pour satisfaire les tests unitaires
      invalid_grade: "peut seulement être supérieur ou égal à 0"
      column: "Colonne"
      column_name: "Nom"
      column_out_of: "sur"
      add_column: "Ajouter une colonne"
      bonus_column: "Note Bonus"
      remove_column: "Supprimer"
      toggle_column: "cacher/montrer"
      properties: "Propriétés de la feuille de note"
      required_fields: "Champs obligatoires <span class='required_field'>*</span>"
      show_total: "Total"
      create:
        success: "Feuille de notes créée"
        title: "Créer une nouvelle feuille de notes"
        submit: "Ajouter Marks Tableur"
      edit:
        title: "Modification de la feuille de notes : "
        success: "Feuille de notes mise à jour"
        submit: "Mise à jour marques Tableur"
      grades:
        title: "Édition de la feuille de notes :"
        student_title: "Feuille de notes : "
        total: "Total : "
        no_grade_entry_items_message: "Il n'y a pas de colonne pour cette table."
        must_select_a_student: "Vous devez sélectionner au moins un(e) étudiant(e)."
        expected_filter: "Expected a filter on select full." #TODO: À traduire
        successfully_changed: "Mise à jour de %{numGradeEntryStudentsChanged} étudiant(s)."
        update_error: "L'affichage de la note de l'étudiant(e) %{user_name} n'a pas pu être enregistrée."
        errors: "Erreurs"
        no_mark: "NC"
        marking_state: "Affichage de la note aux étudiants"
      students:
        title: "Vos marques de feuilles de calcul"
        no_results: "Il n'y a pas encore de résultats pour cette feuille de notes."
        detailed_marks_message: "Les notes détaillées sont disponibles."
      csv:
        overwrite: "Remplacer les notes existantes?"
        incomplete_header: "Totaux ou noms manquants."
        incomplete_row: "Ne contient pas assez d'informations."
        invalid_user_name: "Nom d'utilisateur invalide."
        upload_success: "Notes mises à jour : %{num_updates} mise(s) à jour."
        upload_title: "Envoyer un fichier de notes CSV"
        upload_prompt: "Sélectionner un fichier CSV à envoyer"
        upload_format_html: "<p>Le fichier devra être au format suivant : </p>
                             <ul><li>les deux lignes du haut spécifient le nom de la note et le total ;</li>
                             <li>le premier objet pour les deux premières lignes est ignoré ;</li>
                             <li>une ligne pour chaque étudiant(e) ;</li>
                             <li>chaque ligne doit être terminée par un retour charriot.</li></ul>
                             <code>\"\",q1_name,q2_name,q3_name</code><br>
                             <code>\"\",q1_out_of,q2_out_of,q3_out_of</code><br>
                             <code>user_name,grade_for_q1,grade_for_q2,grade_for_q3</code>"
      is_hidden: "Masquer Spreadsheet"

    no_grade_entry_forms_message: "Il n'y a pas de feuille de notes pour le moment."
    current_grade_entry_forms_title: "Feuilles de notes existantes"
    spreadsheet_item: "Feuille de notes"
    spreadsheet_date: "Date"
    mark_message: "Votre note : "

    student_course_summary: "Vos marques de terme"

    student_interface_assignments: "Vos projets"

    stopping_collection_process: "Arrêt du processus de récupération…"
    converting_pdfs: "Conversion des PDF… %{converted}/%{total}"

    groups:
      groups: "Groupes"
      search_groups: "Rechercher les groupes"
      add_new: "Nouvelle groupe"
      manage_groups: "Gérer les groupes"
      all_students: "Tous les étudiant"
      unassigned_students: "Non assigné(s)"
      assigned_students: "Assigné(s"
      inactive_students: "Inactif"
      another_assignment_group: "Utiliser les groupes d'un autre projet"
      graders: "Correcteurs (%{graders})"
      all_grouping_counts: "Tous"
      valid_grouping_counts: "Valide(s)"
      not_valid_grouping_counts: "Non valide(s)"
      problem: "Il y a un problème…"
      warning: "Attention"
      lines_not_processed: "Les lignes suivantes n'ont pas pu être traitées : "
      editing_past_due_date_warning: " La date de retour de ce projet est passée. En conséquence, à part ajouter des correcteurs aux groupes, il n'est pas recommandé d'effectuer d'autres modifications."
      validate: "Valider ce groupe : "
      validate_confirm: "Ceci autorisera ce groupe à poster sans avoir le nombre requis d'étudiants. Est-ce correct ?"
      invalidate_confirm: "Ceci va empêcher ce groupe de poster, même avec le bon nombre d'étudiants. Est-ce correct ?"
      is_valid: "Groupe valide"
      is_not_valid: "Groupe invalide"
      rename_group:
        title: "Renommer le groupe"
        link: "Renommer le groupe"
        success: "Le nom du groupe a été modifié."
        already_in_use: "Ce nom est déjà utilisé pour ce projet."
        group_name: "Nom du groupe"
      randomly_assign_graders: "Attribuer les correcteurs aléatoirement"
      cant_delete: "Vous ne pouvez pas supprimer ce groupe."
      cant_delete_already_submitted: "Vous avez déjà envoyé un fichier. Vous ne pouvez pas supprimer votre groupe."
      could_not_delete: "Vous ne pouvez pas supprimer les groupes suivants — un groupe ne peut être supprimé si un envoi a déja été créé pour le groupe."
      delete:  "Supprimer ce groupe"
      delete_confirm: "Enlever tous les membres du groupe et supprimer toutes les informations associées à ce groupe ?"
      use_another_assignments_groups: "Utiliser les groupes d'un autre projet"
      upload:
        upload: "Envoi"
        upload_groups_file: "Envoyer un fichier contenant des groupes"
        description: "Format du fichier CSV : <br>
            <code>group_name,repository_name,user_name,<br>user_name ... </code><br>"
        importing: "Importer les groupes par un fichier CSV dans MarkUs va detruire tous les groupes existants ! "
        upload_grader_map: "Envoi de groupes / Attribution des correcteurs"
        upload_grader_criteria_map: "Envoyer un fichier de critères / attribution des correcteurs"
        description_grader_map: "Format du fichier CSV : <br>
            <code>group_name,grader_user_name,grader_user_name,... </code><br>"
        description_grader_criteria_map: "Format du fichier CSV : <br>
                       <code>criterion_name,grader_user_name,grader_user_name,... </code><br>"
      download:
        download: "Télécharger la liste des groupes"
        download_groups_file: "Télécharger groupes"
        download_grader_maps: "Télécharger les attributions des correcteurs"
        download_csv: "Télécharger la liste des groupes au format CSV"
        download_grader_groups_csv: "Groupes / attribution des correcteurs CSV"
        download_grader_criteria_csv: "Critères / attribution des correcteurs CSV"
      reuse_groups: "Réutiliser les groupes"
      assignment_to_use: "Les groupes de quel projet souhaitez-vous réutiliser ?"
      delete_groups_linked: "Cela va supprimer tous les groupes liés à ce projet. Voulez-vous continuer ?"
      create_new_group: "Créer un nouveau groupe"
      group_name: "Nom du groupe"
      action:
        choose: "Choisissez une action"
        validate: "Valider"
        invalidate: "Invalider"
        delete: "Supprimer"
        assign_grader: "Attribuer un ou plusieurs correcteurs"
        unassign_grader: "Retirer un ou plusieurs correcteurs"
      csv:
        could_not_find_source: "Le projet source pour la copie des groupes n'a pas été trouvé."
        could_not_find_target: "Le projet cible pour la copie des groupes n'a pas été trouvé."

    results:
      title:  "Projet %{assignment_name} : %{group_name}"
      results_name:  "Résultats"
      successfully_changed: "Les %{changed} résultats ont été mis à jour."
      must_select_a_group:  "Vous devez sélectionner au moins un groupe à mettre à jour."
      editing_after_release_fail: "Les notes ont été dévoilées, vous ne pouvez plus changer l'évaluation."
      could_not_find_file: "N'a pas pu trouver le fichier %{filename} dans le répertoire %{repository_name}"

    mark:
      error:
        validate_flexible: "La note doit être comprise entre 0 et la note maximale du critère."
        validate_rubric: "La note doit être comprise entre 0 et 4." #TODO: Why 4?

    # Student's View
    students:
      processing: "Chargement…"
      manage_students: "Gestion des étudiants"
      edit_student: "Modification d'un(e) étudiant(e)"
      edit_success: "%{user_name} a été mis(e) à jour."
      create_new: "Créer un(e) nouvel(le) étudiant(e)"
      create:
        success: "Création de l'étudiant(e) %{user_name}"
        error: "Erreur dans la création de l'étudiant(e)"
      update:
        success: "Mise à jour de l'étudiant(e) %{user_name}"
        error: "Erreur dans la mise à jour de l'étudiant(e)"
      create_success: "L'étudiant(e) %{user_name} a bien été créé(e)."
      students: "Étudiants"
      search_students: "Rechercher les étudiants"
      no_students_selected: "Aucun(e) étudiant(e) n'étant sélectionné(e), aucun changement n'a été effectué."
      upload:
        upload_a_class_list: "Envoyer une liste d'étudiants"
        select_csv_file:     "Sélectionner un fichier CSV formaté comme suit : <code>user_name,last_name,first_name(,section)</code>"
        student_same_number: "Si un(e) étudiant(e) avec le même nom d'utilisateur existe, ses informations seront mises à jour."
        csv_file:            "Fichier CSV"
      download:
        download_student_list: "Télécharger la liste des étudiants"
        download_csv_format:   "Télécharger la liste des étudiants au format CSV"
        download_xml_format:   "Télécharger la liste des étudiants au format XML"
    hide_students:      "Désactiver les étudiants"
    unhide_students:    "Activer les étudiants"
    students_not_successfully_added_message_1: "Les étudiants suivants n'ont pas été ajoutés correctement : "
    students_not_successfully_added_message_2: "Assurez-vous que : "
    students_not_successfully_added_message_3: "Les noms des étudiants sont en caractères alphanumériques."
    students_not_successfully_added_message_4: "Chaque champ est séparé par une virgule (pas d'espace)."
    students_not_successfully_added_message_5: "Chaque ligne a le bon nombre de champs comme spécifié."
    invalid_group_warning: "Votre groupe est invalide. Vous n'avez probablement pas atteint la taille minimale. Vous ne serez peut-être pas autorisés à poster vos fichiers et votre travail pourrait ne pas être noté, jusqu'à ce que vous ayez atteint ce minimum."
    rejected_invitation: "déclinée"

    #Sutdent's View (student)
    student:
      assignment: "Projet %{short_identifier}"
      group_information: "Informations sur le groupe"
      group_not_valid: "Votre groupe n'est pas valide. Vous ne pouvez rien envoyer pour le moment."
      overview: "Vue d'ensemble"
      last_revision_date: "Dernière révision : <br><span class=\"info_date\">%{last_modified_date}</span>"
      files: "Fichiers"
      missing_required_files: "<span class=\"info_number\">%{missing_files}</span><span class=\"info %{style_class}\"> fichier(s) requis sont manquants</span>"
      no_submission_yet: "Vous n'avez encore rien envoyé"
      no_group_yet: "Vous ne faites pas encore partie d'un groupe"
      grace_date_passed: "et la période de grâce pour ce projet est terminée"
      not_allowed_to_form_group: "Vous n'êtes pas autorisé à former vous-même des groupes pour ce projet.
            Merci d'attendre que les correcteurs et les administrateurs forment des groupes."
      invitations: "Invitations"
      invited_by: "Vous avez été invité par %{inviter_first_name} <span class=\"last_name\">%{inviter_last_name}</span>"
      decline_invitation: "Êtes-vous sûr de vouloir refuser cette invitation ?"
      confirm_work_alone: "Etes-vous sûr que vous voulez travailler individuellement ? Vous ne pouvez pas changer ce choix, sauf si vous contactez votre instructeur."
      form_own_group: "Former votre propre groupe"
      form_group: "Les groupes doivent être composés de <strong>%{group_min}</strong> à <strong>%{group_max}</strong> étudiants."
      decline_invitation2: "Êtes-vous sûr de vouloir décliner l'invitation ?"
      your_group: "Votre groupe"
      group_options: "Options du groupe"
      modification_limited: "Pour le moment, les modifications sur le groupe sont très limitées.
            La date de retour et la période de grâce (s'il y en avait une) sont toutes les deux passées."
      invite_more_students: " Ce groupe n'est pas valide : vous devez inviter plus d'étudiants."
      working_alone: "Vous avez demandé à travailler seul sur cette mission. Si vous changez d'avis et souhaitez former ou rejoindre un groupe, d'abord supprimer votre groupe."
      may_not_add_more: "Vous ne pouvez pas ajouter plus de personnes à votre groupe en ce moment."
      may_not_modify: "Vous ne pouvez pas modifier votre groupe pour le moment."
      group_not_deletable: "Vous devez contacter votre formateur de supprimer le groupe."
      url_group_repository: "L'adresse du répertoire de votre groupe"
      group_properties: "Propriétés du groupe"
      students_can_form_groups: "Les étudiants peuvent former des groupes."
      invalid_override: "Les correcteurs/administrateurs forment les groupes."
      student_work_alone: "Les étudiants travaillent seuls"
      group_credits: "Votre groupe a <strong>%{available_grace_credits}</strong> crédit(s) de grâce disponible(s)"
      invite: "Inviter"
      please_wait: "Merci de patienter…"
      work_alone: "Travailleur seul"
      confirm_delete_group: "Êtes-vous sûr de vouloir supprimer votre groupe ?"
      delete_your_group: "Suppression du groupe"
      disinvite_member: "Êtes-vous sûr de vouloir annuler l'invitation de cet utilisateur ?"
      member_disinvited: "Ce membre ne fait plus partie du groupe"
      invited: "(invité)"
      inviter: "(créateur du groupe)"
      disinvite: "Annuler l'invitation"
      cancel_invitation: "Êtes-vous sûr de vouloir annuler l'invitation ?"
      cancel_invitation_title: "Annuler l'invitation"
      section_groups_only: "Vous ne pouvez inviter que des étudiants de votre section"
      submission:
        search_files: "Rechercher les fichiers"
        file_manager: "%{short_identifier} : Gestionnaire de fichiers"
        current_path: "Chemin courant : "
        conflicts: "Conflits"
        file_conflicts: "Vos changements n'ont pas été pris en compte. Les fichiers suivants sont en conflit :"
        missing_files: "Vous devez toujours envoyer %{file} fichier(s) pour ce projet."
        toggle_file_list: "Cliquer ici pour afficher la liste des fichiers manquants."
        no_action_detected: "Aucun changement détecté."
        no_marks_available: "Pas de note disponible."
        external_submit_only: "MarkUs n'accepte que les envois externes"
        invalid_file_name: "Le nom du fichier envoyé est invalide"
        missing_file: "%{file_name} n'a pas pu être téléchargé : %{message}. Le fichier est sans doute manquant."
        no_files_available: "Aucun fichier disponible"
        no_groupings_available: "Aucun groupe disponible"
        no_revision_available: "Aucune révision disponible"
        expect_filter: "Un filtre sur la sélection est attendu."
        # DO NOT change 'file_name' and 'sanitized_filename' in the following message.
        # See app/views/submissions/_file_manager_boot.js.erb
        filename_sanitization_js_warning: "\"Après avoir envoyé le fichier, son nom ne sera plus '\" + file_name + \"' mais '\" + sanitized_filename + \"'. Êtes-vous sûr de vouloir continuer ?\""
        # DO NOT change 'file_name' and 'new_file_name' in the following message.
        # See app/views/submissions/_file_manager_boot.js.erb
        replace_file_js_error: "\"Vous ne pouvez pas remplacer '\" + file_name + \"' par '\" + new_file_name + \"'. Vous devez remplacer le fichier par un fichier ayant le même nom.\""
        version_control_warning: "Envoi de fichiers ici annule les modifications apportées à l'aide de contrôle de version. Assurez-vous que vous avez travaillé sur les fichiers les plus récents avant de soumettre."

    tas:
      create:
        success: "Création de le correcteur %{user_name}"
        error: "Erreur dans la création de le correcteur"
      update:
        success: "Mise à jour de le correcteur %{user_name}"
        error: "Erreur dans la mise à jour de le correcteur"

    #Graders' View
    graders:
      create_new_grader:  "Créer un nouveau correcteur"
      edit_grader:        "Modifier un correcteur"
      manage_graders:     "Gestion des correcteurs"
      graders:            "Correcteurs"
      section:            "Section"
      all_graders:        "Tous les correcteurs"
      assigned_graders:   "Correcteurs assignés"
      possible_graders:   "Correcteurs possibles"
      unassigned_graders: "Correcteurs non assignés"
      not_covered:        "Pas couvert"
      covered:            "Couvert"
      coverage:           "Couverture"
      search_criteria:    "Rechercher les critères"
      assign_to_criteria: "Attribuer les correcteurs aux critères"
      lines_not_processed: "Les lignes suivantes n'ont pas pu être traitées : "
      upload:
        select_csv_file: "Sélectionner un fichier CSV formaté comme suit : <code>user_name,last_name,first_name</code>"
        grader_same_user: "Si un correcteur avec le même nom d'utilisateur existe, ses informations seront mises à jour."
        csv_file:         "Fichier CSV"
        not_added: "Les correcteurs suivants n'ont pas été ajoutés correctement : "
        make_sure: "Vérifiez que : "
        ta_names: "Les noms des correcteurs sont en caractères alphanumériques."
        each_field: "Chaque champ est séparé par une virgule (pas d'espace)."
        each_line: "Chaque ligne a le bon nombre de champs comme spécifié."
      download:
        download_list: "Télécharger la liste des correcteurs au format CSV"
        begin_annotation: "%{comment_start} ANNOTATION %{id}: %{text} %{comment_end}"
        end_annotation: "%{comment_start} FIN ANNOTATION %{id} %{comment_end}"

    #Grade Entry Forms Graders' View
    marks_graders:
      #upload:
      download:
        download_grader_students_csv: "Étudiants / attribution des correcteurs CSV"
      upload:
        upload_grader_map: "Envoi de étudiants / Attribution des correcteurs"
        description_grader_map: "Format du fichier CSV : <br>
            <code>student_user_name,grader_user_name,grader_user_name,... </code><br>"

    #Admins' View
    admins:
      manage_admins: "Gestion des admninistrateurs"
      create_new_admin: "Créer un nouvel administrateur"
      manage_admins:    "Gestion des administrateurs"
      edit_admin:       "Modification d'un administrateur"
      success: "%{user_name} a été mis(e) à jour"
      admins: "Administrateurs"
      upload:
        not_added: "Les administrateurs suivants n'ont pas été ajoutés correctement : "
        make_sure: "Vérifiez que : "
        each_field: "Chaque champ est séparé par une virgule (pas d'espace)."
        each_line: "Chaque ligne a le bon nombre de champs comme spécifié."
      create:
        success: "Création de l'administrateur %{user_name}"
        error: "Erreur dans la création de l'administrateur"
      update:
        success: "Mise à jour de l'administrateur %{user_name}"
        error: "Erreur dans la mise à jour de l'administrateur"

    rubrics:
      move_criterion:
        error: "Erreur: impossible de déplacer cette rubric."

    flexible_criteria:
      move_criterion:
        error: "Erreur: impossible de déplacer ce critère (flexible)."

    add_student:
      success: "L'étudiant(e) %{user_name} a été ajouté(e)."
      fail:
        general: "Erreur inconnue. Impossible d'ajouter %{user_name}."
        dne:  "%{user_name} n'a pas été ajouté(e) : cet(te) étudiant(e) n'existe pas."
        hidden:  "%{user_name} n'a pas été ajouté(e) : le compte de cet(te) étudiant(e) a été désactivé(e)."
        already_grouped: "%{user_name} n'a pas été ajouté(e) : cet(te) étudiant(e) est déjà membre d'un autre groupe."

    create_group:
      fail:
        due_date_passed: "Impossible de créer le groupe — la date de retour pour ce projet est passée et il n'y a pas de temps supplémentaire alloué ou le temps supplémentaire alloué est terminé."
        not_allow_to_form_groups: "Ce projet n'autorise pas les étudiants à former des groupes."
        already_have_a_group: "Vous avez déjà un groupe, vous ne pouvez pas en créer d'autres."
        can_not_work_alone: "Vous ne pouvez pas travailler seul sur ce projet. Il faut au minimum %{group_min} étudiants pour former un groupe."
        do_not_have_a_group: "Vous n'appartenez pas à un groupe."

    invite_student:
      success: "L'étudiant(e) a été invité(e)."
      fail:
        only_inviter: "Seul(e) celui (celle) qui a invité un(e) autre étudiant(e) peut supprimer une invitation déclinée"
        due_date_passed: "%{user_name} ne peut pas être invité(e) : la date de retour pour ce devoir est passée et il n'y a pas de temps supplémentaire alloué ou le temps supplémentaire alloué est terminé."
        dne:  "%{user_name}ne peut pas être invité(e) : cet(te) étudiant(e) n'existe pas."
        hidden:  "%{user_name} ne peut pas être invité(e) : le compte de cet(te) étudiant(e) a été désactivé."
        already_pending: "%{user_name} ne peut pas être invité(e) : cet(te) étudiant(e) est déjà en attente pour ce groupe."
        group_max_reached: "%{user_name} ne peut pas être invité(e) : la limite maximale pour ce groupe est déjà atteinte."
        inviting_self: "Vous ne pouvez pas vous inviter dans votre propre groupe."
        already_grouped: "%{user_name} ne peut pas être invité(e) : cet(te) étudiant(e) est déjà membre d'un autre groupe."
        need_to_create_group: "Vous devez créer un groupe avant de pouvoir inviter des étudiants."
        not_same_section: "L'étudiant(e) %{user_name} n'est pas dans votre section."
        error: "Erreur. Impossible d'inviter %{user_name}."
    update_files:
      success:  "Les changements ont été enregistrés."

    user:
        id:             "ID"
        user_name:      "Nom d'utilisateur"
        user_names:     "Nom(s) d'utilisateur"
        first_name:     "Prénom"
        last_name:      "Nom"
        full_name:      "Nom complet"
        type:           "Type"
        user_type:      "Type"
        grace_credits:  "Crédits de grâce"
        section:        "Section"
        notes_count:    "Notes"
        display_grader_names_to_students: "Afficher le nom du correcteur aux étudiants ?"

    hide_students: "Désactiver les étudiants"
    unhide_students: "Activer les étudiants"

    annotations:
      annotation_category: "Catégories d'annotations"
      no_annotation_categories: "Il n'y a pas encore de catégories d'annotations."
      title: "Annotations pour le projet %{assignment_short_identifier}"
      name: "Nom de la catégorie"
      help_message: "Cliquer sur les catégories d'annotations pour créer des annotations."
      add_annotation_category: "Ajouter une catégorie d'annotations"
      annotations: "Annotations"
      created_by: "Créée par :"
      last_edited_by: "Dernière édition par :"
      update:
        annotation_category_success: "La catégorie d'annotations a bien été créée ou mise à jour."
        annotation_category_error: "Erreur dans la mise à jour ou la création de la catégorie d'annotations : "
        annotation_category_name: "Nom de la catégorie d'annotations"
        add_annotation: "Ajouter une annotation"
      delete:
        delete_message: "Supprimer la catégorie d'annotations"
        annotation_text: "Supprimer cette annotation va supprimer les commentaires attachés à tous les fichiers auquels elle pourrait être rattachée. Êtes-vous sûr de vouloir faire cela ?"
        annotation_category:  "Supprimer cette catégorie d'annotation va supprimer aussi toutes les annotations. Les annotations supprimées ne seront plus rattachées au devoirs des étudiants. Êtes-vous sûr de vouloir faire cela ?"
      upload:
        upload_annotations: "Envoi d'annotations"
        upload_message_csv: "
        <p>
            Sélectionner un fichier CSV formaté comme suit : <br>
            <code>category_name,annotation_text,annotation_text … </code><br>
          </p>"
        upload_message_yml: "
        <p>
            Sélectionner un fichier YAML formaté comme suit :<br>
            <code>category_name: <br>- category_text<br>- category_text</code><br>

          </p>"
        success:  "Envoi réussi des catégories d'annotations (%{annotation_category_number} envoyées)."
        error:  "Impossible d'envoyer les catégories : problème à la catégorie %{annotation_category} située sur la ligne %{annotation_line}"
        syntax_error: "Il y a une erreur de syntaxe dans le fichier que vous venez d'envoyer : %{error}"
        flash_error: "Le format %{format} que vous voulez télécharger n'a pas été reconnu."
        unparseable_yaml: "Ne pourrait pas analyzer le fichier YAML"
      download:
        download_annotations: "Télécharger les annotations"
        download_csv: "Télécharger au format CSV"
        download_yml: "Télécharger au format YML"
      one_time_only:  "Une seule fois"

    submission_rules:
      submission_rule:
        description: "This is the description of the SubmissionRule class.  Since only subclasses of SubmissionRule should be attached to an Assignment, this message should never be seen." #TODO
        commit_after_collection_message: "Ce message est affiché aux étudiants quand ils envoient leur code après la date de récupération des projets par le correcteur. Since SubmissionRule is to be subclassed, and not referenced directly by an Assignment, this particular message should never be displayed to students." #TODO
        overtime_message:  "Ce message est affiché aux étudiants quand ils sont dans le gestionnaire de fichiers après que la date de retour du projet est passée."

      no_late_submission_rule:
        name: "Pas De Règle Pour Les Travaux En Retards"
        description: "Aucune pénalité ne sera appliquée aux projets en retard."
        commit_after_late_message: "La date de retour pour ce projet est passée. Vos changements ont été enregistrés, mais ils ne seront pas inclus pour l'évaluation."
        no_late_message: "La date de retour pour ce projet est passée. Seront évalués les fichiers qui étaient dans votre répertoire à la date de retour."
        form_description:  "N'accepter aucun retard"

      grace_period_submission_rule:
        name: "Règle d'envoi lors des périodes de grâce"
        short_name:  "Période de grâce"
        deductions: "Déduction des périodes de grâce"
        remove_deduction: "Enlever la déduction"
        credits: "Crédits"
        confirm_remove_deduction: "Êtes-vous sûr de vouloir supprimer cette déduction de période de grâce ?"
        description: "Vous pouvez envoyer votre travail jusqu'à %{grace_day_limit} jours(s) après la date de retour, et vous aurez le nombre de jours dépassés soustrait de votre crédit de jours de grâce."
        after_collection_message: "Le nombre maximum de périodes de grâce sont passées pour ce projet. Tout changement sera enregistré mais non évalué."
        commit_after_collection_message: "La date de retour pour ce projet, plus le maximum de jour de grâce autorisés sont passés. Vos changements ont été enregistrés, mais ne seront pas inclus dans l'évaluation."
        overtime_message_with_days_left: "La date de retour pour ce projet est passée. Cependant, il vous reste %{grace_credits_remaining} crédit(s) de grâce.  Si vous envoyez un (des) fichier(s) ou faites des changements durant cette période, vous utiliserez %{grace_credits_to_use} de ces crédits."
        overtime_message_without_days_left: "La date de retour pour ce projet est passée et vous ne pouvez plus utiliser de jours de grâce."
        form_description:  "Déduire automatiquement les crédits de grâce"
        add_grace_period: "Ajouter une période de grâce"
        hours:  "heures…"
        after:  "Après"
        from:  "Du"
        to:  "au"
        alert: "Vous devez activer les temps supplémentaires pour pouvoir ajouter du temps supplémentaire."

      penalty_decay_period_submission_rule:
        name: "Période De Pénalité"
        short_name: "Pénalité dépendant du retard"
        description: "Vous pouvez envoyer votre travail jusqu'à %{penalty_period_limit} heure(s) après la date de retour, mais vous aurez une pénalité sur votre note finale."
        after_collection_message: "Le nombre maximal d'heures de pénalité est passé pour ce projet. Tout changement sera enregistré mais non évalué."
        commit_after_collection_message : "La date de retour pour ce projet et le nombre maximum d'heures de retard sont passés. Vos changements ont été enregistrés, mais ne seront pas inclus dans l'évaluation."
        overtime_message: "La date de retour pour ce projet est passée.  Cependant, vous êtes dans une période de pénalité. Vous pouvez changer vos fichiers envoyés mais vous aurez %{penalty_amount}% déduit de votre note finale sur ce projet."
        extramark_description: "Le dernier envoi date de (%{overtime_hours} heure(s)) après la période de fin. Par conséquent,  %{penalty_amount}% sera déduit de votre note."
        form_description: "Utiliser une pénalité dépendant du retard"
        add_penalty_decay: "Ajouter une période pénalité"
        alert: "Vous devez activer les pénalités pour pouvoir ajouter une période de pénalité dépendant du retard."
        from: "De"
        to: "au"
        hours: "heure(s)…"
        after: "Après"
        every: "chaque"
        deduct: "déduction"
        for: "pour"

      penalty_period_submission_rule:
        name: "Règle d'envoi lors des périodes de pénalité"
        short_name:  "Période de pénalité"
        description: "Vous pouvez envoyer votre travail jusqu'à %{penalty_period_limit} heure(s) après la date de retour et vous aurez le pourcentage adéquat déduit de votre note finale."
        after_collection_message: "Le nombre maximal de périodes de pénalité est passé pour ce projet. Tout changement sera enregistré mais non évalué."
        commit_after_collection_message: "La date de retour et la période de pénalité maximale sont dépassées pour ce projet. Vos changements ont été enregistrés, mais ne seront pas inclus dans l'évaluation."
        overtime_message: "La date de retour pour ce projet est passée.  Cependant, vous êtes dans une période de pénalité. Vous pouvez changer vos fichiers envoyés mais vous aurez %{potential_penalty} % déduit de votre note finale sur ce projet."
        extramark_description: "Le dernier envoi date de (%{overtime_hours} heure(s)) après la période de fin. Par conséquent,  %{penalty_amount}% sera déduit de votre note."
        form_description: "Activer les pénalités"
        add_penalty_period: "Ajouter une période de pénalité"
        hours:  "heures…"
        after:  "Après"
        from:  "Du"
        to:  "au"
        deduction: "Déduction après la période de pénalité"
        alert: "Vous devez activer les pénalités pour pouvoir ajouter une période de pénalité."

    submission_file:
      error:
        no_access: "Pas d'acces au fichier envoye avec l'id #%{submission_file_id}." #Problème d'accents à cause de l'appel JS"
        binary_file_message: "Fichier binaire : utiliser le bouton Télécharger pour voir Binary content: Use download button to view file!"
    test_result:
      error:
        no_access: "Pas d'accès au résultat des test avec l'id #%{test_result_id}."
      button:
        load: "Chargement des résultats"
      no_files_available: "[Pas de résultats de tests disponibles]"
      loading_results: "Chargement des résultats…"
      running_tests: "Tests en cours…"
      build_successful: "Tests terminés. Afficher '%{logfile}' pour les détails."
      build_failed: "Tests échoués. Afficher '%{logfile}' pour voir le log."
      build_error: "Erreur inconnue avec Ant. Ant est-il correctement installé sur le serveur ? Voir '%{logfile}' pour plus d'informations."

    criteria_csv_error:
      incomplete_row: "(ligne incomplète) ne contient pas assez d'informations."
      name_not_unique: "le nom du critère est déjà utilisé dans ce projet."
      max_zero: "la note maximale est 0 ou n'est pas un nombre."
      weight_not_number: "le coefficient n'est pas un nombre."

    csv_special_characters_html: "
    <p>Si vous souhaitez utiliser des virgules (,) dans un champ CSV, il faut placer tout le contenu du champ dans des doubles quotes ou guillemets droits (\").<br>
    Si vous souhaitez utiliser des double quotes (ou guillemets droits) dans un champ CSV, il faut placer tout le contenu du champ dans des double quotes et<br>
    doubler chaque double quotes (\"\").</p>
    <p>Voici un exemple d'un champ CSV contenant des virgules et des doubles quotes :</p>
    <code>\"Code style \"\"poor\"\", but the intention was there.\"</code>"

    criterion_name: "Nom du critère"

    flexible_criteria:
      criteria_management: "Édition du barème pour le projet %{identifier}"
      save: "Sauvegarder"
      move_up: "Monter"
      move_down: "Descendre"
      name: "Nom du critère"
      max: "Note maximale"
      description: "Description"
      description_hint: "Vous avez la possibilité d'utiliser des tags HTML simples dans ce champ. Pour un aperçu, sauvegardez."
      download:
        title: "Télécharger le fichier de barème (flexible)"
        prompt: "Le barème (flexible) est actuellement disponible au format CSV."
        link: "Télécharger le barème (flexible) au format CSV"
      upload:
        title: "Envoyer un fichier de barème (flexible)"
        prompt: "Choisissez un fichier CSV à envoyer"
        format_html: "
        <p>Le fichier devra être au format suivant : </p>
        <ul><li>un critère par ligne.</li><li>chaque ligne devra être terminée par un retour chariot.</li></ul>
        <code>criteria_name,max_value,description</code>
        <p>La description est facultative. NB : Si aucune description n'est présente, la seconde virgule ne doit
        pas apparaître.</p>"
        success: "Le fichier contenant le barème (flexible) a bien été envoyé : %{nb_updates} mise(s) à jour."
      errors:
        messages:
          name_taken: "Nom du critère déjà utilisé."

    rubric_criteria:
      criteria_management: "Édition du barème pour le projet %{identifier}"
      save: "Sauvegarder"
      name: "Nom du critère"
      move_up: "Monter"
      move_down: "Descendre"
      level:
        levels: "Niveaux"
        level_index: "Niveau %{index}"
      download:
        title: "Télécharger le fichier de barème (rubrique)"
        prompt: "Le barème (rubrique) est actuellement disponible au format CSV et YAML."
        link_csv: "Télécharger le barème (rubrique) au format CSV"
        link_yml: "Télécharger le barème (rubrique) au format YAML"
      upload:
        csv:       "Envoyer CSV"
        csv_title: "Envoyer un fichier de barème (rubrique) CSV"
        yml:       "Envoyer YML"
        yml_title: "Envoyer un fichier de barème (rubrique) YML"
        csv_prompt: "Choisissez un fichier CSV à envoyer"
        yml_prompt: "Choisissez un fichier YML à envoyer"
        success: "Le fichier contenant le barème (rubrique) a bien été envoyé : %{nb_updates} mise(s) à jour."
        format_csv_html: "
        <p>Le fichier devra être au format suivant : </p>
        <ul><li>un critère par ligne.</li><li>chaque ligne devra être terminée par un retour chariot.</li></ul>
        <code>criteria_name,weight,<em>level_names</em>,<em>level_descriptions</em></code>
        <p>où <em>level_names</em> doit contenir le nom de chaque niveau (séparé par des virgules (,)<br>
        et <em>level_descriptions</em> doi contenir la description de chaque niveau (optionnel,
        séparé aussi par les virgules)."
        format_yml_html: "
          <p>Le fichier devra être au format suivant : br>
              <code>criterion_name:<br>
                    &nbsp;&nbsp;weight: weight<br>
                    &nbsp;&nbsp;level_0:<br>
                    &nbsp;&nbsp;&nbsp;&nbsp;name: level_name<br>
                    &nbsp;&nbsp;&nbsp;&nbsp;description: level_description<br>
                    &nbsp;&nbsp;level_1:<br>
                    &nbsp;&nbsp;&nbsp;&nbsp;[...]</code>
          </p>"
      error_total: "total weight must be positive"
      defaults:
        level_0: "Très insuffisant"
        level_1: "Insuffisant"
        level_2: "Passable"
        level_3: "Bon"
        level_4: "Excellent"
        description_0: "Ce critère n'a pas été compris."
        description_1: "Ce critère n'a pas été très bien compris."
        description_2: "Ce critère a été partiellement compris."
        description_3: "Ce critère a été compris."
        description_4: "Ce critère a été parfaitement compris."
      errors:
        messages:
          name_taken: "Nom du critère déjà utilisé."


    summary_table:
      title: "Titre"
      max_value: "Valeur maximale"
      grade: "Note intermédiaire"
      x_mark: "x Note"
      weight: "Coefficient"
      test_script_title: "Scripts de test"

    course_summaries:
      title: "Sommaire"

    marking_schemes:
      title: "Marquage Barème"
      name: "Nom"
      add_new: "Ajouter Nouveau Marquage Barème"
      edit: "Modifier Barème de Notation"
      weight_label: "Poids Pour Les "
      table_modify_column: "Modifier"

    notes:
        note_on: "%{user_name} sur <b>%{display_for}</b>"
        add_new: "Nouvelle remarque"
        existing: "Remarques existantes"
        comment: "Votre commentaire"
        save: "Enregistrer la remarque"
        success: "Note sauvegardée"
        error: "Impossible de sauvegarder la remarque"
        title: "Remarques"
        note: "Remarque"
        noteable: "Remarque à propos de"
        # visible options for dropdown. Symbols intentionally capitalized.
        noteables:
            Grouping: "Groupe"
            Student:  "Étudiant(e)"
            Assignment: "Projet"
        author: "Auteur"
        creation_time: "Date de création"
        delete:
            link_title: "Supprimer la remarque"
            link_confirm: "Cela supprimera définitivement la remarque. Êtes-vous sûr de vouloir continuer ?"
            success: "La remarque a bien été supprimée."
            error_permissions: "Vous n'avez pas les permissions suffisantes pour supprimer cette remarque."
        new:
            note_message: "Remarque"
            title: "Création d'une remarque"
            loading_groupings: "Chargement des groupes…"
            loading_selector: "Chargement…"
            invalid_selector: "Mauvais sélecteur."
            no_noteables: "Les remarques sont rattachées aux groupes, projets ou étudiants, mais il n'existe pas encore de remarque. Merci d'en créer une d'abord."
        create:
            success: "Remarque sauvegardée."
        edit:
            title: "Édition de la remarque"
        update:
            success: "Remarque mise à jour."

    add_criterion:                "Ajouter un critère"
    criteria_edit_total_mark:     "Ce critère sera noté sur %{criterion_total_mark}."
    criterion_saved_success:   "Le critète a été sauvegardé."
    criterion_deleted_success:  "Le critère et toutes les notes associées ont été supprimés."
    criteria:           "Critères"
    criterion:          "Critère"
    total_mark:         "Note totale"
    weight:             "Coefficient"
    editing_criteria:   "Édition des critères"
    ordering_criteria:  "Ordonner les critères"
    remove_criteria_title:  "Supprimer ce critère"
    remove_criteria_message:  "Êtes-vous sûr de vouloir supprimer ce critère ?"
    help_editing_rubric_criteria_message: "
      Sélectionner un critère sur la gauche pour l'éditer. La description du
      critère, son nom et la note maximale peuvent être changés. Le coefficent
      peut aussi être changé. Pour mettre un coefficient décimal, il
      suffit d'entrer un nombre décimal dans le champ prévu.
      Les niveaux des critères ne peuvent pas être changés. Cependant, si
      aucune description n'est indiquée pour un niveau, il ne sera pas utilisé."
    help_ordering_criteria_message: "
  Les correcteurs verront les critères dans l'ordre où ils sont affichés sur la colonne à gauche.
  Pour changer l'ordre, glissez-déposez les critères à votre convenance
  dans la liste."
    help_editing_flexible_criteria_message: "
    Sélectionner un critère sur la gauche pour l'éditer. Les nom des critères, leurs descriptions
    et les notes maximales peuvent être modifiés."
    past_due_date_warning: "La date de retour de ce projet est passée."
    past_due_date_notice: "La date de retour de ce projet est passée pour : "

    section:
      name: "Nom de la section"
      legend: "Section"
      create_new_section: "Ajouter une nouvelle section"
      update_section: "Édition de la section"
      add_section: "Ajouter une section"
      manage_users: "Gestion des utilisateurs"
      due_dates_type: "Activer les dates de rendu par section : "
      no_sections: "Il n'y a pas encore de section."
      create:
        success: "Section créée."
        error:   "Section non créée."
      update:
        success: "Section mise à jour."
        error:   "Échec des modifications de la section."
      delete:
        success: "La section a bien été supprimée."
        link_confirm: "Cela supprimera définitivement la section. Êtes-vous sûr de vouloir continuer?"
        error_permissions: "Vous n'avez pas les permissions suffisantes pour supprimer cette section."
        not_empty: "Vous ne pouvez pas supprimer cette section car elle contient des étudiants."

    date:
      formats:
        default: "%d/%m/%Y"
        short: "%e %b"
        long: "%e %B %Y"
        long_ordinal: "%e %B %Y"
        only_day: "%e"
        #MarkUs LONG_DATE_TIME_FORMAT
        long_date: "%A %d %B %Y %H:%M"
        #MarkUs SHORT_DATE_TIME_FORMAT
        short_date: "%d %B %Y"
        locale_date:      "DD d MM yy"
        locale_date_only: "DD d MM yy"
        js_date_time:     "dddd D MMMM YYYY HH:mm"
        js_date:          "dddd D MMMM YYYY"

        old_date:             "yy-dd-mm"
        js_old_date:          "YYYY-DD-MM HH:mm"
        js_old_date:          "YYYY-DD-MM"
        date_placeholder:     "AAAA-JJ-MM"
        datetime_placeholder: "AAAA-JJ-MM HH:MM"

      day_names: [dimanche, lundi, mardi, mercredi, jeudi, vendredi, samedi]
      abbr_day_names: [dim, lun, mar, mer, jeu, ven, sam]
      month_names: [~, janvier, février, mars, avril, mai, juin, juillet, août, septembre, octobre, novembre, décembre]
      abbr_month_names: [~, jan., fév., mar., avr., mai, juin, juil., août, sept., oct., nov., déc.]
      order:
        - day
        - month
        - year
      months:       ['janvier', 'février', 'mars', 'avril', 'mai', 'juin', 'juillet', 'août', 'septembre', 'octobre', 'novembre', 'décembre']
      weekdays:     ['dimanche', 'lundi', 'mardi', 'mercredi', 'jeudi', 'vendredi', 'samedi']
      weekdays_min: ['dim', 'lun', 'mar', 'mer', 'jeu', 'ven', 'sam']

    time:
      formats:
        default: "%d %B %Y %H:%M"
        time: "%H:%M"
        short: "%d %b %H:%M"
        long: "%A %d %B %Y %H:%M:%S %Z"
        long_ordinal: "%A %d %B %Y %H:%M:%S %Z"
        only_second: "%S"
        #MarkUs LONG_DATE_TIME_FORMAT
        long_date: "%A %d %B %Y %H:%M"
        #MarkUs SHORT_DATE_TIME_FORMAT
        short_date: "%d %B %Y"
        #MarkUs ANT_LOG_DATE_TIME_FORMAT
        ant_date: "%d-%B-%Y_%H:%M"
        locale_time: "HH:mm"
      am: 'am'
      pm: 'pm'
      hour:   "Heure"
      minute: "Minute"
      time:   "Temps"
      next:   "Suivante"
      prev:   "Précédente"
      close:  "Fermer"

    #app/views/assignments/_read.html.erb
    no_grader_assigned: "Correcteur par défaut : Enseignant chargé du cours."
    locale_not_available: "La traduction %{locale} n'est pas disponible"
    external_authentication_not_supported: "L'authentification externe n'est pas supportée sur votre plateforme"
    account_disabled: "Ce compte a été désactivé"
    lateness_penalty: "Pénalité Retard"
    grace_period: "Délai de Grâce"
    penalty_decay: "Pénalité Pourriture"
    penalty_period: "Période de Pénalitéd"
    additional_information: "Informations Complémentaires"
    penalty_decay_message_first: "Une déduction de %{deduction}% sera appliqué toutes les %{interval} heures jusqu'à %{hours} heures après la cession est due"
    penalty_decay_message_other: "Par la suite, une retenue de %{deduction}% sera appliquée toutes les %{interval} heures jusqu'à un maximum de %{hours} heures"
    penalty_period_message: "Après %{hours} heures après la date d'échéance, votre note sera réduit de %{deduction}%"

    #app/views/main/_assignment_info_summary.erb
    percentage:                "%{percentage} %"
    assignment_average:        "Classe Moyenne :"
    assignment_median:        "Médiane :"
    assignments_submitted:     "Projets envoyés :"
    assignments_graded:        "Projets corrigés :"
    assignments_failed:        "Projets sous la moyenne :"
    assignments_zeros:         "Projets à 0 :"
    refresh_graph:             "Actualiser le graphique"
    outstanding_remark_request: "%{request_count} demande de remarque restante."
    outstanding_remark_requests: "%{request_count} demandes de remarque restantes."

    #app/views/main/_grader_summary.erb
    grader_distribution:       "Correcteurs assignés :"
    assign_graders:            "Attribuer Correcteurs"

    #app/views/main/_grade_distribution_graph.html.erb
    grade_distribution:        "Répartition des notes"

    #app/helpers/submissions_helper.rb
    assign_folder_missing:      "Oh non! Affectation dossier manquant."
    group_repo_missing:         "Oh non! Aucune référentiel trouvé pour ce groupe."

    #lib/validators/
    date_validator:
      invalid_date: "n'est pas une date valide"

    #Test Framework
    automated_tests:
      title: "Tests automatiques du code"
      testing_disabled: "Les tests automatiques du code sont désactivés pour ce projet."
      remove_file: "UPDATE ME"
      upload_required:  "Envoyer<span class='required_field'>*</span>"
      automated_tests: "Tests"
      test_results: "Résultat des tests"
      expand_all: "Montrer toutes"
      collapse_all: "Cacher toutes"
      enable_test:    "Activer les tests pour ce projet"
      required_test_files: "UPDATE ME"
      need_group_for_test: "Vous devez avoir un groupe pour exécuter un test"
      test: "Test"
      script_name: "UPDATE ME"
      test_parameters: "UPDATE ME"
      revision_used_for_test: "<span class=\"prop_label\">Révision utilisée:</span> %{revision}"
      due_date_is_passed: "Vous ne pouvez pas exécuter de test après la date de retour."
      information: "Information"
      run_tests: "Exécuter les tests."
<<<<<<< HEAD
      tests_running: "Tests en cours. Veuillez patienter."
      need_one_file: "Vous devez avoir au moins un fichier envoyé pour exécuter un test. Si vous avez envoyé un fichier et vous voulez exécuter un test, veuillez cliquer sur \"Récuperer et préparer test\"."
      collect_and_test: "Récupérer et préparer test"
      date_run: "Lancement des tests le :"
      revision_used: "Révision utilisée :"
      test_name: "Nom du test :"
      completion_status: "Statut du test :"
      marks_earned: "Points gagnés :"
      input_description: "Entrée attendue :"
      actual_output: "Sortie actuelle :"
      expected_output: "Sortie attendue :"
      add_test_script_file_link: "UPDATE ME"
      add_test_support_file_link: "UPDATE ME"
      add_test_script_file_alert: "UPDATE ME"
      add_test_support_file_alert: "UPDATE ME"
      new_test_script_file: "UPDATE ME"
      new_test_support_file: "UPDATE ME"
      assignment_test_script_files: "UPDATE ME"
      assignment_test_support_files: "UPDATE ME"
      replace: "UPDATE ME"
=======
      need_one_file: "Vous devez avoir au moins un fichier envoyé pour exécuter un test.<br>
                      Si vous avez envoyé un fichier et vous voulez exécuter un test, veuillez cliquer sur \"Récuperer et préparer test\"."
      collect_and_test: "Récupérer et préparer test"
      build_xml: "build.xml"
      build_prop: "build.properties"
      add_test_file_link: "Ajouter un fichier de test"
      add_lib_file_link: "Ajouter une bibliothèque externe"
      add_parser_file_link: "Ajouter un parseur"
      add_test_file_alert: "Vous devez activer les tests pour ce projet pour pouvoir ajouter un fichier de test."
      add_lib_file_alert: "Vous devez activer les tests pour ce projet pour pouvoir ajouter une bibliothèque."
      add_parser_file_alert: "Vous devez activer les tests pour ce projet pour pouvoir ajouter un parseur."
      assignment_test_files: "Tests associés"
      assignment_lib_files: "Bibiothèques associées"
      assignment_parser_files: "Parseurs associés"
      private: "privé ?"
      replace: "Remplacer"
>>>>>>> d9d6ae02
      filename_exists: "a déjà été pris"
      duplicate_filename: "Attempted to upload the following filename more than once: "
      missing_tokens: "Aucun jeton trouvé pour cet(te) étudiant(e) et pour ce projet"
      not_belong_to_group: "UPDATE ME"
      test_files_unavailable: "UPDATE ME"
      source_files_unavailable: "UPDATE ME"
      dir_not_exist: "Le dossier %{dir} requis par Ant n'existe pas."
      marks_obtained: "Points obtenus :"
      download_wrong_place_or_unreadable: "UPDATE ME"
      download_not_in_db: "UPDATE ME"
      script_option:
        run_settings: "UPDATE ME"
        display_settings: "UPDATE ME"
        description: "UPDATE ME"
        update_description: "UPDATE ME"
        seq_num: "UPDATE ME"
        max_marks: "UPDATE ME"
        run_on_submission: "UPDATE ME"
        run_on_request: "UPDATE ME"
        halts_testing: "UPDATE ME"
        display_description: "UPDATE ME"
        display_run_status: "UPDATE ME"
        display_marks_earned: "UPDATE ME"
        display_input: "UPDATE ME"
        display_expected_output: "UPDATE ME"
        display_actual_output: "UPDATE ME"
        display_option:
           do_not_display: "UPDATE ME do not display"
           display_after_submission: "UPDATE ME display after submission"
           display_after_collection: "UPDATE ME display after collection"
      token:
        tokens_form: "Jetons disponibles par groupe"
        tokens_per_day: "<span class=\"prop_label\">Jetons par jour :</span> %{tokens}"
        tokens_not_given_yet: "<span class=\"prop_label\">Jetons disponibles :</span> jetons pas encore donnés"
        tokens_no_more_available: "<span class=\"prop_label\">Jetons disponibles:</span >pas de jetons disponibles"
        tokens_available: "<span class=\"prop_label\">Jetons disponibles:</span> %{tokens}"
        unlimited_tokens: "<span class=\"prop_label\">Jetons disponibles :</span> ∞"
        unlimited: "infinis"

#Missing Activerecord Translations for french
    datetime:
      distance_in_words:
        half_a_minute: "une demi-minute"
        less_than_x_seconds:
          zero: "moins d'une seconde"
          one: "moins d'une seconde"
          other: "moins de %{count} secondes"
        x_seconds:
          one: "une seconde"
          other: "%{count} secondes"
        less_than_x_minutes:
          zero: "moins d'une minute"
          one: "moins d'une minute"
          other: "moins de %{count} minutes"
        x_minutes:
          one: "une minute"
          other: "%{count} minutes"
        about_x_hours:
          one: "environ une heure"
          other: "environ %{count} heures"
        x_days:
          one: "un jour"
          other: "%{count} jours"
        about_x_months:
          one: "environ un mois"
          other: "environ %{count} mois"
        x_months:
          one: "un mois"
          other: "%{count} mois"
        about_x_years:
          one: "environ un an"
          other: "environ %{count} ans"
        over_x_years:
          one: "plus d'un an"
          other: "plus de %{count} ans"
        almost_x_years:
          one:   "presqu'un an"
          other: "presque %{count} ans"
      prompts:
        year: "Année"
        month: "Mois"
        day: "Jour"
        hour: "Heure"
        minute: "Minute"
        second: "Seconde"

    number:
      percentage:
        format:
          delimiter:  " "
      precision:
        format:
          delimiter: " "
      format:
        precision: 3
        separator: ','
        delimiter: ' '
      currency:
        format:
          unit: '€'
          delimiter: " "
          separator: ","
          precision: 2
          format: '%n %u'
      human:
        format:
          # These three are to override number.format and are optional
          # separator:
          delimiter: ""
          precision: 2
        # Rails <= v2.2.2
        # storage_units: [octet, kb, Mb, Gb, Tb]
        # Rails >= v2.3
        storage_units:
          format: "%n %u"
          units:
            byte:
              one: "octet"
              other: "octets"
            kb: "ko"
            mb: "Mo"
            gb: "Go"
            tb: "To"

    support:
      select:
      # default value for :prompt => true in FormOptionsHelper
        prompt: "Please select"
      array:
        sentence_connector: 'et'
        skip_last_comma: true
        words_connector: ", "
        two_words_connector: " et "
        last_word_connector: " et "

    activerecord:
      errors:
        template:
          header:
            one: "Impossible d'enregistrer %{model} : 1 erreur"
            other: "Impossible d'enregistrer %{model} : %{count} erreurs."
          body: "Veuillez vérifier les champs suivants :"
        messages:
          inclusion: "n'est pas inclus(e) dans la liste"
          exclusion: "n'est pas disponible"
          invalid: "n'est pas valide"
          confirmation: "ne concorde pas avec la confirmation"
          accepted: "doit être accepté(e)"
          empty: "doit être rempli(e)"
          blank: "doit être rempli(e)"
          too_long: "est trop long (pas plus de %{count} caractères)"
          too_short: "est trop court (au moins %{count} caractères)"
          wrong_length: "ne fait pas la bonne longueur (doit comporter %{count} caractères)"
          taken: "n'est pas disponible"
          not_a_number: "n'est pas un nombre"
          greater_than: "doit être supérieur à %{count}"
          greater_than_or_equal_to: "doit être supérieur ou égal à %{count}"
          equal_to: "doit être égal à %{count}"
          less_than: "doit être inférieur à %{count}"
          less_than_or_equal_to: "doit être inférieur ou égal à %{count}"
          odd: "doit être impair"
          even: "doit être pair"
          record_invalid: "La validation a échoué : %{errors}"

        full_messages:
          format: "%{attribute} %{message}"
    server_time: "Heure du serveur :"<|MERGE_RESOLUTION|>--- conflicted
+++ resolved
@@ -295,11 +295,7 @@
       across_all_submission_files: "Annnotations en cours sur tous les fichiers envoyés. Cliquer sur le numéro de ligne pour vous rendre directement au bon endroit sur le fichier."
       annot_summary: "Liste annot."
       source_code: "Code Source"
-<<<<<<< HEAD
-      test_results: "Test Results"
-=======
       test_results: "Résultats de test"
->>>>>>> d9d6ae02
       remark_request: "Demande de retour"
       remark_submitted_on: "Demande de retour activée"
       remark_instructions: "Instructions pour les demandes de retour"
@@ -1319,7 +1315,6 @@
       due_date_is_passed: "Vous ne pouvez pas exécuter de test après la date de retour."
       information: "Information"
       run_tests: "Exécuter les tests."
-<<<<<<< HEAD
       tests_running: "Tests en cours. Veuillez patienter."
       need_one_file: "Vous devez avoir au moins un fichier envoyé pour exécuter un test. Si vous avez envoyé un fichier et vous voulez exécuter un test, veuillez cliquer sur \"Récuperer et préparer test\"."
       collect_and_test: "Récupérer et préparer test"
@@ -1340,7 +1335,6 @@
       assignment_test_script_files: "UPDATE ME"
       assignment_test_support_files: "UPDATE ME"
       replace: "UPDATE ME"
-=======
       need_one_file: "Vous devez avoir au moins un fichier envoyé pour exécuter un test.<br>
                       Si vous avez envoyé un fichier et vous voulez exécuter un test, veuillez cliquer sur \"Récuperer et préparer test\"."
       collect_and_test: "Récupérer et préparer test"
@@ -1357,7 +1351,6 @@
       assignment_parser_files: "Parseurs associés"
       private: "privé ?"
       replace: "Remplacer"
->>>>>>> d9d6ae02
       filename_exists: "a déjà été pris"
       duplicate_filename: "Attempted to upload the following filename more than once: "
       missing_tokens: "Aucun jeton trouvé pour cet(te) étudiant(e) et pour ce projet"
