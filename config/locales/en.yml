--- conflicted
+++ resolved
@@ -253,15 +253,12 @@
       error:
         no_access: "No access to submission file with id #{{submission_file_id}}."
         binary_file_message: "Binary content: Use download button to view file!"
-<<<<<<< HEAD
-=======
     test_result:
       error:
         no_access: "No access to test result with id #{{test_result_id}}."
       button:
         load: "Load"
       no_files_available: "[No test results available]"
->>>>>>> 69f534fe
     
     criteria_csv_error:
       incomplete_row: "contains too little information."
@@ -367,4 +364,12 @@
     students_without_a_group_list_message: "These students don't have a group yet:"
     no_students_without_a_group_message: "All students are in a group."
     firefox_warning: "Some of the features in the grader view will only work with Mozilla Firefox"
-    past_due_date_warning: "Due date for this assignment is in the past."+    past_due_date_warning: "Due date for this assignment is in the past."
+
+    activerecord:
+      errors:
+        models:
+          admin:
+            attributes:
+              user_name:
+                blank: "TEST"