--- conflicted
+++ resolved
@@ -29,14 +29,10 @@
   #   end
 
   # Sample resource route with sub-resources:
-<<<<<<< HEAD
   #   resources :products do
   #     resources :comments, :sales
   #     resource :seller
   #   end
-=======
-  #   map.resources :products, :has_many => [ :comments, :sales ], :has_one => :seller
->>>>>>> 08fd9e0c
 
   # Sample resource route with more complex sub-resources
   #   resources :products do
@@ -65,21 +61,11 @@
 
 
   # API routes
-<<<<<<< HEAD
   namespace :api do
     resources :test_results
     resources :submission_downloads
+    resources :users
   end
-=======
-  map.namespace :api do |api|
-    api.resource :test_results
-    api.resource :submission_downloads
-    api.resource :users
-  end
-
-  # Generic connects (controller/action pages)
-  map.connect 'main/:controller/:action/:id'
->>>>>>> 08fd9e0c
 
   # This is a legacy wild controller route that's not recommended for RESTful applications.
   # Note: This route will make all actions in every controller accessible via GET requests.
