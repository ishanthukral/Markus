module Repository

  # Configuration for the repository library,
  # which is set via Repository.get_class
  # TODO: Get rid of Repository.conf
 # @CONF = {}
#  def Repository.conf
 #   return @CONF
#  end

  # Permission constants for repositories
  class Permission
    if !defined? WRITE  # avoid constant already defined warnings
      WRITE      = 2
    end
    if !defined? READ
      READ       = 4
    end
    if !defined? READ_WRITE
      READ_WRITE = READ + WRITE
    end
    if !defined? ANY
      ANY        = READ # any permission means at least read permission
    end
  end

  # Exceptions for repositories
  class ConnectionError < Exception; end

  class Conflict < Exception
    attr_reader :path
    def initialize(path)
      super()
      @path = path
    end
    def to_s
      return 'There was an unspecified conflict with file ' + @path
    end
  end

  class FileExistsConflict < Conflict
    def to_s
      return "#{@path} could not be added - it already exists in the folder.  If you'd like to overwrite, try replacing the file instead."
    end
  end

  class FileDoesNotExistConflict < Conflict
    def to_s
      return "#{@path} could not be changed - it was deleted since you last saw it"
    end
  end

  class FileOutOfSyncConflict < Conflict
    def to_s
      return "#{@path} has been updated since you last saw it, and could not be changed"
    end
  end

  class ExportRepositoryAlreadyExists < Exception;  end

  class RepositoryCollision < Exception; end

  class AbstractRepository

    # Initializes Object, and verifies connection to the repository back end.
    # This should throw a ConnectionError if we're unable to connect.
    def initialize(connect_string)
      raise NotImplementedError, "Repository.initialize(connect_string): Not yet implemented"
    end

    # Static method: Should report if a repository exists at given location
    def self.repository_exists?(path)
      raise NotImplementedError, "Repository::repository_exists? Not yet implemented"
    end

    # Static method: Opens a repository at given location; returns an
    # AbstractRepository instance
    def self.open(connect_string)
      raise NotImplementedError, "Repository::open Not yet implemented"
    end

    # Static method: Creates a new repository at given location; returns
    # an AbstractRepository instance, with the repository opened.
    def self.create(connect_string)
      raise NotImplementedError, "Repository::create Not yet implemented"
    end

    #Static method: Yields an existing Repository and closes it afterwards
    def self.access(connect_string)
      raise NotImplementedError, "Repository::access Not yet implemented"
    end

    #Static method: Deletes an existing Subversion repository
    def self.delete(connect_string)
      raise NotImplementedError, "Repository::delete Not yet implemented"
    end

    #Closes the repository
    def close
      raise NotImplementedError, "Repository::close Not yet implemented"
    end

    #Tests if the repository is closed
    def closed?
      raise NotImplementedError, "Repository::closed Not yet implemented"
    end

    # Given either an array of, or a single object of class RevisionFile,
    # return a stream of data for the user to download as the file(s).
    def stringify_files(files)
      raise NotImplementedError,  "Repository.download: Not yet implemented"
    end
    alias download_as_string stringify_files

    # Returns a transaction for the provided user and uses comment as the commit message
    def get_transaction(user_id, comment)
      raise NotImplementedError,  "Repository.get_transaction: Not yet implemented"
    end

    # Commits a transaction associated with a repository
    def commit(transaction)
      raise NotImplementedError,  "Repository.commit: Not yet implemented"
    end

    # Returns the latest Repository::AbstractRevision
    def get_latest_revision
      raise NotImplementedError, "Repository.get_latest_revision: Not yet implemented"
    end

    # Returns all revisions
    def get_all_revisions
      raise NotImplementedError,
            'Repository.get_all_revisions: Not yet implemented'
    end

    # Return a Repository::AbstractRevision for a given revision_number
    # if it exists
    def get_revision(revision_number)
      raise NotImplementedError,  'Repository.get_revision: Not yet implemented'
    end

    # Return a RepositoryRevision for a given timestamp
    def get_revision_by_timestamp(timestamp, path = nil)
      raise NotImplementedError,  "Repository.get_revision_by_timestamp: Not yet implemented"
    end

    # Adds a user with a given permission-set to the repository
    def add_user(user_id, permissions)
      raise NotImplementedError,  "Repository.add_user: Not yet implemented"
    end

    # Removes user permissions for read & write access to the repository
    def remove_user(user_id)
      raise NotImplementedError,  "Repository.remove_user: Not yet implemented"
    end

    # Gets a list of users with permissions in question on the repository
    #   use "Repository::Permission::ANY" to get a list of all users with any permissions
    #   i.e. all users with at least read permissions
    def get_users(permissions)
      raise NotImplementedError, "Repository.get_users: Not yet implemented"
    end

    # Gets permissions for a particular user
    def get_permissions(user_id)
      raise NotImplementedError, "Repository.get_permissions: Not yet implemented"
    end

    # Generate and write the the authorization file for all repos.
    def self.__set_all_permissions
      raise NotImplementedError, "Repository.__generate_authz_file: Not yet implemented"
    end

    # Sets permissions for a particular user
    def set_permissions(user_id, permissions)
      raise NotImplementedError, "Repository.set_permissions: Not yet implemented"
    end

    #Converts a pathname to an absolute pathname
    def expand_path(file_name, dir_string)
      raise NotImplementedError, "Repository.expand_path: Not yet implemented"
    end

    # Static method on Repository to set permissions on a set of users across a series
    # of group repositories.
    # user_id_permissions_map is a hash in the form of:
    # {user_id => Repository::Permissions::READ, user_id =>....}
    #
    # set_bulk_permissions will clobber pre-existing permissions, and automatically
    # add_user to a repository permission set.
    #
    # set_bulk_permissions is commonly used when setting permissions for _many_
    # repositories
    #
    def self.set_bulk_permissions(groups, user_id_permissions_map)
      raise NotImplementedError, "Repository.set_bulk_permissions: Not yet implemented"
    end

    # Static method on Repository to remove permissions on an Array of users across
    # a series of group repositories
    # user_ids is an Array of user_ids
    #
    def self.delete_bulk_permissions(groups, user_ids)
      raise NotImplementedError, "Repository.delete_bulk_permissions: Not yet implemented"
    end

  end


  # Exceptions for Revisions
  class RevisionDoesNotExist < Exception; end
  class RevisionOutOfSyncConflict < Conflict; end

  class AbstractRevision
    attr_reader :revision_number, :timestamp, :user_id, :comment

    def initialize(revision_number)
      @revision_number = revision_number
    end

    def path_exists?(path)
      raise NotImplementedError, "Revision.path_exists? not yet implemented"
    end

    # Return all of the files in this repository at the root directory
    def files_at_path(path)
      raise NotImplementedError, "Revision.files_at_path not yet implemented"
    end

    def directories_at_path(path)
      raise NotImplementedError, "Revision.directories_at_path not yet implemented"
    end

    def changed_files_at_path(path)
      raise NotImplementedError, "Revision.changed_files_at_path not yet implemented"
    end

  end

  # Exceptions for Files
  class FileOutOfDate < Exception; end
  class FileDoesNotExist < Exception; end

  # Exceptions for repo user management
  class UserNotFound < Exception; end
  class UserAlreadyExistent < Exception; end
  # raised when trying to modify permissions and repo is not in authoritative mode
  class NotAuthorityError < Exception; end
  # raised when configuration is wrong
  class ConfigurationError < Exception; end


  #################################################
  #  Class File:
  #        Files stored in a Revision
  #################################################
  class RevisionFile

    def initialize(from_revision, args)
      @name = args[:name]
      @path = args[:path]
      @last_modified_revision = args[:last_modified_revision]
      @last_modified_date = args[:last_modified_date]
      @changed = args[:changed]
      @user_id = args[:user_id]
      @mime_type = args[:mime_type]
      @from_revision = from_revision
    end

    attr_accessor :name, :path, :last_modified_revision, :changed
    attr_accessor :from_revision, :user_id, :mime_type, :last_modified_date

  end # end class File

  class RevisionDirectory

    def initialize(from_revision, args)
      @name = args[:name]
      @path = args[:path]
      @last_modified_revision = args[:last_modified_revision]
      @last_modified_date = args[:last_modified_date]
      @changed = args[:changed]
      @user_id = args[:user_id]
      @from_revision = from_revision
    end

    attr_accessor :name, :path, :last_modified_revision, :changed
    attr_accessor :from_revision, :user_id, :last_modified_date

  end # end class File


  class Transaction

    attr_reader :user_id, :comment, :jobs, :conflicts

    def initialize(user_id, comment)
      @user_id = user_id
      @comment = comment
      @jobs = []
      @conflicts = []
    end

    def add_path(path)
      @jobs.push(action: :add_path, path: path)
    end

    def add(path, file_data=nil, mime_type=nil)
      @jobs.push(action: :add, path: path, file_data: file_data, mime_type: mime_type)
    end

    def remove(path, expected_revision_number)
      @jobs.push(action: :remove, path: path, expected_revision_number: expected_revision_number)
    end

    def replace(path, file_data, mime_type, expected_revision_number)
      @jobs.push(action: :replace, path: path, file_data: file_data, mime_type: mime_type, expected_revision_number: expected_revision_number)
    end

    def add_conflict(conflict)
      @conflicts.push(conflict)
    end

    def conflicts?
      @conflicts.size > 0
    end

    def has_jobs?
      @jobs.size > 0
    end

  end

  # A repository factory
  require_dependency File.join(File.dirname(__FILE__), 'memory_repository')
  require_dependency File.join(File.dirname(__FILE__), 'subversion_repository')
  require_dependency File.join(File.dirname(__FILE__), 'git_repository')

  # Returns a repository class of the requested type,
  # which implements AbstractRepository
<<<<<<< HEAD


=======
>>>>>>> 03fe11d0
  def Repository.get_class(repo_type)
    case repo_type
      when "svn"
        return SubversionRepository
      when "memory"
        return MemoryRepository
      when "git"
        return GitRepository
      else
        raise "Repository implementation not found: #{repo_type}"
    end
  end
end # end module Repository<|MERGE_RESOLUTION|>--- conflicted
+++ resolved
@@ -338,11 +338,6 @@
 
   # Returns a repository class of the requested type,
   # which implements AbstractRepository
-<<<<<<< HEAD
-
-
-=======
->>>>>>> 03fe11d0
   def Repository.get_class(repo_type)
     case repo_type
       when "svn"
