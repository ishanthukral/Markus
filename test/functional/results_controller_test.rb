require File.expand_path(File.join(File.dirname(__FILE__), 'authenticated_controller_test'))
require File.expand_path(File.join(File.dirname(__FILE__), '..', 'test_helper'))
require File.expand_path(File.join(File.dirname(__FILE__), '..', 'blueprints', 'helper'))
require 'shoulda'

class ResultsControllerTest < AuthenticatedControllerTest

  def teardown
      destroy_repos
  end

  SAMPLE_ERR_MSG = 'sample error message'

  should 'recognize routes' do
    assert_recognizes({controller: 'results',
                       action: 'update_mark',
                       assignment_id: '1',
                       submission_id: '1'},
                      {path: 'assignments/1/submissions/1/results/update_mark',
                       method: :post})
  end

  context 'A user' do

    # Since we are not authenticated and authorized, we should be redirected
    # to the login page

    should 'be redirected from edit' do
      get :edit,
          assignment_id: 1,
          submission_id: 1,
          id: 1
      assert_response :redirect
    end

    should 'not be able to get the next_grouping' do
      get :next_grouping,
          assignment_id: 1,
          submission_id: 1,
          id: 1
      assert_response :redirect
    end

    should 'not be able to set_released to student' do
      get :set_released_to_students,
          assignment_id: 1,
          submission_id: 1,
          id: 1
      assert_response :redirect
    end

    should 'not be able to update marking state' do
      get :toggle_marking_state,
          assignment_id: 1,
          submission_id: 1,
          id: 1
      assert_response :redirect
    end

    should 'not be able to update overall comment' do
      get :update_overall_comment,
          assignment_id: 1,
          submission_id: 1,
          id: 1
      assert_response :redirect
    end

    should 'not be able to update remark request' do
      get :update_remark_request,
          assignment_id: 1,
          submission_id: 1,
          id: 1
      assert_response :redirect
    end

    should 'not be able to cancel remark request' do
      delete :cancel_remark_request,
             assignment_id: 1,
             submission_id: 1,
             id: 1
      assert_response :redirect
    end

    should 'not be able to download a file' do
      get :download,
          assignment_id: 1,
          submission_id: 1,
          id: 1,
          select_file_id: 1
      assert_response :redirect
    end

    should 'not be able to get codeviewer' do
      get :codeviewer,
          assignment_id: 1,
          submission_id: 1,
          id: 1,
          focus_line: 1
      assert_response :redirect
    end

    should 'not be able to update mark' do
      get :update_mark,
          assignment_id: 1,
          submission_id: 1,
          id: 1,
          mark_id: 1,
          mark: 0
      assert_response :redirect
    end

    should 'not be able to view marks' do
      get :view_marks,
          assignment_id: 1,
          submission_id: 1,
          id: 1
      assert_response :redirect
    end

    should 'not be able to add extra mark' do
      get :add_extra_mark,
          assignment_id: 1,
          submission_id: 1,
          id: 1,
          extra_mark: 1
      assert_response :redirect
    end

    should 'not be able to remove extra marks' do
      get :remove_extra_mark,
          assignment_id: 1,
          submission_id: 1,
          id: 1
      assert_response :redirect
    end
  end # unauthenticated and unauthorized user doing

  context 'A student' do

    {setup_student_flexible: 'flexible',
     setup_student_rubric: 'rubric'}.each do |setup_method, scheme_type|

      context "in an assignment with #{scheme_type} scheme doing a" do
        setup do
          @student = Student.make
          @assignment = Assignment.make(marking_scheme_type: scheme_type)
          @grouping = Grouping.make(assignment: @assignment)
          StudentMembership.make(
              grouping: @grouping,
              user: @student,
              membership_status: StudentMembership::STATUSES[:inviter])
          @submission = Submission.make(grouping: @grouping)
          @result = @grouping.submissions.first.get_latest_result
        end

        should 'not be able to get edit' do
          get_as @student,
                 :edit,
                 assignment_id: 1,
                 submission_id: 1,
                 id: @result.id
          assert_response :missing
          assert render_template 404
        end

        should 'not be able to get next_grouping' do
          get_as @student,
                 :next_grouping,
                 assignment_id: 1,
                 submission_id: 1,
                 id: @grouping.id
          assert_response :missing
          assert render_template 404
        end

        should 'GET on :set_released_to_student' do
          get_as @student,
                 :set_released_to_students,
                 assignment_id: 1,
                 submission_id: 1,
                 id: @result.id
          assert_response :missing
          assert render_template 404
        end

        should 'GET on :toggle_marking_state' do
          get_as @student,
                 :toggle_marking_state,
                 format: :js,
                 assignment_id: 1,
                 submission_id: 1,
                 id: @result.id
          assert_response :missing
          assert render_template 404
        end

        should 'GET on :update_overall_comment' do
          @new_comment = 'a changed overall comment!'
          get_as @student,
                  :update_overall_comment,
                  assignment_id: 1,
                  submission_id: 1,
                  id: @result.id,
                  result: {overall_comment: @new_comment}
          assert_response :missing
          assert render_template 404
          @result.reload
          assert_not_equal @result.overall_comment, @new_comment
        end

        should 'POST on :update_overall_comment' do
          @new_comment = 'a changed overall comment!'
          post_as @student,
                  :update_overall_comment,
                  assignment_id: 1,
                  submission_id: 1,
                  id: @result.id,
                  result: {overall_comment: @new_comment}
          assert_response :missing
          assert render_template 404
          @result.reload
          assert_not_equal @result.overall_comment, @new_comment
        end

        context 'GET on :download' do
          setup do
            @file = SubmissionFile.new
          end

          context 'without file error' do

            should 'with permissions to download the file' do
              @file.expects(:filename).once.returns('filename')
              @file.expects(:is_supported_image?).once.returns(false)
              @file.expects(:retrieve_file).returns('file content')
              ResultsController.any_instance.stubs(
                    :authorized_to_download?).once.returns(true)
              SubmissionFile.stubs(:find).once.returns(@file)
              get_as @student,
                     :download,
                     assignment_id: 1,
                     submission_id: 1,
                     select_file_id: 1,
                     id: 1

              assert_equal true, flash.empty?
              assert_equal response.header['Content-Type'], 'application/octet-stream'
              assert_response :success
              assert_equal 'file content', @response.body
            end  # -- with permissions to download the file

            should 'without permissions to download the file' do
              ResultsController.any_instance.stubs(
                  :authorized_to_download?).once.returns(false)
              get_as @student,
                     :download,
                     assignment_id: 1,
                     submission_id: 1,
                     select_file_id: 1,
                     id: 1

              assert_equal true, flash.empty?
              assert_response :missing
              assert render_template 404
            end  # -- without permissions to download the file
          end # -- without file error

          should 'be able to retrieve_file with file error' do
            @file.expects(:submission).twice.returns(@result.submission)

            @file.expects(
                :retrieve_file).once.raises(Exception.new(SAMPLE_ERR_MSG))
            ResultsController.any_instance.stubs(
                        :authorized_to_download?).once.returns(true)
            SubmissionFile.stubs(:find).once.returns(@file)

            get_as @student,
                  :download,
                  assignment_id: 1,
                  submission_id: 1,
                  id: 1,
                  select_file_id: 1

            assert_equal flash[:file_download_error], SAMPLE_ERR_MSG
            assert_response :redirect
          end

          should 'with supported image to be displayed inside browser' do
            @file.expects(:filename).once.returns('filename.supported_image')
            @file.expects(:is_supported_image?).once.returns(true)
            @file.expects(:retrieve_file).returns('file content')
            ResultsController.any_instance.stubs(
                :authorized_to_download?).once.returns(true)
            SubmissionFile.stubs(:find).once.returns(@file)

            get_as @student,
                  :download,
                  assignment_id: 1,
                  submission_id: 1,
                  select_file_id: 1,
                  id: 1,
                  show_in_browser: true
            assert_equal true, flash.empty?
            assert_equal response.header['Content-Type'], 'image'
            assert_response :success
            assert_equal 'file content', @response.body
          end

          should 'with annotations included' do
            @file.expects(:filename).once.returns('filename')
            @file.expects(:is_supported_image?).once.returns(false)
            @file.expects(:retrieve_file).returns('file content')
            ResultsController.any_instance.stubs(:authorized_to_download?).once.returns(true)
            SubmissionFile.stubs(:find).once.returns(@file)

            get_as @student,
                  :download,
                  assignment_id: 1,
                  submission_id: 1,
                  select_file_id: 1,
                  id: 1,
                  include_annotations: true
            assert_equal true, flash.empty?
            assert_equal response.header['Content-Type'], 'application/octet-stream'
            assert_response :success
            assert_equal 'file content', @response.body
          end
        end

        context 'GET on :codeviewer' do
          setup do
            SubmissionFile.make(submission: @submission)
            @submission_file = @result.submission.submission_files.first
            @request.env['HTTP_REFERER'] = '/assignments'
          end

          should 'and the student has no access to that file' do
            @no_access_submission_file = SubmissionFile.make
            get_as @student,
                   :codeviewer,
                   format: :js,
                   assignment_id: @assignment.id,
                   submission_id: 1,
                   id: 1,
                   submission_file_id: @no_access_submission_file.id,
                   focus_line: 1

            assert_not_nil assigns :assignment
            assert_not_nil assigns :submission_file_id
            assert_not_nil assigns :focus_line
            assert_nil assigns :file_contents
            assert_nil assigns :annots
            assert_nil assigns :all_annots
            assert_response :found
          end

          should 'with file reading error' do
            # We simulate a file reading error.
            SubmissionFile.any_instance.expects(
              :retrieve_file).once.raises(Exception.new(SAMPLE_ERR_MSG))
            get_as @student,
                   :codeviewer,
                   format: :js,
                   assignment_id: @assignment.id,
                   submission_id: 1,
                   submission_file_id: @submission_file.id,
                   id: 1,
                   focus_line: 1
            assert_not_nil assigns :assignment
            assert_not_nil assigns :submission_file_id
            assert_not_nil assigns :focus_line
            assert_not_nil assigns :file
            assert_not_nil assigns :result
            assert_not_nil assigns :annots
            assert_not_nil assigns :all_annots
            assert_nil assigns :file_contents
            assert_nil assigns :code_type
            assert render_template 'shared/_handle_error.js.erb'
            assert_response :success
            # Workaround to assert that the error message made its way to
            # the response
            assert_match Regexp.new(SAMPLE_ERR_MSG), @response.body
          end

          should 'without error' do
            # We don't want to access a real file.
            SubmissionFile.any_instance.expects(
              :retrieve_file).once.returns('file content')
            get_as @student,
                   :codeviewer,
                   format: :js,
                   assignment_id: @assignment.id,
                   submission_id: 1,
                   submission_file_id: @submission_file.id,
                   id: 1,
                   focus_line: 1
            assert_not_nil assigns :assignment
            assert_not_nil assigns :submission_file_id
            assert_not_nil assigns :focus_line
            assert_not_nil assigns :file
            assert_not_nil assigns :result
            assert_not_nil assigns :annots
            assert_not_nil assigns :all_annots
            assert_not_nil assigns :file_contents
            assert_not_nil assigns :code_type
            assert render_template 'results/common/codeviewer'
            assert_response :success
          end
        end

        should 'GET on :update_mark' do
          get_as @student,
                 :update_mark,
                 assignment_id: 1,
                 submission_id: 1,
                 mark_id: 1,
                 mark: 0
          assert_response :missing
          assert render_template 404
        end

        context 'GET on :view_marks' do
          should 'and his grouping has no submission' do
            Grouping.any_instance.expects(:has_submission?).once.returns(false)
            get_as @student,
                   :view_marks,
                   assignment_id: @assignment.id,
                   submission_id: 1,
                   id: 1
            assert_not_nil assigns :assignment
            assert_not_nil assigns :grouping
            assert render_template 'results/student/no_submission'
            assert_response :success
          end

          should 'and his submission has no result' do
            Submission.any_instance.expects(:has_result?).once.returns(false)
            get_as @student,
                   :view_marks,
                   assignment_id: @assignment.id,
                   submission_id: 1,
                   id: 1
            assert_not_nil assigns :assignment
            assert_not_nil assigns :grouping
            assert_not_nil assigns :submission
            assert render_template 'results/student/no_result'
            assert_response :success
          end

          should 'and the result has not been released' do
            Result.any_instance.expects(
                :released_to_students).once.returns(false)
            get_as @student,
                   :view_marks,
                   assignment_id: @assignment.id,
                   submission_id: 1,
                   id: 1
            assert_not_nil assigns :assignment
            assert_not_nil assigns :grouping
            assert_not_nil assigns :submission
            assert_not_nil assigns :result
            assert render_template 'results/student/no_result'
            assert_response :success
          end

          should 'and the result is available' do
<<<<<<< HEAD
            SubmissionFile.make(:submission => @submission)
            if @assignment.marking_scheme_type == Assignment::MARKING_SCHEME_TYPE[:rubric]
              Mark.make(:rubric, :result => @result)
            else
              Mark.make(:flexible, :result => @result)
            end
            AnnotationCategory.make(:assignment => @assignment)
=======
            SubmissionFile.make(submission: @submission)
            if @assignment.marking_scheme_type == Assignment::MARKING_SCHEME_TYPE[:rubric]
              Mark.make(:rubric, result: @result)
            else
              Mark.make(:flexible,  result: @result)
            end
            AnnotationCategory.make(assignment: @assignment)
>>>>>>> 441e389e
            @submission_file = @result.submission.submission_files.first
            @result.marking_state = Result::MARKING_STATES[:complete]
            @result.released_to_students = true
            @result.save

            get_as @student,
                   :view_marks,
                   assignment_id: @assignment.id,
                   submission_id: 1,
                   id: 1
            assert_not_nil assigns :assignment
            assert_not_nil assigns :grouping
            assert_not_nil assigns :submission
            assert_not_nil assigns :result
            assert_not_nil assigns :mark_criteria
            assert_not_nil assigns :annotation_categories
            assert_not_nil assigns :group
            assert_not_nil assigns :files
            assert_not_nil assigns :first_file
            assert_not_nil assigns :extra_marks_points
            assert_not_nil assigns :extra_marks_percentage
            assert_not_nil assigns :marks_map
            assert_response :success
            assert render_template :view_marks
          end
        end

        should 'GET on :add_extra_mark' do
          get_as @student,
                :add_extra_mark,
                assignment_id: 1,
                submission_id: 1,
                id: @result.id,
                extra_mark: 1
          assert_response :missing
          assert render_template 404
        end

        should 'GET on :remove_extra_mark' do
          get_as @student,
                 :remove_extra_mark,
                 assignment_id: 1,
                 submission_id: 1,
                 id: @result.id
          assert_response :missing
          assert render_template 404
        end
      end
    end
  end # An authenticated and authorized student doing a

  context 'An admin' do

    {setup_admin_flexible: 'flexible',
     setup_admin_rubric: 'rubric'}.each do |setup_method, scheme_type|

      context "in an assignment with #{scheme_type} scheme doing a" do
        setup do
          @admin = Admin.make
          @assignment = Assignment.make(marking_scheme_type: scheme_type)
        end

        context 'GET on :edit' do
          context 'with 2 incomplete and 1 released/completed results' do
            setup do
              3.times do |time|
                g = Grouping.make(assignment: @assignment)
                s = Submission.make(grouping: g)
                student = Student.make
                if time == 2
                  @result = s.get_latest_result
                  @result.marking_state = Result::MARKING_STATES[:complete]
                  @result.released_to_students = true
                  @result.save
                end
                StudentMembership.make(grouping: g,
                                       user: student,
                                       membership_status:
                                         StudentMembership::STATUSES[:inviter])
              end
              @groupings = @assignment.groupings.order(:id)
            end

            should 'have an edit forms with correct actions for' +
                   'overall comment' do
              # Use a released result as the original result.
              original_result = @result
              submission = original_result.submission
              submission.make_remark_result
              submission.update(remark_request_timestamp: Time.zone.now)

              get_as @admin,
                     :edit,
                     assignment_id: @assignment.id,
                     submission_id: submission.id,
                     id: submission.remark_result.id

              path_prefix = "/en/assignments/#{@assignment.id}" +
                            "/submissions/#{submission.id}/results"
              assert_select '#overall_comment_edit form[action=' +
                            "'#{path_prefix}/#{original_result.id}" +
                            "/update_overall_comment']"
            end

            should 'edit third result' do

              @result = @groupings[0].current_submission_used.get_latest_result
              get_as @admin,
                     :edit,
                     assignment_id: 1,
                     submission_id: 1,
                     id: @result.id
              assert_not_nil assigns(:next_grouping)
              next_grouping = assigns(:next_grouping)
              assert next_grouping.has_submission?
              next_result = next_grouping.current_submission_used.get_latest_result
              assert_not_nil next_result
              assert_equal next_grouping, @groupings[1]
              assert !next_result.released_to_students
              assert_nil assigns(:previous_grouping)
              assert_equal true, flash.empty?
              assert render_template :edit
              assert_response :success
            end

            should 'edit second result correctly' do
              @result = @groupings[1].current_submission_used.get_latest_result
              get_as @admin,
                     :edit,
                     assignment_id: 1,
                     submission_id: 1,
                     id: @result.id

              assert_not_nil assigns(:next_grouping)
              assert_not_nil assigns(:previous_grouping)
              next_grouping = assigns(:next_grouping)
              previous_grouping = assigns(:previous_grouping)
              assert next_grouping.has_submission?
              assert previous_grouping.has_submission?
              next_result = next_grouping.current_submission_used.get_latest_result
              previous_result = previous_grouping.current_submission_used.get_latest_result
              assert_not_nil next_result
              assert_not_nil previous_result
              assert_equal next_grouping, @groupings[2]
              assert_equal previous_grouping, @groupings[0]
              assert next_result.released_to_students
              assert !previous_result.released_to_students

              assert_equal true, flash.empty?
              assert render_template :edit
              assert_response :success
            end

            should 'when editing third result' do

              @result = @groupings[2].current_submission_used.get_latest_result
              get_as @admin,
                     :edit,
                     assignment_id: 1,
                     submission_id: 1,
                     id: @result.id

              assert_nil assigns(:next_grouping)
              assert_not_nil assigns(:previous_grouping)
              previous_grouping = assigns(:previous_grouping)
              assert previous_grouping.has_submission?
              previous_result = previous_grouping.current_submission_used.get_latest_result
              assert_not_nil previous_result
              assert_equal previous_grouping, @groupings[1]
              assert !previous_result.released_to_students

              assert_equal true, flash.empty?
              assert render_template :edit
              assert_response :success
            end
          end
        end

        context 'GET on :next_grouping' do
          should 'when current grouping has submission' do
            grouping = Grouping.make
            Grouping.any_instance.stubs(:has_submission).returns(true)
            get_as @admin,
                   :next_grouping,
                   assignment_id: 1,
                   submission_id: 1,
                   id: grouping.id
            assert_response :redirect
          end

          should 'when current grouping has no submission' do
            grouping = Grouping.make
            Grouping.any_instance.stubs(:has_submission).returns(false)
            get_as @admin,
                   :next_grouping,
                   assignment_id: 1,
                   submission_id: 1,
                   id: grouping.id
            assert_response :redirect
          end
        end

        should 'GET on :set_released_to_students' do
          g = Grouping.make(assignment: @assignment)
          s = Submission.make(grouping: g)
          @result = s.get_latest_result
          get_as @admin,
                 :set_released_to_students,
                 format: :js,
                 assignment_id: @assignment,
                 submission_id: 1,
                 id: @result.id,
                 value: 'true'
          assert_response :success
          assert_not_nil assigns :result
        end

        context 'GET on :toggle_marking_state' do
          setup do
            # refresh the grade distribution - there's already a completed mark so far
            # for each rubric type, in the following grade range:
            # flexible: 6-10%
            # rubric: 21-25%
            g = Grouping.make(assignment: @assignment)
            s = Submission.make(grouping: g)
            @result = s.get_latest_result
            if @assignment.marking_scheme_type == Assignment::MARKING_SCHEME_TYPE[:rubric]
              Mark.make(:rubric, result: @result)
            else
              Mark.make(:flexible, result: @result)
            end

            @assignment.assignment_stat.refresh_grade_distribution
            @grade_distribution = @assignment.assignment_stat.grade_distribution_percentage

            # convert @grade_distribution csv to an array
            @grade_distribution = @grade_distribution.parse_csv.map{ |x| x.to_i }

            # after the call to get_as, a second result for each marking scheme type
            # will be marked as complete, a result which will be in the same grade range
            # therefore we must increment the number of groupings at the given range for
            # each marking scheme type
            if @assignment.marking_scheme_type == Assignment::MARKING_SCHEME_TYPE[:rubric]
              @grade_distribution[4] += 1
            else
              @grade_distribution[1] += 1
            end

            get_as @admin,
                   :toggle_marking_state,
                   format: :js,
                   assignment_id: @assignment.id,
                   submission_id: 1,
                   id: @result.id
          end

          should 'refresh the cached grade distribution data when the marking state is set to complete' do
            @assignment.reload
            actual_distribution = @assignment.assignment_stat.grade_distribution_percentage.parse_csv.map{ |x| x.to_i }
            assert_equal actual_distribution, @grade_distribution
            assert_not_nil assigns :result
          end

          should respond_with :success
        end

        context 'GET on :download' do
          setup do
            @file = SubmissionFile.new
          end

          should 'download without file error' do
            @file.expects(:filename).once.returns('filename')
            @file.expects(:retrieve_file).returns('file content')
            @file.expects(:is_supported_image?).once.returns(false)
            SubmissionFile.stubs(:find).returns(@file)

            get_as @admin,
                   :download,
                   assignment_id: 1,
                   submission_id: 1,
                   select_file_id: 1,
                   id: 1
            assert_equal true, flash.empty?
            assert_equal response.header['Content-Type'], 'application/octet-stream'
            assert_response :success
            assert_equal 'file content', @response.body
          end  # -- without file error

          should 'download with file error' do
            submission = Submission.make
            SubmissionFile.any_instance.expects(:retrieve_file).once.raises(Exception.new(SAMPLE_ERR_MSG))
            SubmissionFile.stubs(:find).returns(@file)

            @file.expects(:submission).twice.returns(
                submission)
            get_as @admin,
                   :download,
                   assignment_id: 1,
                   submission_id: 1,
                   select_file_id: 1,
                   id: 1

            assert_equal flash[:file_download_error], SAMPLE_ERR_MSG
            assert_response :redirect
          end  # -- with file error

          should 'with supported image to be displayed inside browser' do
            @file.expects(:filename).once.returns(
              'filename.supported_image')
            @file.expects(:retrieve_file).returns('file content')
            @file.expects(:is_supported_image?).once.returns(true)
            SubmissionFile.stubs(:find).returns(@file)

            get_as @admin,
                    :download,
                    assignment_id: 1,
                    submission_id: 1,
                    id: 1,
                    select_file_id: 1,
                    show_in_browser: true

            assert_equal response.header['Content-Type'], 'image'
            assert_response :success
            assert_equal 'file content', @response.body
          end  # -- with supported image to be displayed in browser
        end

        context 'GET on :download_zip' do

          setup do
            @group = Group.make
            @student = Student.make
            @grouping = Grouping.make(group: @group,
                                      assignment: @assignment)
            @membership = StudentMembership.make(user: @student,
                                                 membership_status: 'inviter',
                                                 grouping: @grouping)
            @student = @membership.user
            @file1_name = 'TestFile.java'
            @file1_content = "Some contents for TestFile.java\n"

            @group.access_repo do |repo|
              txn = repo.get_transaction('test')
              path = File.join(@assignment.repository_folder, @file1_name)
              txn.add(path, @file1_content, '')
              repo.commit(txn)

              # Generate submission
              @submission = Submission.
                  generate_new_submission(@grouping, repo.get_latest_revision)
            end
            @annotation = TextAnnotation.new
            @file = SubmissionFile.find_by_submission_id(@submission.id)
            @annotation.
                update_attributes({ line_start: 1,
                                    line_end: 2,
                                    submission_file_id: @file.id,
                                    is_remark: false,
                                    annotation_number: @submission.
                                        annotations.count + 1
                                  })
            @annotation.annotation_text = AnnotationText.make
            @annotation.save
          end

          should 'download in zip all files with annotations' do
            get_as @admin, :download_zip,
                   assignment_id: @assignment.id,
                   submission_id: @submission.id,
                   id: @submission.id,
                   grouping_id: @grouping.id,
                   include_annotations: 'true'

            assert_equal 'application/zip', response.header['Content-Type']
            assert_response :success
            zip_path = "tmp/#{@assignment.short_identifier}_" +
                "#{@grouping.group.group_name}_r#{@grouping.group.repo.
                    get_latest_revision.revision_number}_ann.zip"
            Zip::File.open(zip_path) do |zip_file|
              file1_path = File.join("#{@assignment.repository_folder}-" +
                                         "#{@grouping.group.repo_name}",
                                     @file1_name)
              assert_not_nil zip_file.find_entry(file1_path)
              assert_equal @file.retrieve_file(true), zip_file.read(file1_path)
            end
          end

          should 'download in zip all files without annotations' do
            get_as @admin, :download_zip,
                   assignment_id: @assignment.id,
                   submission_id: @submission.id,
                   id: @submission.id,
                   grouping_id: @grouping.id,
                   include_annotations: 'false'

            assert_equal 'application/zip', response.header['Content-Type']
            assert_response :success
            zip_path = "tmp/#{@assignment.short_identifier}_" +
                "#{@grouping.group.group_name}_r#{@grouping.group.repo.
                    get_latest_revision.revision_number}.zip"
            Zip::File.open(zip_path) do |zip_file|
              file1_path = File.join("#{@assignment.repository_folder}-" +
                                         "#{@grouping.group.repo_name}",
                                     @file1_name)
              assert_not_nil zip_file.find_entry(file1_path)
              assert_equal @file.retrieve_file, zip_file.read(file1_path)
            end
          end
        end

        context 'GET on :codeviewer' do
          setup do
            g = Grouping.make(assignment: @assignment)
            @submission = Submission.make(grouping: g)
            @file = SubmissionFile.make(submission: @submission)
            annotation = Annotation.new
            @file.expects(:annotations).once.returns(annotation)
            SubmissionFile.stubs(:find).returns(@file)
          end

          should 'without file error' do
            @file.expects(:get_file_type).once.returns('txt')
            SubmissionFile.any_instance.expects(:retrieve_file).once.returns('file content')
            get_as @admin,
                   :codeviewer,
                   format: :js,
                   assignment_id: @assignment.id,
                   submission_id: 1,
                   id: 1,
                   focus_line: 1,
                   submission_file_id: @file.id

            assert_equal true, flash.empty?
            assert_not_nil assigns :assignment
            assert_not_nil assigns :submission_file_id
            assert_not_nil assigns :focus_line
            assert_not_nil assigns :file
            assert_not_nil assigns :result
            assert_not_nil assigns :annots
            assert_not_nil assigns :all_annots
            assert_not_nil assigns :file_contents
            assert_not_nil assigns :code_type
            assert render_template 'results/common/codeviewer'
            assert_response :success
          end  # -- without file error

          should 'with file error' do
            SubmissionFile.any_instance.expects(:retrieve_file).once.raises(Exception.new(SAMPLE_ERR_MSG))
            get_as @admin,
                   :codeviewer,
                   format: :js,
                   assignment_id: @assignment.id,
                   submission_id: 1,
                   id: 1,
                   focus_line: 1,
                   submission_file_id: @file.id

            assert_not_nil assigns :assignment
            assert_not_nil assigns :submission_file_id
            assert_not_nil assigns :focus_line
            assert_not_nil assigns :file
            assert_not_nil assigns :result
            assert_not_nil assigns :annots
            assert_not_nil assigns :all_annots
            assert_nil assigns :file_contents
            assert_nil assigns :code_type
            assert render_template 'shared/_handle_error.js.erb'
            assert_response :success
            # Workaround to assert that the error message made its way to the
            # response
            assert_match Regexp.new(SAMPLE_ERR_MSG), @response.body
          end  # --with file error
        end

        context 'GET on :update_mark' do
          setup do
<<<<<<< HEAD
            g = Grouping.make(:assignment => @assignment)
            @submission = Submission.make(:grouping => g)

            if @assignment.marking_scheme_type == Assignment::MARKING_SCHEME_TYPE[:rubric]
              @mark = Mark.make(:rubric, :result => @submission.get_latest_result)
            else
              @mark = Mark.make(:flexible, :result => @submission.get_latest_result)
=======
            g = Grouping.make(assignment: @assignment)
            @submission = Submission.make(grouping: g)
            if @assignment.marking_scheme_type == Assignment::MARKING_SCHEME_TYPE[:rubric]
              @mark = Mark.make(:rubric, result: @submission.get_latest_result)
            else
              @mark = Mark.make(:flexible, result: @submission.get_latest_result)
>>>>>>> 441e389e
            end
          end

          should 'fails validation' do
            ActiveModel::Errors.any_instance.stubs(
                    :full_messages).returns([SAMPLE_ERR_MSG])

            get_as @admin,
                   :update_mark,
                   format: :js,
                   assignment_id: 1,
                   submission_id: 1,
                   id: 1,
                   mark_id: @mark.id,
                   mark: 'something'

            assert_response :bad_request
            assert_match Regexp.new(SAMPLE_ERR_MSG), @response.body
          end

          should 'with save error' do
            @mark.expects(:save).once.returns(false)

            Mark.stubs(:find).once.returns(@mark)
            ActiveModel::Errors.any_instance.stubs(:full_messages).returns([SAMPLE_ERR_MSG])
            get_as @admin,
                   :update_mark,
                   assignment_id: 1,
                   submission_id: 1,
                   id: 1,
                   mark_id: 1,
                   mark: 1
            assert_response :bad_request
            assert_match Regexp.new(SAMPLE_ERR_MSG), @response.body
          end

          should 'without save error' do
            get_as @admin,
                   :update_mark,
                   format: :js,
                   assignment_id: 1,
                   submission_id: 1,
                   id: 1,
                   mark_id: @mark.id,
                   mark: 1
            assert_response :success
          end

          should 'GET on :view_marks' do
            get_as @admin,
                   :view_marks,
                   assignment_id: @assignment.id,
                   submission_id: 1,
                   id: 1
            assert render_template '404'
            assert_response 404
          end

          should 'GET on :add_extra_mark' do
            get_as @admin,
                   :add_extra_mark,
                   format: :js,
                   assignment_id: 1,
                   submission_id: @submission.id,
                   id: @submission.get_latest_result.id
            assert_not_nil assigns :result
            assert render_template 'results/marker/add_extra_mark'
            assert_response :success
          end

          context 'POST on :add_extra_mark' do
            should 'with save error' do
              extra_mark = ExtraMark.new
              ExtraMark.expects(:new).once.returns(extra_mark)
              extra_mark.expects(:save).once.returns(false)
              post_as @admin,
                      :add_extra_mark,
                      format: :js,
                      assignment_id: 1,
                      submission_id: @submission.id,
                      id: @submission.get_latest_result.id,
                      extra_mark: { extra_mark: 1 }
              assert_not_nil assigns :result
              assert_not_nil assigns :extra_mark
              assert_response :success
            end

            should 'without save error' do
              @submission.get_latest_result.update_total_mark
              @old_total_mark = @submission.get_latest_result.total_mark
              post_as @admin,
                      :add_extra_mark,
                      format: :js,
                      assignment_id: 1,
                      submission_id: @submission.id,
                      id: @submission.get_latest_result.id,
                      extra_mark: { extra_mark: 1 }
              assert_not_nil assigns :result
              assert_not_nil assigns :extra_mark
              assert render_template 'results/marker/insert_extra_mark'
              assert_response :success

              @submission.get_latest_result.reload
              assert_equal @old_total_mark + 1, @submission.get_latest_result.total_mark
            end
          end
        end

        should 'GET on :remove_extra_mark' do
          @result = Result.make
          (3..4).each do |extra_mark_value|
            @extra_mark = ExtraMark.new
            @extra_mark.unit = ExtraMark::POINTS
            @extra_mark.result = @result
            @extra_mark.extra_mark = extra_mark_value
            assert @extra_mark.save
          end
          @result.update_total_mark
          @old_total_mark = @result.total_mark
          get_as @admin,
                 :remove_extra_mark,
                 format: :js,
                 assignment_id: 1,
                 submission_id: 1,
                 id: @extra_mark.id

          assert_equal true, flash.empty?
          assert_not_nil assigns :result
          assert render_template 'results/marker/remove_extra_mark'
          assert_response :success

          @result.reload
          assert_equal @old_total_mark - @extra_mark.extra_mark, @result.total_mark
        end

        should 'POST on :update_overall_comment' do
          @result = Result.make
          @overall_comment = 'A new overall comment!'
          post_as @admin,
                  :update_overall_comment,
                  assignment_id: 1,
                  submission_id: 1,
                  id: @result.id,
                  result: {overall_comment: @overall_comment}
          @result.reload
          assert_equal @result.overall_comment, @overall_comment
        end
      end
    end
  end # An authenticated and authorized admin doing a

  context 'A TA' do

    {setup_ta_flexible: 'flexible',
     setup_ta_rubric: 'rubric'}.each do |setup_method, scheme_type|

      context "in an assignment with #{scheme_type} scheme doing a" do
        setup do
          @ta = Ta.make
          @assignment = Assignment.make(marking_scheme_type: scheme_type)
        end

        should 'GET on :edit' do
          result = Result.make
          get_as @ta,
                 :edit,
                 assignment_id: 1,
                 submission_id: 1,
                 id: result.id

          assert_equal true, flash.empty?
          assert render_template :edit
          assert_response :success
        end

        context 'GET on :next_grouping' do
          should 'when current grouping has submission' do
            grouping = Grouping.make
            Grouping.any_instance.stubs(:has_submission).returns(true)
            get_as @ta,
                   :next_grouping,
                   assignment_id: 1,
                   submission_id: 1,
                   id: grouping.id

            assert_response :redirect
          end

          should 'when current grouping has no submission' do
            grouping = Grouping.make
            Grouping.any_instance.stubs(:has_submission).returns(false)
            get_as @ta,
                   :next_grouping,
                   assignment_id: 1,
                   submission_id: 1,
                   id: grouping.id
            assert_response :redirect
          end
        end

        should 'GET on :set_released_to_students' do
          result = Result.make
          get_as @ta,
                 :set_released_to_students,
                 assignment_id: 1,
                 submission_id: 1,
                 id: result.id
          assert_response :missing
          assert render_template 404
        end

        should 'GET on :toggle_marking_state' do
          result = Result.make
          get_as @ta,
                 :toggle_marking_state,
                 format: :js,
                 assignment_id: 1,
                 submission_id: 1,
                 id: result.id
          assert_response :success
          assert_not_nil assigns :result
        end

        context 'GET on :download' do
          setup do
            @file = SubmissionFile.new
          end

          should 'without file error' do
            @file.expects(:filename).once.returns('filename')
            @file.expects(:is_supported_image?).once.returns(false)
            @file.expects(:retrieve_file).once.returns('file content')
            SubmissionFile.stubs(:find).returns(@file)

            get_as @ta,
                   :download,
                   assignment_id: 1,
                   submission_id: 1,
                   id: 1,
                   select_file_id: 1
            assert_equal true, flash.empty?
            assert_equal 'application/octet-stream', response.header['Content-Type']
            assert_response :success
            assert_equal 'file content', @response.body
          end

          should 'with file error' do
            submission = Submission.make
            result = Result.make
            submission.expects(:get_latest_result).once.returns(result)
            @file.expects(:submission).twice.returns(submission)
            @file.expects(:retrieve_file).once.raises(
                    Exception.new(SAMPLE_ERR_MSG))
            SubmissionFile.stubs(:find).returns(@file)

            get_as @ta,
                   :download,
                   assignment_id: 1,
                   submission_id: 1,
                   id: 1,
                   select_file_id: 1
            assert_equal flash[:file_download_error], SAMPLE_ERR_MSG
            assert_response :redirect
          end

          should 'with supported image to be displayed inside browser' do
            @file.expects(:filename).once.returns('filename.supported_image')
            @file.expects(:is_supported_image?).once.returns(true)
            @file.expects(:retrieve_file).returns('file content')
            SubmissionFile.stubs(:find).returns(@file)

            get_as @ta,
                    :download,
                    assignment_id: 1,
                    submission_id: 1,
                    id: 1,
                    select_file_id: 1,
                    show_in_browser: true
            assert_equal true, flash.empty?
            assert_equal response.header['Content-Type'], 'image'
            assert_response :success
            assert_equal 'file content', @response.body
          end
        end

        context 'GET on :codeviewer' do
          setup do
            @submission_file = SubmissionFile.make
          end

          should 'be able to codeviewer with file reading error' do
            # We simulate a file reading error.
            SubmissionFile.any_instance.expects(:retrieve_file
                      ).once.raises(Exception.new(SAMPLE_ERR_MSG))
            get_as @ta,
                   :codeviewer,
                   format: :js,
                   assignment_id: @assignment.id,
                   submission_id: 1,
                   submission_file_id: @submission_file.id,
                   id: 1,
                   focus_line: 1
            assert_not_nil assigns :assignment
            assert_not_nil assigns :submission_file_id
            assert_not_nil assigns :focus_line
            assert_not_nil assigns :file
            assert_not_nil assigns :result
            assert_not_nil assigns :annots
            assert_not_nil assigns :all_annots
            assert_nil assigns :file_contents
            assert_nil assigns :code_type
            assert render_template 'shared/_handle_error.js.erb'
            assert_response :success
            # Workaround to assert that the error message made its way to the
            # response
            assert_match Regexp.new(SAMPLE_ERR_MSG), @response.body
          end  # -- with file reading error

          should 'without error' do
            # We don't want to access a real file.
            SubmissionFile.any_instance.expects(:retrieve_file).once.returns('file content')
            SubmissionFile.stubs(:find).returns(@submission_file)
            get_as @ta,
                   :codeviewer,
                   format: :js,
                   assignment_id: @assignment.id,
                   submission_id: 1,
                   submission_file_id: @submission_file.id,
                   id: 1,
                   focus_line: 1

            assert_not_nil assigns :assignment
            assert_not_nil assigns :submission_file_id
            assert_not_nil assigns :focus_line
            assert_not_nil assigns :file
            assert_not_nil assigns :result
            assert_not_nil assigns :annots
            assert_not_nil assigns :all_annots
            assert render_template 'results/common/codeviewer'
            assert_response :success
          end  # -- without error
        end

        context 'GET on :update_mark' do
          setup do
            @mark = Mark.make
          end

          should 'fails validation' do
            ActiveModel::Errors.any_instance.stubs(:full_messages).returns([SAMPLE_ERR_MSG])
            get_as @ta,
                   :update_mark,
                   format: :js,
                   assignment_id: 1,
                   submission_id: 1,
                   id: 1,
                   mark_id: @mark.id,
                   mark: 'something'
            assert_response :bad_request
            assert_match Regexp.new(SAMPLE_ERR_MSG), @response.body
          end

          should 'without save error' do
            get_as @ta,
                   :update_mark,
                   format: :js,
                   assignment_id: 1,
                   submission_id: 1,
                   mark_id: @mark.id,
                   mark: 1
            assert render_template 'results/marker/_update_mark.rjs'
            assert_response :success
          end
        end  # -- GET on :update_mark

        should 'GET on :view_marks' do
          get_as @ta,
                 :view_marks,
                 assignment_id: @assignment.id,
                 submission_id: 1,
                 id: 1
          assert render_template '404'
          assert_response 404
        end  # -- GET on :view_marks

        should 'GET on :add_extra_mark' do
          incomplete_result = Result.make
          get_as @ta,
                 :add_extra_mark,
                 format: :js,
                 assignment_id: 1,
                 submission_id: 1,
                 id: incomplete_result.id
          assert_not_nil assigns :result
          assert render_template 'results/marker/add_extra_mark'
          assert_response :success
        end

        context 'POST on :add_extra_mark' do
          setup do
            @incomplete_result = Result.make
          end

          should 'with save error' do
            extra_mark = ExtraMark.new
            ExtraMark.expects(:new).once.returns(extra_mark)
            extra_mark.expects(:save).once.returns(false)
            post_as @ta,
                    :add_extra_mark,
                    format: :js,
                    assignment_id: 1,
                    submission_id: 1,
                    id: @incomplete_result.id,
                    extra_mark: {extra_mark: 1}
            assert_not_nil assigns :result
            assert_not_nil assigns :extra_mark
            assert render_template 'results/marker/add_extra_mark_error'
            assert_response :success
          end  # -- with save error

          should 'without save error' do
            @incomplete_result.update_total_mark
            @old_total_mark = @incomplete_result.total_mark
            post_as @ta,
                    :add_extra_mark,
                    format: :js,
                    assignment_id: 1,
                    submission_id: 1,
                    id: @incomplete_result.id,
                    extra_mark: {extra_mark: 1}
            assert_not_nil assigns :result
            assert_not_nil assigns :extra_mark
            assert render_template 'results/marker/insert_extra_mark'
            assert_response :success

            @incomplete_result.reload
            assert_equal @old_total_mark + 1, @incomplete_result.total_mark
          end
        end

        should 'GET on :remove_extra_mark' do
          # create and save extra marks
          @result = Result.make
          (3..4).each do |extra_mark_value|
            @extra_mark = ExtraMark.new
            @extra_mark.unit = ExtraMark::POINTS
            @extra_mark.result = @result
            @extra_mark.extra_mark = extra_mark_value
            assert @extra_mark.save
          end
          @result.update_total_mark
          @old_total_mark = @result.total_mark
          get_as @ta,
                 :remove_extra_mark,
                 format: :js,
                 assignment_id: 1,
                 submission_id: 1,
                 id: @extra_mark.id
          assert_equal true, flash.empty?
          assert_not_nil assigns :result
          assert render_template 'results/marker/remove_extra_mark'
          assert_response :success

          @result.reload
          assert_equal @old_total_mark - @extra_mark.extra_mark,
                        @result.total_mark
        end

        should 'POST on :update_overall_comment' do
          @overall_comment = 'A new overall comment!'
          @result = Result.make
          post_as @ta,
                  :update_overall_comment,
                  assignment_id: 1,
                  submission_id: 1,
                  id: @result.id,
                  result: {overall_comment: @overall_comment}
          @result.reload
          assert_equal @result.overall_comment, @overall_comment
        end
      end
    end
  end # An authenticated and authorized TA doing a
end<|MERGE_RESOLUTION|>--- conflicted
+++ resolved
@@ -464,15 +464,6 @@
           end
 
           should 'and the result is available' do
-<<<<<<< HEAD
-            SubmissionFile.make(:submission => @submission)
-            if @assignment.marking_scheme_type == Assignment::MARKING_SCHEME_TYPE[:rubric]
-              Mark.make(:rubric, :result => @result)
-            else
-              Mark.make(:flexible, :result => @result)
-            end
-            AnnotationCategory.make(:assignment => @assignment)
-=======
             SubmissionFile.make(submission: @submission)
             if @assignment.marking_scheme_type == Assignment::MARKING_SCHEME_TYPE[:rubric]
               Mark.make(:rubric, result: @result)
@@ -480,7 +471,6 @@
               Mark.make(:flexible,  result: @result)
             end
             AnnotationCategory.make(assignment: @assignment)
->>>>>>> 441e389e
             @submission_file = @result.submission.submission_files.first
             @result.marking_state = Result::MARKING_STATES[:complete]
             @result.released_to_students = true
@@ -958,22 +948,12 @@
 
         context 'GET on :update_mark' do
           setup do
-<<<<<<< HEAD
-            g = Grouping.make(:assignment => @assignment)
-            @submission = Submission.make(:grouping => g)
-
-            if @assignment.marking_scheme_type == Assignment::MARKING_SCHEME_TYPE[:rubric]
-              @mark = Mark.make(:rubric, :result => @submission.get_latest_result)
-            else
-              @mark = Mark.make(:flexible, :result => @submission.get_latest_result)
-=======
             g = Grouping.make(assignment: @assignment)
             @submission = Submission.make(grouping: g)
             if @assignment.marking_scheme_type == Assignment::MARKING_SCHEME_TYPE[:rubric]
               @mark = Mark.make(:rubric, result: @submission.get_latest_result)
             else
               @mark = Mark.make(:flexible, result: @submission.get_latest_result)
->>>>>>> 441e389e
             end
           end
 
