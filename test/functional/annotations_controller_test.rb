--- conflicted
+++ resolved
@@ -122,13 +122,8 @@
       assert render_template 'create'
     end # End context :create image
 
-<<<<<<< HEAD
-    should 'on :destroy' do
-      anno = TextAnnotation.create({
-=======
-    should "on :destroy" do
+    should 'on :destroy' do
       anno = TextAnnotation.make({
->>>>>>> 827ad1da
         :line_start => 1, :line_end => 1,
         :annotation_text_id => @annotation_text.id,
         :submission_file_id =>  @submission_file.id,
@@ -139,13 +134,8 @@
       assert render_template 'destroy'
     end # End context :destroy
 
-<<<<<<< HEAD
-    should 'on :update_annotation' do
-      anno = TextAnnotation.create({
-=======
-    should "on :update_annotation" do
+    should 'on :update_annotation' do
       anno = TextAnnotation.make({
->>>>>>> 827ad1da
         :line_start => 1, :line_end => 1,
         :annotation_text_id => @annotation_text.id,
         :submission_file_id =>  @submission_file.id})
@@ -208,13 +198,8 @@
       assert render_template 'create'
     end # End context :create image
 
-<<<<<<< HEAD
-    should 'on :destroy' do
-      anno = TextAnnotation.create({
-=======
-    should "on :destroy" do
+    should 'on :destroy' do
       anno = TextAnnotation.make({
->>>>>>> 827ad1da
         :line_start => 1, :line_end => 1,
         :annotation_text_id => @annotation_text.id,
         :submission_file_id =>  @submission_file.id,
@@ -225,13 +210,8 @@
       assert render_template 'destroy'
     end # End context :destroy
 
-<<<<<<< HEAD
-    should 'on :update_annotation' do
-      anno = TextAnnotation.create({
-=======
-    should "on :update_annotation" do
+    should 'on :update_annotation' do
       anno = TextAnnotation.make({
->>>>>>> 827ad1da
         :line_start => 1, :line_end => 1,
         :annotation_text_id => @annotation_text.id,
         :submission_file_id =>  @submission_file.id})
