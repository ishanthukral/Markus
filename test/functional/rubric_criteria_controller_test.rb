# encoding: utf-8
require File.expand_path(File.join(File.dirname(__FILE__), 'authenticated_controller_test'))
require File.expand_path(File.join(File.dirname(__FILE__), '..', 'blueprints', 'blueprints'))
require File.expand_path(File.join(File.dirname(__FILE__), '..', 'blueprints', 'helper'))
require File.expand_path(File.join(File.dirname(__FILE__),'..', 'test_helper'))

require 'shoulda'
require 'machinist'

class RubricCriteriaControllerTest < AuthenticatedControllerTest

  context 'An unauthenticated and unauthorized user' do

    context 'with an assignment' do
      setup do
        @grouping = Grouping.make
        @assignment = @grouping.assignment
      end

      should 'be redirected on index' do
        get :index, assignment_id: @assignment.id
        assert_response :redirect
      end

      should 'be redirected on :download_csv' do
        get :download_csv, assignment_id: @assignment.id
        assert_response :redirect
      end

      should 'be redirected on :download_yml' do
        get :download_yml, assignment_id: @assignment.id
        assert_response :redirect
      end

      should 'be redirected on :csv_upload' do
        get :csv_upload, assignment_id: @assignment.id
        assert_response :redirect
      end

      context 'and a submission' do
        setup do
          @submission = Submission.make(grouping: @grouping)
        end

<<<<<<< HEAD
        should 'be redirect on edit' do
          get :edit,
              assignment_id: @assignment.id,
              submission_id: @submission.id,
              id: 1
              #FIXME
=======
        should 'be redirected on update' do
          put :update, assignment_id: @assignment.id, id: 1
>>>>>>> 732c6ed7
          assert_response :redirect
        end

        should 'be redirect on delete' do
          delete :destroy, assignment_id: @assignment.id, id: 1
          assert_response :redirect
        end
      end
    end
  end # An unauthenticated and unauthorized user doing a GET

  context 'An admin, with an assignment' do

    setup do
      @admin = Admin.make
      @assignment = Assignment.make

    end

    should 'upload successfully properly formatted csv file' do
      tempfile = fixture_file_upload('files/rubric.csv')
      post_as @admin,
             :csv_upload,
             assignment_id: @assignment.id,
             csv_upload: {rubric: tempfile}
      @assignment.reload

      rubric_criteria = @assignment.get_criteria
      assert_not_nil assigns :assignment
      assert_response :redirect
      assert set_flash.to(t('rubric_criteria.upload.success', nb_updates: 4))
      assert_response :redirect
      assert_equal 4, @assignment.get_criteria.size

      assert_equal 'Algorithm Design', rubric_criteria[0].name
      assert_equal 1, rubric_criteria[0].position
      assert_equal 'Documentation', rubric_criteria[1].name
      assert_equal 2, rubric_criteria[1].position
      assert_equal 'Testing', rubric_criteria[2].name
      assert_equal 3, rubric_criteria[2].position
      assert_equal 'Correctness', rubric_criteria[3].name
      assert_equal 4, rubric_criteria[3].position
    end

    should 'deal properly with ill formatted CSV files' do
      tempfile = fixture_file_upload('files/rubric_incomplete.csv')
      post_as @admin,
              :csv_upload,
              assignment_id: @assignment.id,
              csv_upload: {rubric: tempfile}
      assert_not_nil assigns :assignment
      assert_not_empty flash[:error]
      assert_response :redirect
    end

    should 'deal properly with malformed CSV files' do
      tempfile = fixture_file_upload('files/malformed.csv')
      post_as @admin,
              :csv_upload,
              assignment_id: @assignment.id,
              csv_upload: { rubric: tempfile }

      assert_not_nil assigns :assignment
      assert_equal(flash[:error], [I18n.t('csv.upload.malformed_csv')])
      assert_response :redirect
    end

    should 'deal properly with a non csv file with a csv extension' do
      tempfile = fixture_file_upload('files/pdf_with_csv_extension.csv')
      post_as @admin,
              :csv_upload,
              assignment_id: @assignment.id,
              csv_upload: { rubric: tempfile },
              encoding: 'UTF-8'

      assert_not_nil assigns :assignment
      assert_equal(flash[:error],
                   [I18n.t('csv.upload.non_text_file_with_csv_extension')])
      assert_response :redirect
    end

    should 'have valid values in database after an upload of a UTF-8 encoded file parsed as UTF-8' do
      post_as @admin,
              :csv_upload,
              assignment_id: @assignment.id,
              csv_upload: {rubric: fixture_file_upload('files/test_rubric_criteria_UTF-8.csv')},
              encoding: 'UTF-8'
      assert_response :redirect
      test_criterion = @assignment.get_criteria.select{ |criterion| criterion.name == 'RubricCriteriaÈrÉØrr' }
      assert_not_empty test_criterion # rubric criterion should exist
    end

    should 'have valid values in database after an upload of a ISO-8859-1 encoded file parsed as ISO-8859-1' do
      post_as @admin,
              :csv_upload,
              assignment_id: @assignment.id,
              csv_upload: {rubric: fixture_file_upload('files/test_rubric_criteria_ISO-8859-1.csv')},
              encoding: 'ISO-8859-1'
      assert_response :redirect
      test_criterion = @assignment.get_criteria.select{ |criterion| criterion.name == 'RubricCriteriaÈrÉØrr' }
      assert_not_empty test_criterion # rubric criterion should exist
    end

    should 'have valid values in database after an upload of a UTF-8 encoded file parsed as ISO-8859-1' do
      post_as @admin,
              :csv_upload,
              assignment_id: @assignment.id,
              csv_upload: {rubric: fixture_file_upload('files/test_rubric_criteria_UTF-8.csv')},
              encoding: 'ISO-8859-1'
      assert_response :redirect
      test_criterion = @assignment.get_criteria.select{ |criterion| criterion.name == 'RubricCriteriaÈrÉØrr' }
      assert_empty test_criterion # rubric criterion should not exist, despite being in file
    end

    should 'upload successfully well formatted yml criteria' do
      yml_string = <<END
cr1:
  max_mark: 5
  level_0:
    name: what?
    description: fail
  level_1:
    name: hmm
    description: almost fail
  level_2:
    name: average
    description: average joe
  level_3:
    name: good
    description: alright
  level_4:
    name: poor
    description: I expected more
cr2:
  max_mark: 2
END
      post_as @admin,
              :yml_upload,
              assignment_id: @assignment.id,
              yml_upload: {rubric: yml_string}

      assert_response :redirect
      assert_not_nil set_flash.to(t('rubric_criteria.upload.success',
                                    nb_updates: 2))
      @assignment.reload
      cr1 = @assignment.get_criteria.find_by(name: 'cr1')
      cr2 = @assignment.get_criteria.find_by(name: 'cr2')
      assert_equal(@assignment.get_criteria.length, 2)
      assert_equal(8, cr2.max_mark) # We get four times what we entered because we entered the weight
      assert_equal(20, cr1.max_mark)
      assert_equal('what?', cr1.level_0_name)
      assert_equal('fail', cr1.level_0_description)
      assert_equal('hmm', cr1.level_1_name)
      assert_equal('almost fail', cr1.level_1_description)
      assert_equal('average', cr1.level_2_name)
      assert_equal('average joe', cr1.level_2_description)
      assert_equal('good', cr1.level_3_name)
      assert_equal('alright', cr1.level_3_description)
      assert_equal('poor', cr1.level_4_name)
      assert_equal('I expected more', cr1.level_4_description)
    end

    should 'deal with bad weight on yaml file' do
      post_as @admin,
              :yml_upload,
              assignment_id: @assignment.id,
              yml_upload: {rubric:
                "cr1:\n  max_mark: monstrously heavy\n"}

      assert_response  :redirect
      assert_not_nil set_flash.to(
        t('rubric_criteria.upload.error') + ' cr1')
      @assignment.reload
      new_categories_list = @assignment.annotation_categories
      assert_equal [], @assignment.get_criteria

    end

    should 'deal properly with yml syntax error' do
     post_as @admin,
             :yml_upload,
             assignment_id: @assignment.id,
             yml_upload: {rubric: "cr1:\n  max_mark: 5\na"}

      assert_response :redirect
      assert_not_nil set_flash.to(t('rubric_criteria.upload.error') + '  ' +
                                  t('rubric_criteria.upload.syntax_error',
                                    error: "syntax error on line 2, col 1: `'"))
      @assignment.reload
      new_categories_list = @assignment.annotation_categories
      assert_equal(@assignment.get_criteria.length, 0)
    end

    should 'deal properly with empty yml file' do
      post_as @admin,
              :yml_upload,
              assignment_id: @assignment.id,
              yml_upload: {rubric: ''}
      assert_response :redirect
      @assignment.reload
      new_categories_list = @assignment.annotation_categories
      assert_equal(@assignment.get_criteria.length, 0)

    end

    context 'with a criterion' do
      setup do
        @criterion = RubricCriterion.make(name: 'Algorithm',
                                          assignment: @assignment)
      end

      should 'see index' do
        get_as @admin, :index, assignment_id: @assignment.id
        assert assigns :assignment
        assert assigns :criteria
        assert render_template :index
        assert_response :success
      end

<<<<<<< HEAD
      should 'be able to get on :edit' do
        get_as @admin, :edit, assignment_id: 1, id: @criterion.id
        assert assigns :criterion
        assert render_template :edit
        assert_response :success
      end

=======
      should 'be able to save with errors' do
        @errors = ActiveModel::Errors.new(self)
        RubricCriterion.any_instance.expects(:save).once.returns(false)
        RubricCriterion.any_instance.expects(:errors).once.returns(@errors)
        get_as @admin,
               :update,
               format: :js,
               assignment_id: @assignment.id,
               id: @criterion.id,
               rubric_criterion: { name: 'one',
                                   max_mark: 10 }
        assert assigns :criterion
        assert render_template 'errors'
        assert_response :success
      end

      should 'be able to save without errors' do
        get_as @admin,
               :update,
               format: :js,
               assignment_id: @assignment.id,
               id: @criterion.id,
               rubric_criterion: { name: 'one',
                                   max_mark: 10 }
        assert assigns :criterion
        assert_equal I18n.t('criterion_saved_success'), flash[:success]
        assert render_template :update
      end

>>>>>>> 732c6ed7
      should 'be able to save with error' do
        RubricCriterion.any_instance.expects(:save).once.returns(false)
        post_as @admin,
                :create,
                assignment_id: @assignment.id,
                rubric_criterion: {name: 'first',
                                   max_mark: 10}
        assert assigns :assignment
        assert assigns :criterion
        assert assigns :errors
        assert render_template 'criteria/add_criterion_error'
        assert_response :success
      end

      should 'save without error on an assignment as the first criterion' do
        assignment = Assignment.make
        # XXX move elsewhere -> does not need this context
        post_as @admin,
                :create,
                format: :js,
                assignment_id: assignment.id,
                rubric_criterion: {name: 'first',
                                   max_mark: 10}
        assert assigns :assignment
        assert assigns :criterion
        assert render_template 'criteria/create_and_edit'
        assert respond_with :success
      end

      should 'save without errors' do
        post_as @admin,
                :create,
                format: :js,
                assignment_id: @assignment.id,
                rubric_criterion: {name: 'first',
                                   max_mark: 10}
        assert assigns :assignment
        assert assigns :criterion
        assert render_template 'criteria/create_and_edit'
        assert_response :success
      end

      should 'delete criterion' do
        delete_as @admin, :destroy, assignment_id: 1, id: @criterion.id

        assert assigns :criterion
        assert_equal flash[:success], I18n.t('criterion_deleted_success')
        assert_response :success

        assert_raise ActiveRecord::RecordNotFound do
          RubricCriterion.find(@criterion.id)
        end
      end


      should 'download rubric_criteria as CSV' do
        get_as @admin, :download_csv, assignment_id: @assignment.id
        assert assigns :assignment
        assert_equal response.header['Content-Type'], 'text/csv'
        assert_response :success
        assert_equal "Algorithm,4.0,Horrible,Poor,Satisfactory,Good,Excellent,,,,,\n",
                      @response.body
      end

      should 'upload yml file without deleting preexisting criteria' do
        post_as @admin,
                :yml_upload,
                assignment_id: @assignment.id,
                yml_upload: {rubric: "cr1:\n  max_mark: 5\ncr2:\n  max_mark: 2\n"}


        assert_response :redirect
        assert set_flash.to(t('rubric_criteria.upload.success',
                              nb_updates: 2))
        @assignment.reload
        assert_equal(@assignment.get_criteria.length, 3)
        assert_equal(@assignment.get_criteria[0].max_mark, 4.0)
      end

    end
  end # An admin, with an assignment, and a rubric criterion
end<|MERGE_RESOLUTION|>--- conflicted
+++ resolved
@@ -40,20 +40,6 @@
       context 'and a submission' do
         setup do
           @submission = Submission.make(grouping: @grouping)
-        end
-
-<<<<<<< HEAD
-        should 'be redirect on edit' do
-          get :edit,
-              assignment_id: @assignment.id,
-              submission_id: @submission.id,
-              id: 1
-              #FIXME
-=======
-        should 'be redirected on update' do
-          put :update, assignment_id: @assignment.id, id: 1
->>>>>>> 732c6ed7
-          assert_response :redirect
         end
 
         should 'be redirect on delete' do
@@ -272,45 +258,6 @@
         assert_response :success
       end
 
-<<<<<<< HEAD
-      should 'be able to get on :edit' do
-        get_as @admin, :edit, assignment_id: 1, id: @criterion.id
-        assert assigns :criterion
-        assert render_template :edit
-        assert_response :success
-      end
-
-=======
-      should 'be able to save with errors' do
-        @errors = ActiveModel::Errors.new(self)
-        RubricCriterion.any_instance.expects(:save).once.returns(false)
-        RubricCriterion.any_instance.expects(:errors).once.returns(@errors)
-        get_as @admin,
-               :update,
-               format: :js,
-               assignment_id: @assignment.id,
-               id: @criterion.id,
-               rubric_criterion: { name: 'one',
-                                   max_mark: 10 }
-        assert assigns :criterion
-        assert render_template 'errors'
-        assert_response :success
-      end
-
-      should 'be able to save without errors' do
-        get_as @admin,
-               :update,
-               format: :js,
-               assignment_id: @assignment.id,
-               id: @criterion.id,
-               rubric_criterion: { name: 'one',
-                                   max_mark: 10 }
-        assert assigns :criterion
-        assert_equal I18n.t('criterion_saved_success'), flash[:success]
-        assert render_template :update
-      end
-
->>>>>>> 732c6ed7
       should 'be able to save with error' do
         RubricCriterion.any_instance.expects(:save).once.returns(false)
         post_as @admin,
