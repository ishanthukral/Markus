require File.expand_path(File.join(File.dirname(__FILE__), '..', 'test_helper'))
require File.expand_path(File.join(File.dirname(__FILE__), '..', 'blueprints', 'helper'))

require 'shoulda'
require 'machinist'

class RubricCriterionTest < ActiveSupport::TestCase
  context 'A good rubric criterion model' do
    setup do
      RubricCriterion.make
    end

    should validate_presence_of :assignment_id
    should validate_numericality_of :assignment_id
    should validate_numericality_of :weight
    should validate_presence_of :weight

    should validate_presence_of :rubric_criterion_name

    should validate_uniqueness_of(
                         :rubric_criterion_name).scoped_to(
                               :assignment_id).with_message(
                                     'Criterion name already used.')

  end

  # Test that Criteria assigned to non-existant Assignment
  #is NOT OK
  def test_assignment_id_dne
    assignment_id_dne = RubricCriterion.make()
    assignment_id_dne.assignment = Assignment.new
    assert !assignment_id_dne.save
  end

  should 'round weights that have more than 3 significant digits' do
    RubricCriterion.make
    assert RubricCriterion.count > 0
    criterion = RubricCriterion.first
    criterion.weight = 0.5555555555
    criterion.save
    assert_equal 0.556, criterion.weight
  end

  should 'find a mark for a specific rubric and result' do
    assignment = Assignment.make
    grouping = Grouping.make(:assignment => assignment)
    submission = Submission.make(:grouping => grouping)
    result = Result.make(:submission => submission)

    rubric = RubricCriterion.make(:assignment => assignment)

    mark = Mark.make(:result => result,
                    :markable => rubric)
    assert_not_nil rubric.mark_for(result.id)
  end

  should 'Set default levels' do
    r = RubricCriterion.new
    assert r.set_default_levels
    r.save
    assert_equal(I18n.t('rubric_criteria.defaults.level_0'), r.level_0_name)
    assert_equal(I18n.t('rubric_criteria.defaults.level_1'), r.level_1_name)
    assert_equal(I18n.t('rubric_criteria.defaults.level_2'), r.level_2_name)
    assert_equal(I18n.t('rubric_criteria.defaults.level_3'), r.level_3_name)
    assert_equal(I18n.t('rubric_criteria.defaults.level_4'), r.level_4_name)
  end

  should 'be able to set all the level names at once' do
    r = RubricCriterion.new
    levels = []
    0.upto(RubricCriterion::RUBRIC_LEVELS - 1) do |i|
      levels << 'l' + i.to_s()
    end
    r.expects(:save).once
    r.set_level_names(levels)
    0.upto(RubricCriterion::RUBRIC_LEVELS - 1) do |i|
      assert_equal r['level_' + i.to_s() + '_name'], 'l' + i.to_s()
    end
  end

  # TA Assignment tests
  context ' a Rubric Criterion assigning a TA' do

    setup do
      @criterion = RubricCriterion.make
      @ta = Ta.make
    end

    teardown do
      destroy_repos
    end

    should 'assign a TA by id' do
      assert_equal 0, @criterion.criterion_ta_associations.count, 'Got unexpected TA membership count'
      @criterion.add_tas(@ta)
      assert_equal 1, @criterion.criterion_ta_associations.count, 'Got unexpected TA membership count'
    end

    should 'not assign the same TA multiple times' do
      assert_equal 0, @criterion.criterion_ta_associations.count, 'Got unexpected TA membership count'
      @criterion.add_tas(@ta)
      @ta.reload
      @criterion.add_tas(@ta)
      assert_equal 1, @criterion.criterion_ta_associations.count, 'Got unexpected TA membership count'
    end

    should 'unassign a TA by id' do
      assert_equal 0, @criterion.criterion_ta_associations.count, 'Got unexpected TA membership count'
      @criterion.add_tas(@ta)
      assert_equal 1, @criterion.criterion_ta_associations.count, 'Got unexpected TA membership count'
      @ta.reload
      @criterion.remove_tas(@ta)
      assert_equal 0, @criterion.criterion_ta_associations.count, 'Got unexpected TA membership count'
    end

    should 'assign multiple TAs' do
      @ta1 = Ta.make
      @ta2 = Ta.make
      @ta3 = Ta.make
      assert_equal 0, @criterion.criterion_ta_associations.count, 'Got unexpected TA membership count'
      @criterion.add_tas([@ta1, @ta2, @ta3])
      assert_equal 3, @criterion.criterion_ta_associations.count, 'Got unexpected TA membership count'
    end

    should 'remove multiple TAs' do
      @ta1 = Ta.make
      @ta2 = Ta.make
      @ta3 = Ta.make
      assert_equal 0, @criterion.criterion_ta_associations.count, 'Got unexpected TA membership count'
      @criterion.add_tas([@ta1, @ta2, @ta3])
      assert_equal 3, @criterion.criterion_ta_associations.count, 'Got unexpected TA membership count'
      @ta1.reload; @ta2.reload; @ta3.reload
      @criterion.remove_tas([@ta1, @ta3])
      assert_equal 1, @criterion.criterion_ta_associations.count, 'Got unexpected TA membership count'
      @criterion.reload
      assert_equal @ta2.id, @criterion.tas[0].id, 'Did not remove the right TA'
    end

    should 'get the names of TAs assigned to it' do
      @ta1 = Ta.make(:user_name => 'g9browni')
      @ta2 = Ta.make(:user_name => 'c7benjam')
      @criterion.add_tas(@ta1)
      @criterion.add_tas(@ta2)
      assert_contains @criterion.get_ta_names, 'g9browni'
      assert_contains @criterion.get_ta_names, 'c7benjam'
    end
  end

  context 'from an assignment composed of rubric criteria' do
    setup do
      @csv_string = "Algorithm Design,2.0,Horrible,Poor,Satisfactory,Good,Excellent,,,,,
Documentation,2.7,Horrible,Poor,Satisfactory,Good,Excellent,,,,,\n"
      @assignment = Assignment.make(:marking_scheme_type => 'rubric')
      RubricCriterion.make(:assignment => @assignment,
                           :rubric_criterion_name => 'Algorithm Design',
                           :weight => 2.0)
      RubricCriterion.make(:assignment => @assignment,
                           :rubric_criterion_name => 'Documentation',
                           :weight => 2.7)

    end
<<<<<<< HEAD
=======

    should 'be able to get a CSV string' do
      s = RubricCriterion.create_csv(@assignment)
      assert_equal @csv_string, s
    end
>>>>>>> 6dc9fd45
  end

  context 'from an assignment composed of rubric criteria with commas and quotes in the descriptions' do
    setup do
      @csv_string = "Part 1 Programming,2.0,Horrible,Poor,Satisfactory,Good,Excellent,\"Makes the TA \"\"Shivers\"\"\",\"Leaves the TA \"\"calm\"\"\",\"Makes the TA \"\"grin\"\"\",\"Makes the TA \"\"smile\"\"\",\"Makes, the TA scream: \"\"at last, it was about time\"\"\"\n"
      @assignment = Assignment.make
      RubricCriterion.make(:assignment => @assignment,
                           :rubric_criterion_name => 'Part 1 Programming',
                           :weight => 2.0,
                           :level_0_description => 'Makes the TA "Shivers"',
                           :level_1_description => 'Leaves the TA "calm"',
                           :level_2_description => 'Makes the TA "grin"',
                           :level_3_description => 'Makes the TA "smile"',
                           :level_4_description => 'Makes, the TA scream: "at last, it was about time"'
                           )
    end
<<<<<<< HEAD
=======

    should 'be able to get a CSV string' do
      s = RubricCriterion.create_csv(@assignment)
      assert_equal @csv_string, s
    end
>>>>>>> 6dc9fd45
  end

  context 'from an assignment without criteria' do
    setup do
      @assignment = Assignment.make
    end

    context 'when parsing a CSV file' do

      should 'raise an error message on an empty row' do
        assert_raise CSVInvalidLineError do
          RubricCriterion.create_or_update_from_csv_row([], Assignment.new)
        end
      end

      should 'raise an error message on a 1 element row' do
        assert_raise CSVInvalidLineError do
          RubricCriterion.create_or_update_from_csv_row(%w(name), Assignment.new)
        end
      end

      should 'raise an error message on a 2 element row' do
        assert_raise CSVInvalidLineError do
          RubricCriterion.create_or_update_from_csv_row(%w(name 1.0), Assignment.new)
        end
      end

      should 'raise an error message on a row with any number of elements that does not include a name for every criterion' do
        row = %w(name 1.0)
        (0..RubricCriterion::RUBRIC_LEVELS - 2).each do |i|
          row << 'name' + i.to_s
            assert_raise CSVInvalidLineError do
              RubricCriterion.create_or_update_from_csv_row(row, Assignment.new)
            end
        end
      end

      should 'raise an error message on a row with an invalid weight' do
        row = %w(name weight l0 l1 l2 l3 l4)
        e = assert_raise ActiveRecord::RecordNotSaved do
          RubricCriterion.create_or_update_from_csv_row(row, Assignment.new)
        end
        assert_instance_of ActiveRecord::RecordNotSaved, e
      end

      should 'raise the errors hash in case of an unpredicted error' do
        e = assert_raise ActiveRecord::RecordNotSaved do
          # That should fail because the assignment doesn't yet exists (in the DB)
          RubricCriterion.create_or_update_from_csv_row(%w(name 10 l0 l1 l2 l3 l4), Assignment.new)
        end
        assert_instance_of ActiveRecord::RecordNotSaved, e
      end

      context 'and the row is valid' do

        setup do
          # we'll need a valid assignment for those cases.
          @assignment = Assignment.make
          # and a valid csv row...
          row = ['criterion 5', '1.0']
          (0..RubricCriterion::RUBRIC_LEVELS - 1).each do |i|
            row << 'name' + i.to_s
          end
          # ...containing commas and quotes in the descriptions
          (0..RubricCriterion::RUBRIC_LEVELS - 1).each do |i|
            row << 'description' + i.to_s + ' with comma (,) and ""quotes""'
          end
          @csv_base_row = row
        end

        should 'be able to create a new instance without level descriptions' do
          criterion = RubricCriterion.create_or_update_from_csv_row(@csv_base_row, @assignment)
          assert_not_nil criterion
          assert_instance_of RubricCriterion, criterion
          assert_equal criterion.assignment, @assignment
          (0..RubricCriterion::RUBRIC_LEVELS - 1).each do |i|
            assert_equal 'name' + i.to_s, criterion['level_' + i.to_s + '_name']
          end
        end

        context 'and there is an existing rubric criterion with the same name' do
          setup do
            criterion = RubricCriterion.new
            criterion.set_default_levels
            # 'criterion 5' is the name used in the criterion held
            # in @csv_base_row - but they use different level names/descriptions.
            # I'll use the defaults here, and see if I can overwrite with
            # @csv_base_row.
            criterion.rubric_criterion_name = 'criterion 5'
            criterion.assignment = @assignment
            criterion.position = @assignment.next_criterion_position
            criterion.weight = 5.0
            assert criterion.save
          end
          should 'allow a criterion with the same name to overwrite' do
            assert_nothing_raised do
              criterion = RubricCriterion.create_or_update_from_csv_row(@csv_base_row, @assignment)
              (0..RubricCriterion::RUBRIC_LEVELS - 1).each do |i|
                assert_equal 'name' + i.to_s, criterion['level_' + i.to_s + '_name']
              end
              assert_equal 1.0, criterion.weight
            end

          end
        end

        should 'be able to create a new instance with level descriptions' do
          (0..RubricCriterion::RUBRIC_LEVELS - 1).each do |i|
            @csv_base_row << 'description' + i.to_s
          end
          criterion = RubricCriterion.create_or_update_from_csv_row(@csv_base_row, @assignment)
          assert_not_nil criterion
          assert_instance_of RubricCriterion, criterion
          assert_equal criterion.assignment, @assignment
          (0..RubricCriterion::RUBRIC_LEVELS - 1).each do |i|
            assert_equal 'name' + i.to_s, criterion['level_' + i.to_s + '_name']
            assert_equal 'description' + i.to_s + ' with comma (,) and ""quotes""',
                         criterion['level_' + i.to_s + '_description']
          end
        end

      end

    end
  end

  ####################   HELPERS    #################################

  # Helper method for test_validate_presence_of to create a criterion without
  # the specified attribute. if attr == nil then all attributes are included
  def create_no_attr(attr)
    new_rubric_criteria = {
      :rubric_criterion_name => 'somecriteria',
      :assignment_id => Assignment.make,
      :weight => 0.25,
      :level_0_name => 'Horrible',
      :level_1_name => 'Poor',
      :level_2_name => 'Satisfactory',
      :level_3_name => 'Good',
      :level_4_name => 'Excellent'
    }

    new_rubric_criteria.delete(attr) if attr
    RubricCriterion.new(new_rubric_criteria)
  end
end<|MERGE_RESOLUTION|>--- conflicted
+++ resolved
@@ -159,14 +159,6 @@
                            :weight => 2.7)
 
     end
-<<<<<<< HEAD
-=======
-
-    should 'be able to get a CSV string' do
-      s = RubricCriterion.create_csv(@assignment)
-      assert_equal @csv_string, s
-    end
->>>>>>> 6dc9fd45
   end
 
   context 'from an assignment composed of rubric criteria with commas and quotes in the descriptions' do
@@ -183,14 +175,6 @@
                            :level_4_description => 'Makes, the TA scream: "at last, it was about time"'
                            )
     end
-<<<<<<< HEAD
-=======
-
-    should 'be able to get a CSV string' do
-      s = RubricCriterion.create_csv(@assignment)
-      assert_equal @csv_string, s
-    end
->>>>>>> 6dc9fd45
   end
 
   context 'from an assignment without criteria' do
