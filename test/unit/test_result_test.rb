--- conflicted
+++ resolved
@@ -5,24 +5,24 @@
 class TestResultTest < ActiveSupport::TestCase
   should belong_to :submission
   should belong_to :test_script
-  
+
   should validate_presence_of :submission
-  
+
   should validate_presence_of :test_script
   should validate_presence_of :name
   should validate_presence_of :completion_status
   should validate_presence_of :marks_earned
-  
+
   should validate_numericality_of :marks_earned
-  
+
   # create
-  context "A valid test result" do
-    
+  context 'A valid test result' do
+
     setup do
       @sub = Submission.make
       @script = TestScript.make
-      @testresult = TestResult.make(:submission_id     => @sub.id,
-                                    :test_script_id    => @script.id,
+      @testresult = TestResult.make(:submission        => @sub,
+                                    :test_script       => @script,
                                     :name              => 'unit test 1',
                                     :completion_status => 'pass',
                                     :marks_earned      => 5,
@@ -30,47 +30,46 @@
                                     :actual_output     => '   ',
                                     :expected_output   => 'This is the expected output')
     end
-    
-    should "return true when a valid test result is created" do
+
+    should 'return true when a valid test result is created' do
       assert @testresult.valid?
       assert @testresult.save
     end
-    
-    should "return true when a valid test result is created even if the marks_earned is zero" do
+
+    should 'return true when a valid test result is created even if the marks_earned is zero' do
       @testresult.marks_earned = 0
       assert @testresult.valid?
       assert @testresult.save
     end
 
-<<<<<<< HEAD
-    should "return true when a valid test result is created even if the input_description is empty" do
+    should 'return true when a valid test result is created even if the input_description is empty' do
       @testresult.input_description = ''
       assert @testresult.valid?
       assert @testresult.save
     end
 
-    should "return true when a valid test result is created even if the actual_output is empty" do
+    should 'return true when a valid test result is created even if the actual_output is empty' do
       @testresult.actual_output = ''
       assert @testresult.valid?
       assert @testresult.save
     end
 
-    should "return true when a valid test result is created even if the expected_output is empty" do
+    should 'return true when a valid test result is created even if the expected_output is empty' do
       @testresult.expected_output = ''
       assert @testresult.valid?
       assert @testresult.save
     end
 
   end
-  
+
   # update
-  context "An invalid test result" do
-    
+  context 'An invalid test result' do
+
     setup do
       @sub = Submission.make
       @script = TestScript.make
-      @testresult = TestResult.make(:submission_id     => @sub.id,
-                                    :test_script_id    => @script.id,
+      @testresult = TestResult.make(:submission        => @sub,
+                                    :test_script       => @script,
                                     :name              => 'unit test 1',
                                     :completion_status => 'pass',
                                     :marks_earned      => 5,
@@ -78,93 +77,51 @@
                                     :actual_output     => '   ',
                                     :expected_output   => 'This is the expected output')
     end
-    
-    should "return false when there is no submission associated" do
+
+    should 'return false when there is no submission associated' do
       @testresult.submission_id = nil
-      assert !@testresult.valid?, "test result expected to be invalid when there is no submission associated"
-    end
-    
-    should "return false when test script is nil" do
-      @testresult.test_script_id = nil
-      assert !@testresult.valid?, "test result expected to be invalid when test script is nil"
-=======
-  context 'MarkUs' do
-    should 'be able to create and save a TestResult instance' do
-      sub = Submission.make
-      test_r = TestResult.new
-      test_r.filename = 'this is my filename.txt'
-      test_r.file_content = 'Some test content.'
-      assert(!test_r.valid?, 'No submission associated, should be invalid!')
-      test_r.submission = sub
-      assert(test_r.valid?, 'Submission associated, TestResult instance should be valid, now!')
-      assert(test_r.save, 'Since Submission and TestResult is valid, it should save!')
+      assert !@testresult.valid?, 'test result expected to be invalid when there is no submission associated'
     end
 
-    should 'be able to delete a TestResult instance' do
-      test_res = TestResult.make
-      assert(test_res.valid?, 'Test result instance should be valid!')
-      assert(test_res.destroy, 'should be able to delete a TestResult instance')
+    should 'return false when test script is nil' do
+      @testresult.test_script_id = nil
+      assert !@testresult.valid?, 'test result expected to be invalid when test script is nil'
     end
 
-    should 'be able to update a TestResult instance' do
-      FILENAME = 'some value with_some text.txt'
-      FILE_CONTENT = "a aba asdkalfdjl adklajf dadflkaj fafjla fda\nalkdafl a\n print\t\nslfjd \n"
+    should 'return false when the marks_earned is negative' do
+      @testresult.marks_earned = -1
+      assert !@testresult.valid?, 'test result expected to be invalid when the marks_earned is negative'
+    end
 
-      test_res = TestResult.make
-      # pre-update sanity checks
-      # update some values
-      test_res.filename = FILENAME
-      test_res.file_content = FILE_CONTENT
-      assert_equal(test_res.file_content, FILE_CONTENT, 'File content should be updated')
-      assert_equal(test_res.filename, FILENAME, 'Filename should be updated')
-      assert(test_res.save)
-      # check again after saving
-      assert_equal(test_res.file_content, FILE_CONTENT, 'File content should be updated')
-      assert_equal(test_res.filename, FILENAME, 'Filename should be updated')
-      sub2 = Submission.make
-      test_res.submission = sub2
-      assert(test_res.save)
-      assert_equal(test_res.submission, sub2, 'Should be the same submission instance!')
-      assert(test_res.valid?, 'TestResult should be valid!')
->>>>>>> f4f18344
+    should 'return false when the marks_earned is not an integer' do
+      @testresult.marks_earned = 0.5
+      assert !@testresult.valid?, 'test result expected to be invalid when the marks_earned is not an integer'
     end
-    
-    should "return false when the marks_earned is negative" do
-      @testresult.marks_earned = -1
-      assert !@testresult.valid?, "test result expected to be invalid when the marks_earned is negative"
+
+    should 'return false when the input_description is nil' do
+      @testresult.input_description = nil
+      assert !@testresult.valid?, 'test result expected to be invalid when the input_description is nil'
     end
-    
-    should "return false when the marks_earned is not an integer" do
-      @testresult.marks_earned = 0.5
-      assert !@testresult.valid?, "test result expected to be invalid when the marks_earned is not an integer"
+
+    should 'return false when the actual_output is nil' do
+      @testresult.actual_output = nil
+      assert !@testresult.valid?, 'test result expected to be invalid when the actual_output is nil'
     end
-    
-    should "return false when the input_description is nil" do
-      @testresult.input_description = nil
-      assert !@testresult.valid?, "test result expected to be invalid when the input_description is nil"
+
+    should 'return false when the expected_output is nil' do
+      @testresult.expected_output = nil
+      assert !@testresult.valid?, 'test result expected to be invalid when the expected_output is nil'
     end
-    
-    should "return false when the actual_output is nil" do
-      @testresult.actual_output = nil
-      assert !@testresult.valid?, "test result expected to be invalid when the actual_output is nil"
-    end
-    
-    should "return false when the expected_output is nil" do
-      @testresult.expected_output = nil
-      assert !@testresult.valid?, "test result expected to be invalid when the expected_output is nil"
-    end
-    
+
   end
-<<<<<<< HEAD
-  
+
   #delete
-  context "MarkUs" do
-    
+  context 'MarkUs' do
     setup do
       @sub = Submission.make
       @script = TestScript.make
-      @testresult = TestResult.make(:submission_id     => @sub.id,
-                                    :test_script_id    => @script.id,
+      @testresult = TestResult.make(:submission        => @sub,
+                                    :test_script       => @script,
                                     :name              => 'unit test 1',
                                     :completion_status => 'pass',
                                     :marks_earned      => 5,
@@ -172,23 +129,12 @@
                                     :actual_output     => '   ',
                                     :expected_output   => 'This is the expected output')
     end
-    
-    should "be able to delete a test result" do
+
+    should 'be able to delete a test result' do
       assert @testresult.valid?
       assert @testresult.destroy
-=======
+    end
 
-  context 'A TestResult object' do
-    should 'be able to update the file_content attribute' do
-      test_result = TestResult.make
-      new_content = "this is the new content\t\n"
-      assert(test_result.update_file_content(new_content), 'Should have saved successfully')
-      assert_equal(new_content, test_result.file_content)
-      # invalid content
-      assert(!test_result.update_file_content(nil))
->>>>>>> f4f18344
-    end
-    
   end
-  
+
 end